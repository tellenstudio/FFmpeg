--- conflicted
+++ resolved
@@ -356,7 +356,6 @@
         inlink0->format == outlink->format)
         ;
     else {
-<<<<<<< HEAD
         struct SwsContext **swscs[3] = {&scale->sws, &scale->isws[0], &scale->isws[1]};
         int i;
 
@@ -373,6 +372,8 @@
             av_opt_set_int(*s, "dsth", outlink->h >> !!i, 0);
             av_opt_set_int(*s, "dst_format", outfmt, 0);
             av_opt_set_int(*s, "sws_flags", scale->flags, 0);
+            av_opt_set_int(*s, "param0", scale->param[0], 0);
+            av_opt_set_int(*s, "param1", scale->param[1], 0);
 
             if (scale->opts) {
                 AVDictionaryEntry *e = NULL;
@@ -387,14 +388,6 @@
             if (inlink0->format == AV_PIX_FMT_YUV420P) {
                 scale->in_v_chr_pos = (i == 0) ? 128 : (i == 1) ? 64 : 192;
             }
-=======
-        scale->sws = sws_getContext(inlink ->w, inlink ->h, inlink ->format,
-                                    outlink->w, outlink->h, outlink->format,
-                                    scale->flags, NULL, NULL, scale->param);
-        if (!scale->sws)
-            return AVERROR(EINVAL);
-    }
->>>>>>> b1abd2aa
 
             if (outlink->format == AV_PIX_FMT_YUV420P) {
                 scale->out_v_chr_pos = (i == 0) ? 128 : (i == 1) ? 64 : 192;
@@ -629,7 +622,6 @@
     { "h",     "Output video height",         OFFSET(h_expr),    AV_OPT_TYPE_STRING,        .flags = FLAGS },
     { "height","Output video height",         OFFSET(h_expr),    AV_OPT_TYPE_STRING,        .flags = FLAGS },
     { "flags", "Flags to pass to libswscale", OFFSET(flags_str), AV_OPT_TYPE_STRING, { .str = "bilinear" }, .flags = FLAGS },
-<<<<<<< HEAD
     { "interl", "set interlacing", OFFSET(interlaced), AV_OPT_TYPE_INT, {.i64 = 0 }, -1, 1, FLAGS },
     { "size",   "set video size",          OFFSET(size_str), AV_OPT_TYPE_STRING, {.str = NULL}, 0, FLAGS },
     { "s",      "set video size",          OFFSET(size_str), AV_OPT_TYPE_STRING, {.str = NULL}, 0, FLAGS },
@@ -651,12 +643,9 @@
     { "disable",  NULL, 0, AV_OPT_TYPE_CONST, {.i64 = 0 }, 0, 0, FLAGS, "force_oar" },
     { "decrease", NULL, 0, AV_OPT_TYPE_CONST, {.i64 = 1 }, 0, 0, FLAGS, "force_oar" },
     { "increase", NULL, 0, AV_OPT_TYPE_CONST, {.i64 = 2 }, 0, 0, FLAGS, "force_oar" },
-    { NULL }
-=======
     { "param0", "Scaler param 0",             OFFSET(param[0]),  AV_OPT_TYPE_DOUBLE, { .dbl = SWS_PARAM_DEFAULT  }, INT_MIN, INT_MAX, FLAGS },
     { "param1", "Scaler param 1",             OFFSET(param[1]),  AV_OPT_TYPE_DOUBLE, { .dbl = SWS_PARAM_DEFAULT  }, INT_MIN, INT_MAX, FLAGS },
-    { NULL },
->>>>>>> b1abd2aa
+    { NULL }
 };
 
 static const AVClass scale_class = {
