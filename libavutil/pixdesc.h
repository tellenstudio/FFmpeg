--- conflicted
+++ resolved
@@ -24,7 +24,6 @@
 
 #include <inttypes.h>
 #include "pixfmt.h"
-#include "symbols.h"
 
 typedef struct AVComponentDescriptor{
     uint16_t plane        :2;            ///< which of the 4 planes contains the component
@@ -107,12 +106,8 @@
 /**
  * The array of all the pixel format descriptors.
  */
-<<<<<<< HEAD
-extern AVUTIL_SYMBOL const AVPixFmtDescriptor av_pix_fmt_descriptors[];
-=======
 extern const AVPixFmtDescriptor av_pix_fmt_descriptors[];
 #endif
->>>>>>> d9138836
 
 /**
  * Read a line from an image, and write the values of the
