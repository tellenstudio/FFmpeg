/*
 * copyright (c) 2007 Michael Niedermayer <michaelni@gmx.at>
 *
 * This file is part of FFmpeg.
 *
 * FFmpeg is free software; you can redistribute it and/or
 * modify it under the terms of the GNU Lesser General Public
 * License as published by the Free Software Foundation; either
 * version 2.1 of the License, or (at your option) any later version.
 *
 * FFmpeg is distributed in the hope that it will be useful,
 * but WITHOUT ANY WARRANTY; without even the implied warranty of
 * MERCHANTABILITY or FITNESS FOR A PARTICULAR PURPOSE.  See the GNU
 * Lesser General Public License for more details.
 *
 * You should have received a copy of the GNU Lesser General Public
 * License along with FFmpeg; if not, write to the Free Software
 * Foundation, Inc., 51 Franklin Street, Fifth Floor, Boston, MA 02110-1301 USA
 */

#ifndef AVUTIL_AES_H
#define AVUTIL_AES_H

#include <stdint.h>

<<<<<<< HEAD
#include "symbols.h"
=======
#include "attributes.h"
#include "version.h"
>>>>>>> d9138836

/**
 * @defgroup lavu_aes AES
 * @ingroup lavu_crypto
 * @{
 */

extern AVUTIL_SYMBOL const int av_aes_size;

struct AVAES;

/**
 * Allocate an AVAES context.
 */
struct AVAES *av_aes_alloc(void);

/**
 * Initialize an AVAES context.
 * @param key_bits 128, 192 or 256
 * @param decrypt 0 for encryption, 1 for decryption
 */
int av_aes_init(struct AVAES *a, const uint8_t *key, int key_bits, int decrypt);

/**
 * Encrypt or decrypt a buffer using a previously initialized context.
 * @param count number of 16 byte blocks
 * @param dst destination array, can be equal to src
 * @param src source array, can be equal to dst
 * @param iv initialization vector for CBC mode, if NULL then ECB will be used
 * @param decrypt 0 for encryption, 1 for decryption
 */
void av_aes_crypt(struct AVAES *a, uint8_t *dst, const uint8_t *src, int count, uint8_t *iv, int decrypt);

/**
 * @}
 */

#endif /* AVUTIL_AES_H */<|MERGE_RESOLUTION|>--- conflicted
+++ resolved
@@ -23,12 +23,8 @@
 
 #include <stdint.h>
 
-<<<<<<< HEAD
-#include "symbols.h"
-=======
 #include "attributes.h"
 #include "version.h"
->>>>>>> d9138836
 
 /**
  * @defgroup lavu_aes AES
@@ -36,7 +32,7 @@
  * @{
  */
 
-extern AVUTIL_SYMBOL const int av_aes_size;
+extern const int av_aes_size;
 
 struct AVAES;
 
