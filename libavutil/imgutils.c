--- conflicted
+++ resolved
@@ -81,12 +81,6 @@
     if (!desc || desc->flags & AV_PIX_FMT_FLAG_HWACCEL)
         return AVERROR(EINVAL);
 
-<<<<<<< HEAD
-=======
-    if (desc->flags & AV_PIX_FMT_FLAG_BITSTREAM)
-        return (width * desc->comp[0].step + 7) >> 3;
-
->>>>>>> 2268db2c
     av_image_fill_max_pixsteps(max_step, max_step_comp, desc);
     return image_get_linesize(width, plane, max_step[plane], max_step_comp[plane], desc);
 }
@@ -103,16 +97,6 @@
     if (!desc || desc->flags & AV_PIX_FMT_FLAG_HWACCEL)
         return AVERROR(EINVAL);
 
-<<<<<<< HEAD
-=======
-    if (desc->flags & AV_PIX_FMT_FLAG_BITSTREAM) {
-        if (width > (INT_MAX - 7) / desc->comp[0].step)
-            return AVERROR(EINVAL);
-        linesizes[0] = (width * desc->comp[0].step + 7) >> 3;
-        return 0;
-    }
-
->>>>>>> 2268db2c
     av_image_fill_max_pixsteps(max_step, max_step_comp, desc);
     for (i = 0; i < 4; i++) {
         if ((ret = image_get_linesize(width, i, max_step[i], max_step_comp[i], desc)) < 0)
