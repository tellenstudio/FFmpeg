--- conflicted
+++ resolved
@@ -175,17 +175,10 @@
         %define r%1m  %2d
         %define r%1mp %2
     %elif ARCH_X86_64 ; memory
-<<<<<<< HEAD
-        %define r%1m [rSTK + stack_offset + %3]
-        %define r%1mp qword r %+ %1 %+ m
-    %else
-        %define r%1m [rSTK + stack_offset + %3]
-=======
         %define r%1m [rstk + stack_offset + %3]
         %define r%1mp qword r %+ %1 %+ m
     %else
         %define r%1m [rstk + stack_offset + %3]
->>>>>>> 5b802cf5
         %define r%1mp dword r %+ %1 %+ m
     %endif
     %define r%1  %2
@@ -247,24 +240,15 @@
 
 %macro PUSH 1
     push %1
-<<<<<<< HEAD
-    %ifidn rSTK, rsp
-=======
     %ifidn rstk, rsp
->>>>>>> 5b802cf5
         %assign stack_offset stack_offset+gprsize
     %endif
 %endmacro
 
 %macro POP 1
     pop %1
-<<<<<<< HEAD
-    %ifidn rSTK, rsp
-       %assign stack_offset stack_offset-gprsize
-=======
     %ifidn rstk, rsp
         %assign stack_offset stack_offset-gprsize
->>>>>>> 5b802cf5
     %endif
 %endmacro
 
@@ -297,29 +281,15 @@
 
 %macro SUB 2
     sub %1, %2
-<<<<<<< HEAD
-    %ifidn %1, rsp
-        %ifidn rSTK, rsp
-            %assign stack_offset stack_offset+(%2)
-        %endif
-=======
     %ifidn %1, rstk
         %assign stack_offset stack_offset+(%2)
->>>>>>> 5b802cf5
     %endif
 %endmacro
 
 %macro ADD 2
     add %1, %2
-<<<<<<< HEAD
-    %ifidn %1, rsp
-        %ifidn rSTK, rsp
-            %assign stack_offset stack_offset-(%2)
-        %endif
-=======
     %ifidn %1, rstk
         %assign stack_offset stack_offset-(%2)
->>>>>>> 5b802cf5
     %endif
 %endmacro
 
@@ -376,42 +346,6 @@
     %assign n_arg_names %0
 %endmacro
 
-<<<<<<< HEAD
-%macro ALLOC_STACK 1-2 ; stack_size, n_xmm_regs (for win64 only)
-    ASSERT %1 > 0
-    %assign stack_size_alignment ((mmsize + 8) & ~8)
-    %assign stack_size_aligned (%1 + stack_size_alignment - 1) & ~(stack_size_alignment - 1)
-    %if %0 == 2
-        %assign xmm_regs_used %2
-    %else
-        %assign xmm_regs_used 0
-    %endif
-    %if mmsize <= 16 && HAVE_ALIGNED_STACK
-        %assign stack_size_padded stack_size_aligned + stack_size_alignment - gprsize - (stack_offset & (stack_size_alignment - 1))
-        %if xmm_regs_used > 6
-            %assign stack_size_padded stack_size_padded + (xmm_regs_used - 6) * 16
-        %endif
-        SUB rsp, stack_size_padded
-        %if xmm_regs_used > 6
-            WIN64_PUSH_XMM
-        %endif
-    %else
-        %assign reg_num (regs_used - 1)
-        %xdefine rSTK r %+ reg_num
-        ; align stack, and save original stack location directly above it, i.e.
-        ; in [rsp+stack_size_padded], so we can restore the stack in a single
-        ; instruction (i.e. mov rsp, [rsp+stack_size_padded])
-        mov  rSTK, rsp
-        %assign stack_size_padded stack_size_aligned
-        %if xmm_regs_used > 6
-            %assign stack_size_padded stack_size_padded + (xmm_regs_used - 6) * 16
-        %endif
-        sub  rsp, gprsize+stack_size_padded
-        and  rsp, ~(stack_size_alignment-1)
-        mov [rsp+stack_size_padded], rSTK
-        %if xmm_regs_used > 6
-            WIN64_PUSH_XMM
-=======
 %macro ALLOC_STACK 1-2 0 ; stack_size, n_xmm_regs (for win64 only)
     %ifnum %1
         %if %1 != 0
@@ -471,13 +405,10 @@
             %elif ARCH_X86_64 && regs_used == num_args && num_args <= 4 + UNIX64 * 2
                 %warning "Stack pointer will overwrite register argument"
             %endif
->>>>>>> 5b802cf5
-        %endif
-    %endif
-%endmacro
-
-<<<<<<< HEAD
-=======
+        %endif
+    %endif
+%endmacro
+
 %macro DEFINE_ARGS_INTERNAL 3+
     %ifnum %2
         DEFINE_ARGS %3
@@ -488,7 +419,6 @@
     %endif
 %endmacro
 
->>>>>>> 5b802cf5
 %if WIN64 ; Windows x64 ;=================================================
 
 DECLARE_REG 0,  rcx
@@ -507,54 +437,26 @@
 DECLARE_REG 13, R14, 112
 DECLARE_REG 14, R15, 120
 
-<<<<<<< HEAD
-%macro PROLOGUE 2-5+ 0 ; #args, #regs, #xmm_regs, arg_names...
-=======
 %macro PROLOGUE 2-5+ 0 ; #args, #regs, #xmm_regs, [stack_size,] arg_names...
->>>>>>> 5b802cf5
     %assign num_args %1
     %assign regs_used %2
     ASSERT regs_used >= num_args
     SETUP_STACK_POINTER %4
     ASSERT regs_used <= 15
     PUSH_IF_USED 7, 8, 9, 10, 11, 12, 13, 14
-<<<<<<< HEAD
-    %assign xmm_regs_used 0
-    %ifnum %4
-        %if %4 > 0
-            ALLOC_STACK %4, %3
-        %endif
-    %endif
-    %if mmsize != 8 && stack_size_aligned == 0
-        WIN64_SPILL_XMM %3
-    %endif
-    LOAD_IF_USED 4, 5, 6, 7, 8, 9, 10, 11, 12, 13, 14
-    %ifnum %4
-        DEFINE_ARGS %5
-    %elif %0 == 4
-        DEFINE_ARGS %4
-    %elif %0 > 4
-        DEFINE_ARGS %4, %5
-    %endif
-=======
     ALLOC_STACK %4, %3
     %if mmsize != 8 && stack_size == 0
         WIN64_SPILL_XMM %3
     %endif
     LOAD_IF_USED 4, 5, 6, 7, 8, 9, 10, 11, 12, 13, 14
     DEFINE_ARGS_INTERNAL %0, %4, %5
->>>>>>> 5b802cf5
 %endmacro
 
 %macro WIN64_PUSH_XMM 0
     %assign %%i xmm_regs_used
     %rep (xmm_regs_used-6)
         %assign %%i %%i-1
-<<<<<<< HEAD
-        movdqa [rsp + (%%i-6)*16 + stack_size_aligned], xmm %+ %%i
-=======
         movdqa [rsp + (%%i-6)*16 + stack_size + (~stack_offset&8)], xmm %+ %%i
->>>>>>> 5b802cf5
     %endrep
 %endmacro
 
@@ -562,12 +464,7 @@
     %assign xmm_regs_used %1
     ASSERT xmm_regs_used <= 16
     %if xmm_regs_used > 6
-<<<<<<< HEAD
-        %assign stack_size_padded (xmm_regs_used-6)*16+16-gprsize-(stack_offset&15)
-        SUB rsp, stack_size_padded
-=======
         SUB rsp, (xmm_regs_used-6)*16+16
->>>>>>> 5b802cf5
         WIN64_PUSH_XMM
     %endif
 %endmacro
@@ -577,14 +474,6 @@
         %assign %%i xmm_regs_used
         %rep (xmm_regs_used-6)
             %assign %%i %%i-1
-<<<<<<< HEAD
-            movdqa xmm %+ %%i, [%1 + (%%i-6)*16+stack_size_aligned]
-        %endrep
-    %endif
-    %if stack_size_padded > 0
-        %if stack_size_aligned != 0 && (mmsize == 32 || HAVE_ALIGNED_STACK == 0)
-            mov rsp, [rsp+stack_size_padded]
-=======
             movdqa xmm %+ %%i, [%1 + (%%i-6)*16+stack_size+(~stack_offset&8)]
         %endrep
         %if stack_size_padded == 0
@@ -594,7 +483,6 @@
     %if stack_size_padded > 0
         %if stack_size > 0 && (mmsize == 32 || HAVE_ALIGNED_STACK == 0)
             mov rsp, rstkm
->>>>>>> 5b802cf5
         %else
             add %1, stack_size_padded
         %endif
@@ -607,11 +495,7 @@
     %assign xmm_regs_used 0
 %endmacro
 
-<<<<<<< HEAD
-%define has_epilogue regs_used > 7 || xmm_regs_used > 6 || mmsize == 32 || stack_size_aligned > 0
-=======
 %define has_epilogue regs_used > 7 || xmm_regs_used > 6 || mmsize == 32 || stack_size > 0
->>>>>>> 5b802cf5
 
 %macro RET 0
     WIN64_RESTORE_XMM_INTERNAL rsp
@@ -640,51 +524,24 @@
 DECLARE_REG 13, R14, 64
 DECLARE_REG 14, R15, 72
 
-<<<<<<< HEAD
-%macro PROLOGUE 2-5+ ; #args, #regs, #xmm_regs, arg_names...
-=======
 %macro PROLOGUE 2-5+ ; #args, #regs, #xmm_regs, [stack_size,] arg_names...
->>>>>>> 5b802cf5
     %assign num_args %1
     %assign regs_used %2
     ASSERT regs_used >= num_args
     SETUP_STACK_POINTER %4
     ASSERT regs_used <= 15
     PUSH_IF_USED 9, 10, 11, 12, 13, 14
-<<<<<<< HEAD
-    %ifnum %4
-        %if %4 > 0
-            ALLOC_STACK %4
-        %endif
-    %endif
-    LOAD_IF_USED 6, 7, 8, 9, 10, 11, 12, 13, 14
-    %ifnum %4
-        DEFINE_ARGS %5
-    %elif %0 == 4
-        DEFINE_ARGS %4
-    %elif %0 > 4
-        DEFINE_ARGS %4, %5
-    %endif
-%endmacro
-
-%define has_epilogue regs_used > 9 || mmsize == 32 || stack_size_aligned > 0
-=======
     ALLOC_STACK %4
     LOAD_IF_USED 6, 7, 8, 9, 10, 11, 12, 13, 14
     DEFINE_ARGS_INTERNAL %0, %4, %5
 %endmacro
 
 %define has_epilogue regs_used > 9 || mmsize == 32 || stack_size > 0
->>>>>>> 5b802cf5
 
 %macro RET 0
 %if stack_size_padded > 0
 %if mmsize == 32 || HAVE_ALIGNED_STACK == 0
-<<<<<<< HEAD
-    mov rsp, [rsp+stack_size_padded]
-=======
     mov rsp, rstkm
->>>>>>> 5b802cf5
 %else
     add rsp, stack_size_padded
 %endif
@@ -709,11 +566,7 @@
 
 %macro DECLARE_ARG 1-*
     %rep %0
-<<<<<<< HEAD
-        %define r%1m [rSTK + stack_offset + 4*%1 + 4]
-=======
         %define r%1m [rstk + stack_offset + 4*%1 + 4]
->>>>>>> 5b802cf5
         %define r%1mp dword r%1m
         %rotate 1
     %endrep
@@ -721,11 +574,7 @@
 
 DECLARE_ARG 7, 8, 9, 10, 11, 12, 13, 14
 
-<<<<<<< HEAD
-%macro PROLOGUE 2-5+ ; #args, #regs, #xmm_regs, arg_names...
-=======
 %macro PROLOGUE 2-5+ ; #args, #regs, #xmm_regs, [stack_size,] arg_names...
->>>>>>> 5b802cf5
     %assign num_args %1
     %assign regs_used %2
     ASSERT regs_used >= num_args
@@ -738,40 +587,17 @@
     SETUP_STACK_POINTER %4
     ASSERT regs_used <= 7
     PUSH_IF_USED 3, 4, 5, 6
-<<<<<<< HEAD
-    %ifnum %4
-        %if %4 > 0
-            ALLOC_STACK %4
-        %endif
-    %endif
-    LOAD_IF_USED 0, 1, 2, 3, 4, 5, 6
-    %ifnum %4
-        DEFINE_ARGS %5
-    %elif %0 == 4
-        DEFINE_ARGS %4
-    %elif %0 > 4
-        DEFINE_ARGS %4, %5
-    %endif
-%endmacro
-
-%define has_epilogue regs_used > 3 || mmsize == 32 || stack_size_aligned > 0
-=======
     ALLOC_STACK %4
     LOAD_IF_USED 0, 1, 2, 3, 4, 5, 6
     DEFINE_ARGS_INTERNAL %0, %4, %5
 %endmacro
 
 %define has_epilogue regs_used > 3 || mmsize == 32 || stack_size > 0
->>>>>>> 5b802cf5
 
 %macro RET 0
 %if stack_size_padded > 0
 %if mmsize == 32 || HAVE_ALIGNED_STACK == 0
-<<<<<<< HEAD
-    mov rsp, [rsp+stack_size_padded]
-=======
     mov rsp, rstkm
->>>>>>> 5b802cf5
 %else
     add rsp, stack_size_padded
 %endif
@@ -851,14 +677,6 @@
     align function_align
     %2:
     RESET_MM_PERMUTATION ; not really needed, but makes disassembly somewhat nicer
-<<<<<<< HEAD
-    %xdefine rSTK rsp
-    %assign stack_offset 0
-    %assign stack_size_aligned 0
-    %assign stack_size_padded 0
-    %ifnidn %2, ""
-        PROLOGUE %2
-=======
     %xdefine rstk rsp
     %assign stack_offset 0
     %assign stack_size 0
@@ -866,7 +684,6 @@
     %assign xmm_regs_used 0
     %ifnidn %3, ""
         PROLOGUE %3
->>>>>>> 5b802cf5
     %endif
 %endmacro
 
