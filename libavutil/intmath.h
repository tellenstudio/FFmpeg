/*
 * Copyright (c) 2010 Mans Rullgard <mans@mansr.com>
 *
 * This file is part of FFmpeg.
 *
 * FFmpeg is free software; you can redistribute it and/or
 * modify it under the terms of the GNU Lesser General Public
 * License as published by the Free Software Foundation; either
 * version 2.1 of the License, or (at your option) any later version.
 *
 * FFmpeg is distributed in the hope that it will be useful,
 * but WITHOUT ANY WARRANTY; without even the implied warranty of
 * MERCHANTABILITY or FITNESS FOR A PARTICULAR PURPOSE.  See the GNU
 * Lesser General Public License for more details.
 *
 * You should have received a copy of the GNU Lesser General Public
 * License along with FFmpeg; if not, write to the Free Software
 * Foundation, Inc., 51 Franklin Street, Fifth Floor, Boston, MA 02110-1301 USA
 */

#ifndef AVUTIL_INTMATH_H
#define AVUTIL_INTMATH_H

#include <stdint.h>

#include "config.h"
#include "attributes.h"
#include "symbols.h"

#if ARCH_ARM
#   include "arm/intmath.h"
#endif

/**
 * @addtogroup lavu_internal
 * @{
 */

#if   ARCH_ARM
#   include "arm/intmath.h"
#endif

#if HAVE_FAST_CLZ && AV_GCC_VERSION_AT_LEAST(3,4)

#ifndef ff_log2
#   define ff_log2(x) (31 - __builtin_clz((x)|1))
#   ifndef ff_log2_16bit
#      define ff_log2_16bit av_log2
#   endif
#endif /* ff_log2 */

#endif /* AV_GCC_VERSION_AT_LEAST(3,4) */

extern const uint8_t ff_log2_tab[256];

#ifndef ff_log2
#define ff_log2 ff_log2_c
static av_always_inline av_const int ff_log2_c(unsigned int v)
{
    int n = 0;
    if (v & 0xffff0000) {
        v >>= 16;
        n += 16;
    }
    if (v & 0xff00) {
        v >>= 8;
        n += 8;
    }
    n += ff_log2_tab[v];

<<<<<<< HEAD
extern AVUTIL_SYMBOL const uint8_t ff_sqrt_tab[256];
=======
    return n;
}
#endif
>>>>>>> d9138836

#ifndef ff_log2_16bit
#define ff_log2_16bit ff_log2_16bit_c
static av_always_inline av_const int ff_log2_16bit_c(unsigned int v)
{
    int n = 0;
    if (v & 0xff00) {
        v >>= 8;
        n += 8;
    }
    n += ff_log2_tab[v];

    return n;
}
#endif

#define av_log2       ff_log2
#define av_log2_16bit ff_log2_16bit

/**
 * @}
 */

/**
 * @addtogroup lavu_math
 * @{
 */

#if HAVE_FAST_CLZ && AV_GCC_VERSION_AT_LEAST(3,4)
#ifndef ff_ctz
#define ff_ctz(v) __builtin_ctz(v)
#endif
#endif

#ifndef ff_ctz
#define ff_ctz ff_ctz_c
static av_always_inline av_const int ff_ctz_c(int v)
{
    int c;

    if (v & 0x1)
        return 0;

    c = 1;
    if (!(v & 0xffff)) {
        v >>= 16;
        c += 16;
    }
    if (!(v & 0xff)) {
        v >>= 8;
        c += 8;
    }
    if (!(v & 0xf)) {
        v >>= 4;
        c += 4;
    }
    if (!(v & 0x3)) {
        v >>= 2;
        c += 2;
    }
    c -= v & 0x1;

    return c;
}
#endif

/**
 * Trailing zero bit count.
 *
 * @param v  input value. If v is 0, the result is undefined.
 * @return   the number of trailing 0-bits
 */
int av_ctz(int v);

/**
 * @}
 */
#endif /* AVUTIL_INTMATH_H */<|MERGE_RESOLUTION|>--- conflicted
+++ resolved
@@ -25,7 +25,6 @@
 
 #include "config.h"
 #include "attributes.h"
-#include "symbols.h"
 
 #if ARCH_ARM
 #   include "arm/intmath.h"
@@ -68,13 +67,9 @@
     }
     n += ff_log2_tab[v];
 
-<<<<<<< HEAD
-extern AVUTIL_SYMBOL const uint8_t ff_sqrt_tab[256];
-=======
     return n;
 }
 #endif
->>>>>>> d9138836
 
 #ifndef ff_log2_16bit
 #define ff_log2_16bit ff_log2_16bit_c
