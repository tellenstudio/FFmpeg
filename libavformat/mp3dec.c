/*
 * MP3 demuxer
 * Copyright (c) 2003 Fabrice Bellard
 *
 * This file is part of FFmpeg.
 *
 * FFmpeg is free software; you can redistribute it and/or
 * modify it under the terms of the GNU Lesser General Public
 * License as published by the Free Software Foundation; either
 * version 2.1 of the License, or (at your option) any later version.
 *
 * FFmpeg is distributed in the hope that it will be useful,
 * but WITHOUT ANY WARRANTY; without even the implied warranty of
 * MERCHANTABILITY or FITNESS FOR A PARTICULAR PURPOSE.  See the GNU
 * Lesser General Public License for more details.
 *
 * You should have received a copy of the GNU Lesser General Public
 * License along with FFmpeg; if not, write to the Free Software
 * Foundation, Inc., 51 Franklin Street, Fifth Floor, Boston, MA 02110-1301 USA
 */

#include "libavutil/opt.h"
#include "libavutil/avstring.h"
#include "libavutil/intreadwrite.h"
#include "libavutil/crc.h"
#include "libavutil/dict.h"
#include "libavutil/mathematics.h"
#include "avformat.h"
#include "internal.h"
#include "avio_internal.h"
#include "id3v2.h"
#include "id3v1.h"
#include "replaygain.h"

#include "libavcodec/avcodec.h"
#include "libavcodec/mpegaudiodecheader.h"

#define XING_FLAG_FRAMES 0x01
#define XING_FLAG_SIZE   0x02
#define XING_FLAG_TOC    0x04
#define XING_FLAC_QSCALE 0x08

#define XING_TOC_COUNT 100

typedef struct {
    AVClass *class;
    int64_t filesize;
    int xing_toc;
    int start_pad;
    int end_pad;
    int usetoc;
    unsigned frames; /* Total number of frames in file */
    unsigned header_filesize;   /* Total number of bytes in the stream */
    int is_cbr;
} MP3DecContext;

/* mp3 read */

static int mp3_read_probe(AVProbeData *p)
{
    int max_frames, first_frames = 0;
    int fsize, frames;
    uint32_t header;
    const uint8_t *buf, *buf0, *buf2, *end;
    AVCodecContext *avctx = avcodec_alloc_context3(NULL);

    if (!avctx)
        return AVERROR(ENOMEM);

    buf0 = p->buf;
    end = p->buf + p->buf_size - sizeof(uint32_t);
    while(buf0 < end && !*buf0)
        buf0++;

    max_frames = 0;
    buf = buf0;

    for(; buf < end; buf= buf2+1) {
        buf2 = buf;
        if(ff_mpa_check_header(AV_RB32(buf2)))
            continue;

        for(frames = 0; buf2 < end; frames++) {
            int dummy;
            header = AV_RB32(buf2);
            fsize = avpriv_mpa_decode_header(avctx, header,
                                             &dummy, &dummy, &dummy, &dummy);
            if(fsize < 0)
                break;
            buf2 += fsize;
        }
        max_frames = FFMAX(max_frames, frames);
        if(buf == buf0)
            first_frames= frames;
    }
    avcodec_free_context(&avctx);
    // keep this in sync with ac3 probe, both need to avoid
    // issues with MPEG-files!
    if   (first_frames>=4) return AVPROBE_SCORE_EXTENSION + 1;
    else if(max_frames>200)return AVPROBE_SCORE_EXTENSION;
    else if(max_frames>=4 && max_frames >= p->buf_size/10000) return AVPROBE_SCORE_EXTENSION / 2;
    else if(ff_id3v2_match(buf0, ID3v2_DEFAULT_MAGIC) && 2*ff_id3v2_tag_len(buf0) >= p->buf_size)
                           return p->buf_size < PROBE_BUF_MAX ? AVPROBE_SCORE_EXTENSION / 4 : AVPROBE_SCORE_EXTENSION - 2;
    else if(max_frames>=1 && max_frames >= p->buf_size/10000) return 1;
    else                   return 0;
//mpegps_mp3_unrecognized_format.mpg has max_frames=3
}

static void read_xing_toc(AVFormatContext *s, int64_t filesize, int64_t duration)
{
    int i;
    MP3DecContext *mp3 = s->priv_data;
    int fill_index = mp3->usetoc && duration > 0;

    if (!filesize &&
        !(filesize = avio_size(s->pb))) {
        av_log(s, AV_LOG_WARNING, "Cannot determine file size, skipping TOC table.\n");
        fill_index = 0;
    }

    for (i = 0; i < XING_TOC_COUNT; i++) {
        uint8_t b = avio_r8(s->pb);
        if (fill_index)
            av_add_index_entry(s->streams[0],
                           av_rescale(b, filesize, 256),
                           av_rescale(i, duration, XING_TOC_COUNT),
                           0, 0, AVINDEX_KEYFRAME);
    }
    if (fill_index)
        mp3->xing_toc = 1;
}

static void mp3_parse_info_tag(AVFormatContext *s, AVStream *st,
                               MPADecodeHeader *c, uint32_t spf)
{
#define LAST_BITS(k, n) ((k) & ((1 << (n)) - 1))
#define MIDDLE_BITS(k, m, n) LAST_BITS((k) >> (m), ((n) - (m)))

    uint16_t crc;
    uint32_t v;

    char version[10];

    uint32_t peak   = 0;
    int32_t  r_gain = INT32_MIN, a_gain = INT32_MIN;

    MP3DecContext *mp3 = s->priv_data;
    static const int64_t xing_offtbl[2][2] = {{32, 17}, {17,9}};

    /* Check for Xing / Info tag */
    avio_skip(s->pb, xing_offtbl[c->lsf == 1][c->nb_channels == 1]);
    v = avio_rb32(s->pb);
    mp3->is_cbr = v == MKBETAG('I', 'n', 'f', 'o');
    if (v != MKBETAG('X', 'i', 'n', 'g') && !mp3->is_cbr)
        return;

    v = avio_rb32(s->pb);
    if (v & XING_FLAG_FRAMES)
        mp3->frames = avio_rb32(s->pb);
    if (v & XING_FLAG_SIZE)
        mp3->header_filesize = avio_rb32(s->pb);
    if (v & XING_FLAG_TOC)
        read_xing_toc(s, mp3->header_filesize, av_rescale_q(mp3->frames,
                                       (AVRational){spf, c->sample_rate},
                                       st->time_base));
    /* VBR quality */
    if (v & XING_FLAC_QSCALE)
        avio_rb32(s->pb);

    /* Encoder short version string */
    memset(version, 0, sizeof(version));
    avio_read(s->pb, version, 9);

    /* Info Tag revision + VBR method */
    avio_r8(s->pb);

    /* Lowpass filter value */
    avio_r8(s->pb);

    /* ReplayGain peak */
    v    = avio_rb32(s->pb);
    peak = av_rescale(v, 100000, 1 << 23);

    /* Radio ReplayGain */
    v = avio_rb16(s->pb);

    if (MIDDLE_BITS(v, 13, 15) == 1) {
        r_gain = MIDDLE_BITS(v, 0, 8) * 10000;

        if (v & (1 << 9))
            r_gain *= -1;
    }

    /* Audiophile ReplayGain */
    v = avio_rb16(s->pb);

    if (MIDDLE_BITS(v, 13, 15) == 2) {
        a_gain = MIDDLE_BITS(v, 0, 8) * 10000;

        if (v & (1 << 9))
            a_gain *= -1;
    }

    /* Encoding flags + ATH Type */
    avio_r8(s->pb);

    /* if ABR {specified bitrate} else {minimal bitrate} */
    avio_r8(s->pb);

    /* Encoder delays */
    v= avio_rb24(s->pb);
    if(AV_RB32(version) == MKBETAG('L', 'A', 'M', 'E')
        || AV_RB32(version) == MKBETAG('L', 'a', 'v', 'f')
        || AV_RB32(version) == MKBETAG('L', 'a', 'v', 'c')
    ) {

        mp3->start_pad = v>>12;
        mp3->  end_pad = v&4095;
        st->skip_samples = mp3->start_pad + 528 + 1;
        if (mp3->frames) {
            st->first_discard_sample = -mp3->end_pad + 528 + 1 + mp3->frames * (int64_t)spf;
            st->last_discard_sample = mp3->frames * (int64_t)spf;
        }
        av_log(s, AV_LOG_DEBUG, "pad %d %d\n", mp3->start_pad, mp3->  end_pad);
    }

    /* Misc */
    avio_r8(s->pb);

    /* MP3 gain */
    avio_r8(s->pb);

    /* Preset and surround info */
    avio_rb16(s->pb);

    /* Music length */
    avio_rb32(s->pb);

    /* Music CRC */
    avio_rb16(s->pb);

    /* Info Tag CRC */
    crc = ffio_get_checksum(s->pb);
    v   = avio_rb16(s->pb);

    if (v == crc) {
        ff_replaygain_export_raw(st, r_gain, peak, a_gain, 0);
        av_dict_set(&st->metadata, "encoder", version, 0);
    }
}

static void mp3_parse_vbri_tag(AVFormatContext *s, AVStream *st, int64_t base)
{
    uint32_t v;
    MP3DecContext *mp3 = s->priv_data;

    /* Check for VBRI tag (always 32 bytes after end of mpegaudio header) */
    avio_seek(s->pb, base + 4 + 32, SEEK_SET);
    v = avio_rb32(s->pb);
    if (v == MKBETAG('V', 'B', 'R', 'I')) {
        /* Check tag version */
        if (avio_rb16(s->pb) == 1) {
            /* skip delay and quality */
            avio_skip(s->pb, 4);
            mp3->header_filesize = avio_rb32(s->pb);
            mp3->frames = avio_rb32(s->pb);
        }
    }
}

/**
 * Try to find Xing/Info/VBRI tags and compute duration from info therein
 */
static int mp3_parse_vbr_tags(AVFormatContext *s, AVStream *st, int64_t base)
{
    uint32_t v, spf;
    MPADecodeHeader c;
    int vbrtag_size = 0;
    MP3DecContext *mp3 = s->priv_data;

    ffio_init_checksum(s->pb, ff_crcA001_update, 0);

    v = avio_rb32(s->pb);
    if(ff_mpa_check_header(v) < 0)
      return -1;

    if (avpriv_mpegaudio_decode_header(&c, v) == 0)
        vbrtag_size = c.frame_size;
    if(c.layer != 3)
        return -1;

    spf = c.lsf ? 576 : 1152; /* Samples per frame, layer 3 */

    mp3->frames = 0;
    mp3->header_filesize   = 0;

    mp3_parse_info_tag(s, st, &c, spf);
    mp3_parse_vbri_tag(s, st, base);

    if (!mp3->frames && !mp3->header_filesize)
        return -1;

    /* Skip the vbr tag frame */
    avio_seek(s->pb, base + vbrtag_size, SEEK_SET);

    if (mp3->frames)
        st->duration = av_rescale_q(mp3->frames, (AVRational){spf, c.sample_rate},
                                    st->time_base);
    if (mp3->header_filesize && mp3->frames && !mp3->is_cbr)
        st->codec->bit_rate = av_rescale(mp3->header_filesize, 8 * c.sample_rate, mp3->frames * (int64_t)spf);

    return 0;
}

static int mp3_read_header(AVFormatContext *s)
{
    MP3DecContext *mp3 = s->priv_data;
    AVStream *st;
    int64_t off;
    int ret;

    st = avformat_new_stream(s, NULL);
    if (!st)
        return AVERROR(ENOMEM);

    st->codec->codec_type = AVMEDIA_TYPE_AUDIO;
    st->codec->codec_id = AV_CODEC_ID_MP3;
    st->need_parsing = AVSTREAM_PARSE_FULL_RAW;
    st->start_time = 0;

    // lcm of all mp3 sample rates
    avpriv_set_pts_info(st, 64, 1, 14112000);

    s->pb->maxsize = -1;
    off = avio_tell(s->pb);

    if (!av_dict_get(s->metadata, "", NULL, AV_DICT_IGNORE_SUFFIX))
        ff_id3v1_read(s);

    if(s->pb->seekable)
        mp3->filesize = avio_size(s->pb);

    if (mp3_parse_vbr_tags(s, st, off) < 0)
        avio_seek(s->pb, off, SEEK_SET);

    ret = ff_replaygain_export(st, s->metadata);
    if (ret < 0)
        return ret;

    /* the parameters will be extracted from the compressed bitstream */
    return 0;
}

#define MP3_PACKET_SIZE 1024

static int mp3_read_packet(AVFormatContext *s, AVPacket *pkt)
{
    MP3DecContext *mp3 = s->priv_data;
    int ret, size;
    int64_t pos;

    size= MP3_PACKET_SIZE;
    pos = avio_tell(s->pb);
    if(mp3->filesize > ID3v1_TAG_SIZE && pos < mp3->filesize)
        size= FFMIN(size, mp3->filesize - pos);

    ret= av_get_packet(s->pb, pkt, size);
    if (ret <= 0) {
        if(ret<0)
            return ret;
        return AVERROR_EOF;
    }

    pkt->flags &= ~AV_PKT_FLAG_CORRUPT;
    pkt->stream_index = 0;

    if (ret >= ID3v1_TAG_SIZE &&
        memcmp(&pkt->data[ret - ID3v1_TAG_SIZE], "TAG", 3) == 0)
        ret -= ID3v1_TAG_SIZE;

    /* note: we need to modify the packet size here to handle the last
       packet */
    pkt->size = ret;
    return ret;
}

static int check(AVFormatContext *s, int64_t pos)
{
    int64_t ret = avio_seek(s->pb, pos, SEEK_SET);
    unsigned header;
    MPADecodeHeader sd;
    if (ret < 0)
        return ret;
    header = avio_rb32(s->pb);
    if (ff_mpa_check_header(header) < 0)
        return -1;
    if (avpriv_mpegaudio_decode_header(&sd, header) == 1)
        return -1;
    return sd.frame_size;
}

static int mp3_seek(AVFormatContext *s, int stream_index, int64_t timestamp,
                    int flags)
{
    MP3DecContext *mp3 = s->priv_data;
    AVIndexEntry *ie, ie1;
    AVStream *st = s->streams[0];
    int64_t ret  = av_index_search_timestamp(st, timestamp, flags);
    int i, j;
    int dir = (flags&AVSEEK_FLAG_BACKWARD) ? -1 : 1;
    int64_t best_pos;
    int best_score;

<<<<<<< HEAD
    if (mp3->is_cbr && st->duration > 0 && mp3->header_filesize > s->data_offset) {
=======
    if (   mp3->is_cbr
        && st->duration > 0
        && mp3->header_filesize > s->internal->data_offset
        && mp3->frames) {
>>>>>>> 19321a29
        int64_t filesize = avio_size(s->pb);
        int64_t duration;
        if (filesize <= s->internal->data_offset)
            filesize = mp3->header_filesize;
        filesize -= s->internal->data_offset;
        duration = av_rescale(st->duration, filesize, mp3->header_filesize - s->internal->data_offset);
        ie = &ie1;
        timestamp = av_clip64(timestamp, 0, duration);
        ie->timestamp = timestamp;
        ie->pos       = av_rescale(timestamp, filesize, duration) + s->internal->data_offset;
    } else if (mp3->xing_toc) {
        if (ret < 0)
            return ret;

        ie = &st->index_entries[ret];
    } else {
        st->skip_samples = timestamp <= 0 ? mp3->start_pad + 528 + 1 : 0;

        return -1;
    }

    avio_seek(s->pb, FFMAX(ie->pos - 4096, 0), SEEK_SET);
    ret = avio_seek(s->pb, ie->pos, SEEK_SET);
    if (ret < 0)
        return ret;

#define MIN_VALID 3
    best_pos = ie->pos;
    best_score = 999;
    for(i=0; i<4096; i++) {
        int64_t pos = ie->pos + (dir > 0 ? i - 1024 : -i);
        int64_t candidate = -1;
        int score = 999;

        if (pos < 0)
            continue;

        for(j=0; j<MIN_VALID; j++) {
            ret = check(s, pos);
            if(ret < 0)
                break;
            if ((ie->pos - pos)*dir <= 0 && abs(MIN_VALID/2-j) < score) {
                candidate = pos;
                score = abs(MIN_VALID/2-j);
            }
            pos += ret;
        }
        if (best_score > score && j == MIN_VALID) {
            best_pos = candidate;
            best_score = score;
            if(score == 0)
                break;
        }
    }

    ret = avio_seek(s->pb, best_pos, SEEK_SET);
    if (ret < 0)
        return ret;
    ff_update_cur_dts(s, st, ie->timestamp);
    st->skip_samples = ie->timestamp <= 0 ? mp3->start_pad + 528 + 1 : 0;
    return 0;
}

static const AVOption options[] = {
    { "usetoc", "use table of contents", offsetof(MP3DecContext, usetoc), AV_OPT_TYPE_INT, {.i64 = -1}, -1, 1, AV_OPT_FLAG_DECODING_PARAM},
    { NULL },
};

static const AVClass demuxer_class = {
    .class_name = "mp3",
    .item_name  = av_default_item_name,
    .option     = options,
    .version    = LIBAVUTIL_VERSION_INT,
    .category   = AV_CLASS_CATEGORY_DEMUXER,
};

AVInputFormat ff_mp3_demuxer = {
    .name           = "mp3",
    .long_name      = NULL_IF_CONFIG_SMALL("MP2/3 (MPEG audio layer 2/3)"),
    .read_probe     = mp3_read_probe,
    .read_header    = mp3_read_header,
    .read_packet    = mp3_read_packet,
    .read_seek      = mp3_seek,
    .priv_data_size = sizeof(MP3DecContext),
    .flags          = AVFMT_GENERIC_INDEX,
    .extensions     = "mp2,mp3,m2a,mpa", /* XXX: use probe */
    .priv_class     = &demuxer_class,
};<|MERGE_RESOLUTION|>--- conflicted
+++ resolved
@@ -411,14 +411,7 @@
     int64_t best_pos;
     int best_score;
 
-<<<<<<< HEAD
-    if (mp3->is_cbr && st->duration > 0 && mp3->header_filesize > s->data_offset) {
-=======
-    if (   mp3->is_cbr
-        && st->duration > 0
-        && mp3->header_filesize > s->internal->data_offset
-        && mp3->frames) {
->>>>>>> 19321a29
+    if (mp3->is_cbr && st->duration > 0 && mp3->header_filesize > s->internal->data_offset) {
         int64_t filesize = avio_size(s->pb);
         int64_t duration;
         if (filesize <= s->internal->data_offset)
