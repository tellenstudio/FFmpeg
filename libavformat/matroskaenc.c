/*
 * Matroska muxer
 * Copyright (c) 2007 David Conrad
 *
 * This file is part of FFmpeg.
 *
 * FFmpeg is free software; you can redistribute it and/or
 * modify it under the terms of the GNU Lesser General Public
 * License as published by the Free Software Foundation; either
 * version 2.1 of the License, or (at your option) any later version.
 *
 * FFmpeg is distributed in the hope that it will be useful,
 * but WITHOUT ANY WARRANTY; without even the implied warranty of
 * MERCHANTABILITY or FITNESS FOR A PARTICULAR PURPOSE.  See the GNU
 * Lesser General Public License for more details.
 *
 * You should have received a copy of the GNU Lesser General Public
 * License along with FFmpeg; if not, write to the Free Software
 * Foundation, Inc., 51 Franklin Street, Fifth Floor, Boston, MA 02110-1301 USA
 */

#include <stdint.h>

#include "avc.h"
#include "hevc.h"
#include "avformat.h"
#include "avio_internal.h"
#include "avlanguage.h"
#include "flacenc.h"
#include "internal.h"
#include "isom.h"
#include "matroska.h"
#include "riff.h"
#include "subtitles.h"
#include "vorbiscomment.h"
#include "wv.h"

#include "libavutil/avstring.h"
#include "libavutil/channel_layout.h"
#include "libavutil/dict.h"
#include "libavutil/intfloat.h"
#include "libavutil/intreadwrite.h"
#include "libavutil/lfg.h"
#include "libavutil/mathematics.h"
#include "libavutil/opt.h"
#include "libavutil/random_seed.h"
#include "libavutil/samplefmt.h"
<<<<<<< HEAD
#include "libavutil/sha.h"
=======
#include "libavutil/stereo3d.h"
>>>>>>> 4d686fb7

#include "libavcodec/xiph.h"
#include "libavcodec/mpeg4audio.h"
#include "libavcodec/internal.h"

typedef struct ebml_master {
    int64_t         pos;                ///< absolute offset in the file where the master's elements start
    int             sizebytes;          ///< how many bytes were reserved for the size
} ebml_master;

typedef struct mkv_seekhead_entry {
    unsigned int    elementid;
    uint64_t        segmentpos;
} mkv_seekhead_entry;

typedef struct mkv_seekhead {
    int64_t                 filepos;
    int64_t                 segment_offset;     ///< the file offset to the beginning of the segment
    int                     reserved_size;      ///< -1 if appending to file
    int                     max_entries;
    mkv_seekhead_entry      *entries;
    int                     num_entries;
} mkv_seekhead;

typedef struct {
    uint64_t        pts;
    int             stream_idx;
    int             tracknum;
    int64_t         cluster_pos;        ///< file offset of the cluster containing the block
    int64_t         relative_pos;       ///< relative offset from the position of the cluster containing the block
    int64_t         duration;           ///< duration of the block according to time base
} mkv_cuepoint;

typedef struct {
    int64_t         segment_offset;
    mkv_cuepoint    *entries;
    int             num_entries;
} mkv_cues;

typedef struct {
    int             write_dts;
    int             has_cue;
    int64_t         ts_offset;
} mkv_track;

#define MODE_MATROSKAv2 0x01
#define MODE_WEBM       0x02

typedef struct MatroskaMuxContext {
    const AVClass  *class;
    int             mode;
    AVIOContext   *dyn_bc;
    ebml_master     segment;
    int64_t         segment_offset;
    ebml_master     cluster;
    int64_t         cluster_pos;        ///< file offset of the current cluster
    int64_t         cluster_pts;
    int64_t         duration_offset;
    int64_t         duration;
    mkv_seekhead    *main_seekhead;
    mkv_cues        *cues;
    mkv_track       *tracks;

    AVPacket        cur_audio_pkt;

    int have_attachments;

    int reserve_cues_space;
    int cluster_size_limit;
    int64_t cues_pos;
    int64_t cluster_time_limit;
    int is_dash;
    int dash_track_number;

    uint32_t chapter_id_offset;
    int wrote_chapters;
} MatroskaMuxContext;


/** 2 bytes * 3 for EBML IDs, 3 1-byte EBML lengths, 8 bytes for 64 bit
 * offset, 4 bytes for target EBML ID */
#define MAX_SEEKENTRY_SIZE 21

/** per-cuepoint-track - 5 1-byte EBML IDs, 5 1-byte EBML sizes, 4
 * 8-byte uint max */
#define MAX_CUETRACKPOS_SIZE 42

/** per-cuepoint - 2 1-byte EBML IDs, 2 1-byte EBML sizes, 8-byte uint max */
#define MAX_CUEPOINT_SIZE(num_tracks) 12 + MAX_CUETRACKPOS_SIZE * num_tracks

/** Seek preroll value for opus */
#define OPUS_SEEK_PREROLL 80000000

static int ebml_id_size(unsigned int id)
{
    return (av_log2(id + 1) - 1) / 7 + 1;
}

static void put_ebml_id(AVIOContext *pb, unsigned int id)
{
    int i = ebml_id_size(id);
    while (i--)
        avio_w8(pb, (uint8_t)(id >> (i * 8)));
}

/**
 * Write an EBML size meaning "unknown size".
 *
 * @param bytes The number of bytes the size should occupy (maximum: 8).
 */
static void put_ebml_size_unknown(AVIOContext *pb, int bytes)
{
    av_assert0(bytes <= 8);
    avio_w8(pb, 0x1ff >> bytes);
    ffio_fill(pb, 0xff, bytes - 1);
}

/**
 * Calculate how many bytes are needed to represent a given number in EBML.
 */
static int ebml_num_size(uint64_t num)
{
    int bytes = 1;
    while ((num + 1) >> bytes * 7)
        bytes++;
    return bytes;
}

/**
 * Write a number in EBML variable length format.
 *
 * @param bytes The number of bytes that need to be used to write the number.
 *              If zero, any number of bytes can be used.
 */
static void put_ebml_num(AVIOContext *pb, uint64_t num, int bytes)
{
    int i, needed_bytes = ebml_num_size(num);

    // sizes larger than this are currently undefined in EBML
    av_assert0(num < (1ULL << 56) - 1);

    if (bytes == 0)
        // don't care how many bytes are used, so use the min
        bytes = needed_bytes;
    // the bytes needed to write the given size would exceed the bytes
    // that we need to use, so write unknown size. This shouldn't happen.
    av_assert0(bytes >= needed_bytes);

    num |= 1ULL << bytes * 7;
    for (i = bytes - 1; i >= 0; i--)
        avio_w8(pb, (uint8_t)(num >> i * 8));
}

static void put_ebml_uint(AVIOContext *pb, unsigned int elementid, uint64_t val)
{
    int i, bytes = 1;
    uint64_t tmp = val;
    while (tmp >>= 8)
        bytes++;

    put_ebml_id(pb, elementid);
    put_ebml_num(pb, bytes, 0);
    for (i = bytes - 1; i >= 0; i--)
        avio_w8(pb, (uint8_t)(val >> i * 8));
}

static void put_ebml_sint(AVIOContext *pb, unsigned int elementid, int64_t val)
{
    int i, bytes = 1;
    uint64_t tmp = 2*(val < 0 ? val^-1 : val);

    while (tmp>>=8) bytes++;

    put_ebml_id(pb, elementid);
    put_ebml_num(pb, bytes, 0);
    for (i = bytes - 1; i >= 0; i--)
        avio_w8(pb, (uint8_t)(val >> i * 8));
}

static void put_ebml_float(AVIOContext *pb, unsigned int elementid, double val)
{
    put_ebml_id(pb, elementid);
    put_ebml_num(pb, 8, 0);
    avio_wb64(pb, av_double2int(val));
}

static void put_ebml_binary(AVIOContext *pb, unsigned int elementid,
                            const void *buf, int size)
{
    put_ebml_id(pb, elementid);
    put_ebml_num(pb, size, 0);
    avio_write(pb, buf, size);
}

static void put_ebml_string(AVIOContext *pb, unsigned int elementid,
                            const char *str)
{
    put_ebml_binary(pb, elementid, str, strlen(str));
}

/**
 * Write a void element of a given size. Useful for reserving space in
 * the file to be written to later.
 *
 * @param size The number of bytes to reserve, which must be at least 2.
 */
static void put_ebml_void(AVIOContext *pb, uint64_t size)
{
    int64_t currentpos = avio_tell(pb);

    av_assert0(size >= 2);

    put_ebml_id(pb, EBML_ID_VOID);
    // we need to subtract the length needed to store the size from the
    // size we need to reserve so 2 cases, we use 8 bytes to store the
    // size if possible, 1 byte otherwise
    if (size < 10)
        put_ebml_num(pb, size - 1, 0);
    else
        put_ebml_num(pb, size - 9, 8);
    ffio_fill(pb, 0, currentpos + size - avio_tell(pb));
}

static ebml_master start_ebml_master(AVIOContext *pb, unsigned int elementid,
                                     uint64_t expectedsize)
{
    int bytes = expectedsize ? ebml_num_size(expectedsize) : 8;
    put_ebml_id(pb, elementid);
    put_ebml_size_unknown(pb, bytes);
    return (ebml_master) {avio_tell(pb), bytes };
}

static void end_ebml_master(AVIOContext *pb, ebml_master master)
{
    int64_t pos = avio_tell(pb);

    if (avio_seek(pb, master.pos - master.sizebytes, SEEK_SET) < 0)
        return;
    put_ebml_num(pb, pos - master.pos, master.sizebytes);
    avio_seek(pb, pos, SEEK_SET);
}

static void put_xiph_size(AVIOContext *pb, int size)
{
    ffio_fill(pb, 255, size / 255);
    avio_w8(pb, size % 255);
}

/**
 * Initialize a mkv_seekhead element to be ready to index level 1 Matroska
 * elements. If a maximum number of elements is specified, enough space
 * will be reserved at the current file location to write a seek head of
 * that size.
 *
 * @param segment_offset The absolute offset to the position in the file
 *                       where the segment begins.
 * @param numelements The maximum number of elements that will be indexed
 *                    by this seek head, 0 if unlimited.
 */
static mkv_seekhead *mkv_start_seekhead(AVIOContext *pb, int64_t segment_offset,
                                        int numelements)
{
    mkv_seekhead *new_seekhead = av_mallocz(sizeof(mkv_seekhead));
    if (!new_seekhead)
        return NULL;

    new_seekhead->segment_offset = segment_offset;

    if (numelements > 0) {
        new_seekhead->filepos = avio_tell(pb);
        // 21 bytes max for a seek entry, 10 bytes max for the SeekHead ID
        // and size, and 3 bytes to guarantee that an EBML void element
        // will fit afterwards
        new_seekhead->reserved_size = numelements * MAX_SEEKENTRY_SIZE + 13;
        new_seekhead->max_entries   = numelements;
        put_ebml_void(pb, new_seekhead->reserved_size);
    }
    return new_seekhead;
}

static int mkv_add_seekhead_entry(mkv_seekhead *seekhead, unsigned int elementid, uint64_t filepos)
{
    mkv_seekhead_entry *entries = seekhead->entries;

    // don't store more elements than we reserved space for
    if (seekhead->max_entries > 0 && seekhead->max_entries <= seekhead->num_entries)
        return -1;

    entries = av_realloc_array(entries, seekhead->num_entries + 1, sizeof(mkv_seekhead_entry));
    if (!entries)
        return AVERROR(ENOMEM);
    seekhead->entries = entries;

    seekhead->entries[seekhead->num_entries].elementid    = elementid;
    seekhead->entries[seekhead->num_entries++].segmentpos = filepos - seekhead->segment_offset;

    return 0;
}

/**
 * Write the seek head to the file and free it. If a maximum number of
 * elements was specified to mkv_start_seekhead(), the seek head will
 * be written at the location reserved for it. Otherwise, it is written
 * at the current location in the file.
 *
 * @return The file offset where the seekhead was written,
 * -1 if an error occurred.
 */
static int64_t mkv_write_seekhead(AVIOContext *pb, mkv_seekhead *seekhead)
{
    ebml_master metaseek, seekentry;
    int64_t currentpos;
    int i;

    currentpos = avio_tell(pb);

    if (seekhead->reserved_size > 0) {
        if (avio_seek(pb, seekhead->filepos, SEEK_SET) < 0) {
            currentpos = -1;
            goto fail;
        }
    }

    metaseek = start_ebml_master(pb, MATROSKA_ID_SEEKHEAD, seekhead->reserved_size);
    for (i = 0; i < seekhead->num_entries; i++) {
        mkv_seekhead_entry *entry = &seekhead->entries[i];

        seekentry = start_ebml_master(pb, MATROSKA_ID_SEEKENTRY, MAX_SEEKENTRY_SIZE);

        put_ebml_id(pb, MATROSKA_ID_SEEKID);
        put_ebml_num(pb, ebml_id_size(entry->elementid), 0);
        put_ebml_id(pb, entry->elementid);

        put_ebml_uint(pb, MATROSKA_ID_SEEKPOSITION, entry->segmentpos);
        end_ebml_master(pb, seekentry);
    }
    end_ebml_master(pb, metaseek);

    if (seekhead->reserved_size > 0) {
        uint64_t remaining = seekhead->filepos + seekhead->reserved_size - avio_tell(pb);
        put_ebml_void(pb, remaining);
        avio_seek(pb, currentpos, SEEK_SET);

        currentpos = seekhead->filepos;
    }
fail:
    av_freep(&seekhead->entries);
    av_free(seekhead);

    return currentpos;
}

static mkv_cues *mkv_start_cues(int64_t segment_offset)
{
    mkv_cues *cues = av_mallocz(sizeof(mkv_cues));
    if (!cues)
        return NULL;

    cues->segment_offset = segment_offset;
    return cues;
}

static int mkv_add_cuepoint(mkv_cues *cues, int stream, int tracknum, int64_t ts,
                            int64_t cluster_pos, int64_t relative_pos, int64_t duration)
{
    mkv_cuepoint *entries = cues->entries;

    if (ts < 0)
        return 0;

    entries = av_realloc_array(entries, cues->num_entries + 1, sizeof(mkv_cuepoint));
    if (!entries)
        return AVERROR(ENOMEM);
    cues->entries = entries;

    cues->entries[cues->num_entries].pts           = ts;
    cues->entries[cues->num_entries].stream_idx    = stream;
    cues->entries[cues->num_entries].tracknum      = tracknum;
    cues->entries[cues->num_entries].cluster_pos   = cluster_pos - cues->segment_offset;
    cues->entries[cues->num_entries].relative_pos  = relative_pos;
    cues->entries[cues->num_entries++].duration    = duration;

    return 0;
}

static int64_t mkv_write_cues(AVFormatContext *s, mkv_cues *cues, mkv_track *tracks, int num_tracks)
{
    AVIOContext *pb = s->pb;
    ebml_master cues_element;
    int64_t currentpos;
    int i, j;

    currentpos = avio_tell(pb);
    cues_element = start_ebml_master(pb, MATROSKA_ID_CUES, 0);

    for (i = 0; i < cues->num_entries; i++) {
        ebml_master cuepoint, track_positions;
        mkv_cuepoint *entry = &cues->entries[i];
        uint64_t pts = entry->pts;
        int ctp_nb = 0;

        // Calculate the number of entries, so we know the element size
        for (j = 0; j < num_tracks; j++)
            tracks[j].has_cue = 0;
        for (j = 0; j < cues->num_entries - i && entry[j].pts == pts; j++) {
            int tracknum = entry[j].stream_idx;
            av_assert0(tracknum>=0 && tracknum<num_tracks);
            if (tracks[tracknum].has_cue && s->streams[tracknum]->codec->codec_type != AVMEDIA_TYPE_SUBTITLE)
                continue;
            tracks[tracknum].has_cue = 1;
            ctp_nb ++;
        }

        cuepoint = start_ebml_master(pb, MATROSKA_ID_POINTENTRY, MAX_CUEPOINT_SIZE(ctp_nb));
        put_ebml_uint(pb, MATROSKA_ID_CUETIME, pts);

        // put all the entries from different tracks that have the exact same
        // timestamp into the same CuePoint
        for (j = 0; j < num_tracks; j++)
            tracks[j].has_cue = 0;
        for (j = 0; j < cues->num_entries - i && entry[j].pts == pts; j++) {
            int tracknum = entry[j].stream_idx;
            av_assert0(tracknum>=0 && tracknum<num_tracks);
            if (tracks[tracknum].has_cue && s->streams[tracknum]->codec->codec_type != AVMEDIA_TYPE_SUBTITLE)
                continue;
            tracks[tracknum].has_cue = 1;
            track_positions = start_ebml_master(pb, MATROSKA_ID_CUETRACKPOSITION, MAX_CUETRACKPOS_SIZE);
            put_ebml_uint(pb, MATROSKA_ID_CUETRACK           , entry[j].tracknum   );
            put_ebml_uint(pb, MATROSKA_ID_CUECLUSTERPOSITION , entry[j].cluster_pos);
            put_ebml_uint(pb, MATROSKA_ID_CUERELATIVEPOSITION, entry[j].relative_pos);
            if (entry[j].duration != -1)
                put_ebml_uint(pb, MATROSKA_ID_CUEDURATION    , entry[j].duration);
            end_ebml_master(pb, track_positions);
        }
        i += j - 1;
        end_ebml_master(pb, cuepoint);
    }
    end_ebml_master(pb, cues_element);

    return currentpos;
}

static int put_xiph_codecpriv(AVFormatContext *s, AVIOContext *pb, AVCodecContext *codec)
{
    uint8_t *header_start[3];
    int header_len[3];
    int first_header_size;
    int j;

    if (codec->codec_id == AV_CODEC_ID_VORBIS)
        first_header_size = 30;
    else
        first_header_size = 42;

    if (avpriv_split_xiph_headers(codec->extradata, codec->extradata_size,
                              first_header_size, header_start, header_len) < 0) {
        av_log(s, AV_LOG_ERROR, "Extradata corrupt.\n");
        return -1;
    }

    avio_w8(pb, 2);                    // number packets - 1
    for (j = 0; j < 2; j++) {
        put_xiph_size(pb, header_len[j]);
    }
    for (j = 0; j < 3; j++)
        avio_write(pb, header_start[j], header_len[j]);

    return 0;
}

static int put_wv_codecpriv(AVIOContext *pb, AVCodecContext *codec)
{
    if (codec->extradata && codec->extradata_size == 2)
        avio_write(pb, codec->extradata, 2);
    else
        avio_wl16(pb, 0x403); // fallback to the version mentioned in matroska specs
    return 0;
}

static int put_flac_codecpriv(AVFormatContext *s,
                              AVIOContext *pb, AVCodecContext *codec)
{
    int write_comment = (codec->channel_layout &&
                         !(codec->channel_layout & ~0x3ffffULL) &&
                         !ff_flac_is_native_layout(codec->channel_layout));
    int ret = ff_flac_write_header(pb, codec->extradata, codec->extradata_size,
                                   !write_comment);

    if (ret < 0)
        return ret;

    if (write_comment) {
        const char *vendor = (s->flags & AVFMT_FLAG_BITEXACT) ?
                             "Lavf" : LIBAVFORMAT_IDENT;
        AVDictionary *dict = NULL;
        uint8_t buf[32], *data, *p;
        int len;

        snprintf(buf, sizeof(buf), "0x%"PRIx64, codec->channel_layout);
        av_dict_set(&dict, "WAVEFORMATEXTENSIBLE_CHANNEL_MASK", buf, 0);

        len = ff_vorbiscomment_length(dict, vendor);
        data = av_malloc(len + 4);
        if (!data) {
            av_dict_free(&dict);
            return AVERROR(ENOMEM);
        }

        data[0] = 0x84;
        AV_WB24(data + 1, len);

        p = data + 4;
        ff_vorbiscomment_write(&p, &dict, vendor);

        avio_write(pb, data, len + 4);

        av_freep(&data);
        av_dict_free(&dict);
    }

    return 0;
}

static void get_aac_sample_rates(AVFormatContext *s, AVCodecContext *codec,
                                 int *sample_rate, int *output_sample_rate)
{
    MPEG4AudioConfig mp4ac;

    if (avpriv_mpeg4audio_get_config(&mp4ac, codec->extradata,
                                     codec->extradata_size * 8, 1) < 0) {
        av_log(s, AV_LOG_WARNING,
               "Error parsing AAC extradata, unable to determine samplerate.\n");
        return;
    }

    *sample_rate        = mp4ac.sample_rate;
    *output_sample_rate = mp4ac.ext_sample_rate;
}

static int mkv_write_native_codecprivate(AVFormatContext *s,
                                         AVCodecContext *codec,
                                         AVIOContext *dyn_cp)
{
    switch (codec->codec_id) {
    case AV_CODEC_ID_VORBIS:
    case AV_CODEC_ID_THEORA:
        return put_xiph_codecpriv(s, dyn_cp, codec);
    case AV_CODEC_ID_FLAC:
        return put_flac_codecpriv(s, dyn_cp, codec);
    case AV_CODEC_ID_WAVPACK:
        return put_wv_codecpriv(dyn_cp, codec);
    case AV_CODEC_ID_H264:
        return ff_isom_write_avcc(dyn_cp, codec->extradata,
                                  codec->extradata_size);
    case AV_CODEC_ID_HEVC:
        return ff_isom_write_hvcc(dyn_cp, codec->extradata,
                                  codec->extradata_size, 0);
    case AV_CODEC_ID_ALAC:
        if (codec->extradata_size < 36) {
            av_log(s, AV_LOG_ERROR,
                   "Invalid extradata found, ALAC expects a 36-byte "
                   "QuickTime atom.");
            return AVERROR_INVALIDDATA;
        } else
            avio_write(dyn_cp, codec->extradata + 12,
                       codec->extradata_size - 12);
        break;
    default:
        if (codec->codec_id == AV_CODEC_ID_PRORES &&
            ff_codec_get_id(ff_codec_movvideo_tags, codec->codec_tag) == AV_CODEC_ID_PRORES) {
            avio_wl32(dyn_cp, codec->codec_tag);
        } else if (codec->extradata_size && codec->codec_id != AV_CODEC_ID_TTA)
            avio_write(dyn_cp, codec->extradata, codec->extradata_size);
    }

    return 0;
}

static int mkv_write_codecprivate(AVFormatContext *s, AVIOContext *pb,
                                  AVCodecContext *codec, int native_id,
                                  int qt_id)
{
    AVIOContext *dyn_cp;
    uint8_t *codecpriv;
    int ret, codecpriv_size;

    ret = avio_open_dyn_buf(&dyn_cp);
    if (ret < 0)
        return ret;

    if (native_id) {
        ret = mkv_write_native_codecprivate(s, codec, dyn_cp);
    } else if (codec->codec_type == AVMEDIA_TYPE_VIDEO) {
        if (qt_id) {
            if (!codec->codec_tag)
                codec->codec_tag = ff_codec_get_tag(ff_codec_movvideo_tags,
                                                    codec->codec_id);
            if (codec->extradata_size) {
                if (   ff_codec_get_id(ff_codec_movvideo_tags, codec->codec_tag) == codec->codec_id
                    && ff_codec_get_id(ff_codec_movvideo_tags, AV_RL32(codec->extradata + 4)) != codec->codec_id
                ) {
                    int i;
                    avio_wb32(dyn_cp, 0x5a + codec->extradata_size);
                    avio_wl32(dyn_cp, codec->codec_tag);
                    for(i = 0; i < 0x5a - 8; i++)
                        avio_w8(dyn_cp, 0);
                }
                avio_write(dyn_cp, codec->extradata, codec->extradata_size);
            }
        } else {
            if (!ff_codec_get_tag(ff_codec_bmp_tags, codec->codec_id))
                av_log(s, AV_LOG_WARNING, "codec %s is not supported by this format\n",
                       avcodec_get_name(codec->codec_id));

            if (!codec->codec_tag)
                codec->codec_tag = ff_codec_get_tag(ff_codec_bmp_tags,
                                                    codec->codec_id);
            if (!codec->codec_tag) {
                av_log(s, AV_LOG_ERROR, "No bmp codec tag found for codec %s\n",
                       avcodec_get_name(codec->codec_id));
                ret = AVERROR(EINVAL);
            }

            ff_put_bmp_header(dyn_cp, codec, ff_codec_bmp_tags, 0, 0);
        }
    } else if (codec->codec_type == AVMEDIA_TYPE_AUDIO) {
        unsigned int tag;
        tag = ff_codec_get_tag(ff_codec_wav_tags, codec->codec_id);
        if (!tag) {
            av_log(s, AV_LOG_ERROR, "No wav codec tag found for codec %s\n",
                   avcodec_get_name(codec->codec_id));
            ret = AVERROR(EINVAL);
        }
        if (!codec->codec_tag)
            codec->codec_tag = tag;

        ff_put_wav_header(dyn_cp, codec, FF_PUT_WAV_HEADER_FORCE_WAVEFORMATEX);
    }

    codecpriv_size = avio_close_dyn_buf(dyn_cp, &codecpriv);
    if (codecpriv_size)
        put_ebml_binary(pb, MATROSKA_ID_CODECPRIVATE, codecpriv,
                        codecpriv_size);
    av_free(codecpriv);
    return ret;
}

<<<<<<< HEAD
static int mkv_write_stereo_mode(AVFormatContext *s, AVIOContext *pb, int st_mode,
                                  int mode)
{
    if ((mode == MODE_WEBM && st_mode > 3 && st_mode != 11)
        || st_mode >= MATROSKA_VIDEO_STEREO_MODE_COUNT) {
        av_log(s, AV_LOG_ERROR,
               "The specified stereo mode is not valid.\n");
        return AVERROR(EINVAL);
    } else
        put_ebml_uint(pb, MATROSKA_ID_VIDEOSTEREOMODE, st_mode);

=======
static int mkv_write_stereo_mode(AVFormatContext *s, AVIOContext *pb,
                                 AVStream *st, int mode)
{
    int i;
    AVDictionaryEntry *tag;
    MatroskaVideoStereoModeType format = MATROSKA_VIDEO_STEREOMODE_TYPE_NB;

    // convert metadata into proper side data and add it to the stream
    if ((tag = av_dict_get(s->metadata, "stereo_mode", NULL, 0))) {
        int stereo_mode = atoi(tag->value);
        if (stereo_mode < MATROSKA_VIDEO_STEREOMODE_TYPE_NB &&
            stereo_mode != 10 && stereo_mode != 12) {
            int ret = ff_mkv_stereo3d_conv(st, stereo_mode);
            if (ret < 0)
                return ret;
        }
    }

    for (i = 0; i < st->nb_side_data; i++) {
        AVPacketSideData sd = st->side_data[i];
        if (sd.type == AV_PKT_DATA_STEREO3D) {
            AVStereo3D *stereo = (AVStereo3D *)sd.data;

            switch (stereo->type) {
            case AV_STEREO3D_2D:
                format = MATROSKA_VIDEO_STEREOMODE_TYPE_MONO;
                break;
            case AV_STEREO3D_SIDEBYSIDE:
                format = (stereo->flags & AV_STEREO3D_FLAG_INVERT)
                    ? MATROSKA_VIDEO_STEREOMODE_TYPE_RIGHT_LEFT
                    : MATROSKA_VIDEO_STEREOMODE_TYPE_LEFT_RIGHT;
                break;
            case AV_STEREO3D_TOPBOTTOM:
                format = MATROSKA_VIDEO_STEREOMODE_TYPE_TOP_BOTTOM;
                if (stereo->flags & AV_STEREO3D_FLAG_INVERT)
                    format--;
                break;
            case AV_STEREO3D_CHECKERBOARD:
                format = MATROSKA_VIDEO_STEREOMODE_TYPE_CHECKERBOARD_LR;
                if (stereo->flags & AV_STEREO3D_FLAG_INVERT)
                    format--;
                break;
            case AV_STEREO3D_LINES:
                format = MATROSKA_VIDEO_STEREOMODE_TYPE_ROW_INTERLEAVED_LR;
                if (stereo->flags & AV_STEREO3D_FLAG_INVERT)
                    format--;
                break;
            case AV_STEREO3D_COLUMNS:
                format = MATROSKA_VIDEO_STEREOMODE_TYPE_COL_INTERLEAVED_LR;
                if (stereo->flags & AV_STEREO3D_FLAG_INVERT)
                    format--;
                break;
            case AV_STEREO3D_FRAMESEQUENCE:
                format = MATROSKA_VIDEO_STEREOMODE_TYPE_BOTH_EYES_BLOCK_LR;
                if (stereo->flags & AV_STEREO3D_FLAG_INVERT)
                    format++;
                break;
            }

            break;
        }
    }

    if (mode == MODE_WEBM &&
        (format > MATROSKA_VIDEO_STEREOMODE_TYPE_TOP_BOTTOM &&
         format != MATROSKA_VIDEO_STEREOMODE_TYPE_RIGHT_LEFT))
        format = MATROSKA_VIDEO_STEREOMODE_TYPE_NB;

    if (format < MATROSKA_VIDEO_STEREOMODE_TYPE_NB)
        put_ebml_uint(pb, MATROSKA_ID_VIDEOSTEREOMODE, format);

>>>>>>> 4d686fb7
    return 0;
}

static int mkv_write_track(AVFormatContext *s, MatroskaMuxContext *mkv,
                           int i, AVIOContext *pb, int default_stream_exists)
{
    AVStream *st = s->streams[i];
    AVCodecContext *codec = st->codec;
    ebml_master subinfo, track;
    int native_id = 0;
    int qt_id = 0;
    int bit_depth = av_get_bits_per_sample(codec->codec_id);
    int sample_rate = codec->sample_rate;
    int output_sample_rate = 0;
    int display_width_div = 1;
    int display_height_div = 1;
    int j, ret;
    AVDictionaryEntry *tag;

    // ms precision is the de-facto standard timescale for mkv files
    avpriv_set_pts_info(st, 64, 1, 1000);

    if (codec->codec_type == AVMEDIA_TYPE_ATTACHMENT) {
        mkv->have_attachments = 1;
        return 0;
    }

    if (!bit_depth && codec->codec_id != AV_CODEC_ID_ADPCM_G726)
        bit_depth = av_get_bytes_per_sample(codec->sample_fmt) << 3;
    if (!bit_depth)
        bit_depth = codec->bits_per_coded_sample;

    if (codec->codec_id == AV_CODEC_ID_AAC)
        get_aac_sample_rates(s, codec, &sample_rate, &output_sample_rate);

    track = start_ebml_master(pb, MATROSKA_ID_TRACKENTRY, 0);
    put_ebml_uint (pb, MATROSKA_ID_TRACKNUMBER,
                   mkv->is_dash ? mkv->dash_track_number : i + 1);
    put_ebml_uint (pb, MATROSKA_ID_TRACKUID,
                   mkv->is_dash ? mkv->dash_track_number : i + 1);
    put_ebml_uint (pb, MATROSKA_ID_TRACKFLAGLACING , 0);    // no lacing (yet)

    if ((tag = av_dict_get(st->metadata, "title", NULL, 0)))
        put_ebml_string(pb, MATROSKA_ID_TRACKNAME, tag->value);
    tag = av_dict_get(st->metadata, "language", NULL, 0);
    if (mkv->mode != MODE_WEBM || codec->codec_id != AV_CODEC_ID_WEBVTT) {
        put_ebml_string(pb, MATROSKA_ID_TRACKLANGUAGE, tag && tag->value ? tag->value:"und");
    } else if (tag && tag->value) {
        put_ebml_string(pb, MATROSKA_ID_TRACKLANGUAGE, tag->value);
    }

    // The default value for TRACKFLAGDEFAULT is 1, so add element
    // if we need to clear it.
    if (default_stream_exists && !(st->disposition & AV_DISPOSITION_DEFAULT))
        put_ebml_uint(pb, MATROSKA_ID_TRACKFLAGDEFAULT, !!(st->disposition & AV_DISPOSITION_DEFAULT));

    if (st->disposition & AV_DISPOSITION_FORCED)
        put_ebml_uint(pb, MATROSKA_ID_TRACKFLAGFORCED, 1);

    if (mkv->mode == MODE_WEBM && codec->codec_id == AV_CODEC_ID_WEBVTT) {
        const char *codec_id;
        if (st->disposition & AV_DISPOSITION_CAPTIONS) {
            codec_id = "D_WEBVTT/CAPTIONS";
            native_id = MATROSKA_TRACK_TYPE_SUBTITLE;
        } else if (st->disposition & AV_DISPOSITION_DESCRIPTIONS) {
            codec_id = "D_WEBVTT/DESCRIPTIONS";
            native_id = MATROSKA_TRACK_TYPE_METADATA;
        } else if (st->disposition & AV_DISPOSITION_METADATA) {
            codec_id = "D_WEBVTT/METADATA";
            native_id = MATROSKA_TRACK_TYPE_METADATA;
        } else {
            codec_id = "D_WEBVTT/SUBTITLES";
            native_id = MATROSKA_TRACK_TYPE_SUBTITLE;
        }
        put_ebml_string(pb, MATROSKA_ID_CODECID, codec_id);
    } else {
        // look for a codec ID string specific to mkv to use,
        // if none are found, use AVI codes
        for (j = 0; ff_mkv_codec_tags[j].id != AV_CODEC_ID_NONE; j++) {
            if (ff_mkv_codec_tags[j].id == codec->codec_id) {
                put_ebml_string(pb, MATROSKA_ID_CODECID, ff_mkv_codec_tags[j].str);
                native_id = 1;
                break;
            }
        }
    }

    if (codec->codec_type == AVMEDIA_TYPE_AUDIO && codec->delay && codec->codec_id == AV_CODEC_ID_OPUS) {
//         mkv->tracks[i].ts_offset = av_rescale_q(codec->delay,
//                                                 (AVRational){ 1, codec->sample_rate },
//                                                 st->time_base);

        put_ebml_uint(pb, MATROSKA_ID_CODECDELAY,
                      av_rescale_q(codec->delay, (AVRational){ 1, codec->sample_rate },
                                   (AVRational){ 1, 1000000000 }));
    }
    if (codec->codec_id == AV_CODEC_ID_OPUS) {
        put_ebml_uint(pb, MATROSKA_ID_SEEKPREROLL, OPUS_SEEK_PREROLL);
    }

    if (mkv->mode == MODE_WEBM && !(codec->codec_id == AV_CODEC_ID_VP8 ||
                                    codec->codec_id == AV_CODEC_ID_VP9 ||
                                    codec->codec_id == AV_CODEC_ID_OPUS ||
                                    codec->codec_id == AV_CODEC_ID_VORBIS ||
                                    codec->codec_id == AV_CODEC_ID_WEBVTT)) {
        av_log(s, AV_LOG_ERROR,
               "Only VP8 or VP9 video and Vorbis or Opus audio and WebVTT subtitles are supported for WebM.\n");
        return AVERROR(EINVAL);
    }

    switch (codec->codec_type) {
    case AVMEDIA_TYPE_VIDEO:
        put_ebml_uint(pb, MATROSKA_ID_TRACKTYPE, MATROSKA_TRACK_TYPE_VIDEO);

        if(   st->avg_frame_rate.num > 0 && st->avg_frame_rate.den > 0
           && 1.0/av_q2d(st->avg_frame_rate) > av_q2d(codec->time_base))
            put_ebml_uint(pb, MATROSKA_ID_TRACKDEFAULTDURATION, 1E9 / av_q2d(st->avg_frame_rate));
        else
            put_ebml_uint(pb, MATROSKA_ID_TRACKDEFAULTDURATION, av_q2d(codec->time_base)*1E9);

        if (!native_id &&
            ff_codec_get_tag(ff_codec_movvideo_tags, codec->codec_id) &&
            (!ff_codec_get_tag(ff_codec_bmp_tags,   codec->codec_id) ||
             codec->codec_id == AV_CODEC_ID_SVQ1 ||
             codec->codec_id == AV_CODEC_ID_SVQ3 ||
             codec->codec_id == AV_CODEC_ID_CINEPAK))
            qt_id = 1;

        if (qt_id)
            put_ebml_string(pb, MATROSKA_ID_CODECID, "V_QUICKTIME");
        else if (!native_id) {
            // if there is no mkv-specific codec ID, use VFW mode
            put_ebml_string(pb, MATROSKA_ID_CODECID, "V_MS/VFW/FOURCC");
            mkv->tracks[i].write_dts = 1;
        }

        subinfo = start_ebml_master(pb, MATROSKA_ID_TRACKVIDEO, 0);
        // XXX: interlace flag?
        put_ebml_uint (pb, MATROSKA_ID_VIDEOPIXELWIDTH , codec->width);
        put_ebml_uint (pb, MATROSKA_ID_VIDEOPIXELHEIGHT, codec->height);

<<<<<<< HEAD
        if ((tag = av_dict_get(st->metadata, "stereo_mode", NULL, 0)) ||
            (tag = av_dict_get( s->metadata, "stereo_mode", NULL, 0))) {
            int st_mode = MATROSKA_VIDEO_STEREO_MODE_COUNT;

            for (j=0; j<MATROSKA_VIDEO_STEREO_MODE_COUNT; j++)
                if (!strcmp(tag->value, ff_matroska_video_stereo_mode[j])){
                    st_mode = j;
                    break;
                }

            if (mkv_write_stereo_mode(s, pb, st_mode, mkv->mode) < 0)
                return AVERROR(EINVAL);

            switch (st_mode) {
            case 1:
            case 8:
            case 9:
            case 11:
                display_width_div = 2;
                break;
            case 2:
            case 3:
            case 6:
            case 7:
                display_height_div = 2;
                break;
            }
        }

        if (((tag = av_dict_get(st->metadata, "alpha_mode", NULL, 0)) && atoi(tag->value)) ||
            ((tag = av_dict_get( s->metadata, "alpha_mode", NULL, 0)) && atoi(tag->value)) ||
            (codec->pix_fmt == AV_PIX_FMT_YUVA420P)) {
            put_ebml_uint(pb, MATROSKA_ID_VIDEOALPHAMODE, 1);
        }
=======
        // check both side data and metadata for stereo information,
        // write the result to the bitstream if any is found
        ret = mkv_write_stereo_mode(s, pb, st, mkv->mode);
        if (ret < 0)
            return ret;
>>>>>>> 4d686fb7

        if (st->sample_aspect_ratio.num) {
            int64_t d_width = av_rescale(codec->width, st->sample_aspect_ratio.num, st->sample_aspect_ratio.den);
            if (d_width > INT_MAX) {
                av_log(s, AV_LOG_ERROR, "Overflow in display width\n");
                return AVERROR(EINVAL);
            }
            put_ebml_uint(pb, MATROSKA_ID_VIDEODISPLAYWIDTH , d_width / display_width_div);
            put_ebml_uint(pb, MATROSKA_ID_VIDEODISPLAYHEIGHT, codec->height / display_height_div);
        } else if (display_width_div != 1 || display_height_div != 1) {
            put_ebml_uint(pb, MATROSKA_ID_VIDEODISPLAYWIDTH , codec->width / display_width_div);
            put_ebml_uint(pb, MATROSKA_ID_VIDEODISPLAYHEIGHT, codec->height / display_height_div);
        }

        if (codec->codec_id == AV_CODEC_ID_RAWVIDEO) {
            uint32_t color_space = av_le2ne32(codec->codec_tag);
            put_ebml_binary(pb, MATROSKA_ID_VIDEOCOLORSPACE, &color_space, sizeof(color_space));
        }
        end_ebml_master(pb, subinfo);
        break;

    case AVMEDIA_TYPE_AUDIO:
        put_ebml_uint(pb, MATROSKA_ID_TRACKTYPE, MATROSKA_TRACK_TYPE_AUDIO);

        if (!native_id)
            // no mkv-specific ID, use ACM mode
            put_ebml_string(pb, MATROSKA_ID_CODECID, "A_MS/ACM");

        subinfo = start_ebml_master(pb, MATROSKA_ID_TRACKAUDIO, 0);
        put_ebml_uint  (pb, MATROSKA_ID_AUDIOCHANNELS    , codec->channels);
        put_ebml_float (pb, MATROSKA_ID_AUDIOSAMPLINGFREQ, sample_rate);
        if (output_sample_rate)
            put_ebml_float(pb, MATROSKA_ID_AUDIOOUTSAMPLINGFREQ, output_sample_rate);
        if (bit_depth)
            put_ebml_uint(pb, MATROSKA_ID_AUDIOBITDEPTH, bit_depth);
        end_ebml_master(pb, subinfo);
        break;

    case AVMEDIA_TYPE_SUBTITLE:
        if (!native_id) {
            av_log(s, AV_LOG_ERROR, "Subtitle codec %d is not supported.\n", codec->codec_id);
            return AVERROR(ENOSYS);
        }

        if (mkv->mode != MODE_WEBM || codec->codec_id != AV_CODEC_ID_WEBVTT)
            native_id = MATROSKA_TRACK_TYPE_SUBTITLE;

        put_ebml_uint(pb, MATROSKA_ID_TRACKTYPE, native_id);
        break;
    default:
        av_log(s, AV_LOG_ERROR, "Only audio, video, and subtitles are supported for Matroska.\n");
        return AVERROR(EINVAL);
    }

    if (mkv->mode != MODE_WEBM || codec->codec_id != AV_CODEC_ID_WEBVTT) {
        ret = mkv_write_codecprivate(s, pb, codec, native_id, qt_id);
        if (ret < 0)
            return ret;
    }

    end_ebml_master(pb, track);

    return 0;
}

static int mkv_write_tracks(AVFormatContext *s)
{
    MatroskaMuxContext *mkv = s->priv_data;
    AVIOContext *pb = s->pb;
    ebml_master tracks;
    int i, ret, default_stream_exists = 0;

    ret = mkv_add_seekhead_entry(mkv->main_seekhead, MATROSKA_ID_TRACKS, avio_tell(pb));
    if (ret < 0)
        return ret;

    tracks = start_ebml_master(pb, MATROSKA_ID_TRACKS, 0);
    for (i = 0; i < s->nb_streams; i++) {
        AVStream *st = s->streams[i];
        default_stream_exists |= st->disposition & AV_DISPOSITION_DEFAULT;
    }
    for (i = 0; i < s->nb_streams; i++) {
        ret = mkv_write_track(s, mkv, i, pb, default_stream_exists);
        if (ret < 0)
            return ret;
    }
    end_ebml_master(pb, tracks);
    return 0;
}

static int mkv_write_chapters(AVFormatContext *s)
{
    MatroskaMuxContext *mkv = s->priv_data;
    AVIOContext *pb = s->pb;
    ebml_master chapters, editionentry;
    AVRational scale = {1, 1E9};
    int i, ret;

    if (!s->nb_chapters || mkv->wrote_chapters)
        return 0;

    ret = mkv_add_seekhead_entry(mkv->main_seekhead, MATROSKA_ID_CHAPTERS, avio_tell(pb));
    if (ret < 0) return ret;

    chapters     = start_ebml_master(pb, MATROSKA_ID_CHAPTERS    , 0);
    editionentry = start_ebml_master(pb, MATROSKA_ID_EDITIONENTRY, 0);
    put_ebml_uint(pb, MATROSKA_ID_EDITIONFLAGDEFAULT, 1);
    put_ebml_uint(pb, MATROSKA_ID_EDITIONFLAGHIDDEN , 0);
    for (i = 0; i < s->nb_chapters; i++) {
        ebml_master chapteratom, chapterdisplay;
        AVChapter *c     = s->chapters[i];
        AVDictionaryEntry *t = NULL;

        chapteratom = start_ebml_master(pb, MATROSKA_ID_CHAPTERATOM, 0);
        put_ebml_uint(pb, MATROSKA_ID_CHAPTERUID, c->id + mkv->chapter_id_offset);
        put_ebml_uint(pb, MATROSKA_ID_CHAPTERTIMESTART,
                      av_rescale_q(c->start, c->time_base, scale));
        put_ebml_uint(pb, MATROSKA_ID_CHAPTERTIMEEND,
                      av_rescale_q(c->end,   c->time_base, scale));
        put_ebml_uint(pb, MATROSKA_ID_CHAPTERFLAGHIDDEN , 0);
        put_ebml_uint(pb, MATROSKA_ID_CHAPTERFLAGENABLED, 1);
        if ((t = av_dict_get(c->metadata, "title", NULL, 0))) {
            chapterdisplay = start_ebml_master(pb, MATROSKA_ID_CHAPTERDISPLAY, 0);
            put_ebml_string(pb, MATROSKA_ID_CHAPSTRING, t->value);
            put_ebml_string(pb, MATROSKA_ID_CHAPLANG  , "und");
            end_ebml_master(pb, chapterdisplay);
        }
        end_ebml_master(pb, chapteratom);
    }
    end_ebml_master(pb, editionentry);
    end_ebml_master(pb, chapters);

    mkv->wrote_chapters = 1;
    return 0;
}

static void mkv_write_simpletag(AVIOContext *pb, AVDictionaryEntry *t)
{
    uint8_t *key = av_strdup(t->key);
    uint8_t *p   = key;
    const uint8_t *lang = NULL;
    ebml_master tag;

    if ((p = strrchr(p, '-')) &&
        (lang = av_convert_lang_to(p + 1, AV_LANG_ISO639_2_BIBL)))
        *p = 0;

    p = key;
    while (*p) {
        if (*p == ' ')
            *p = '_';
        else if (*p >= 'a' && *p <= 'z')
            *p -= 'a' - 'A';
        p++;
    }

    tag = start_ebml_master(pb, MATROSKA_ID_SIMPLETAG, 0);
    put_ebml_string(pb, MATROSKA_ID_TAGNAME, key);
    if (lang)
        put_ebml_string(pb, MATROSKA_ID_TAGLANG, lang);
    put_ebml_string(pb, MATROSKA_ID_TAGSTRING, t->value);
    end_ebml_master(pb, tag);

    av_freep(&key);
}

static int mkv_write_tag(AVFormatContext *s, AVDictionary *m, unsigned int elementid,
                         unsigned int uid, ebml_master *tags)
{
    MatroskaMuxContext *mkv = s->priv_data;
    ebml_master tag, targets;
    AVDictionaryEntry *t = NULL;
    int ret;

    if (!tags->pos) {
        ret = mkv_add_seekhead_entry(mkv->main_seekhead, MATROSKA_ID_TAGS, avio_tell(s->pb));
        if (ret < 0) return ret;

        *tags = start_ebml_master(s->pb, MATROSKA_ID_TAGS, 0);
    }

    tag     = start_ebml_master(s->pb, MATROSKA_ID_TAG,        0);
    targets = start_ebml_master(s->pb, MATROSKA_ID_TAGTARGETS, 0);
    if (elementid)
        put_ebml_uint(s->pb, elementid, uid);
    end_ebml_master(s->pb, targets);

    while ((t = av_dict_get(m, "", t, AV_DICT_IGNORE_SUFFIX)))
        if (av_strcasecmp(t->key, "title") &&
            av_strcasecmp(t->key, "stereo_mode") &&
            av_strcasecmp(t->key, "encoding_tool"))
            mkv_write_simpletag(s->pb, t);

    end_ebml_master(s->pb, tag);
    return 0;
}

static int mkv_check_tag(AVDictionary *m)
{
    AVDictionaryEntry *t = NULL;

    while ((t = av_dict_get(m, "", t, AV_DICT_IGNORE_SUFFIX)))
        if (av_strcasecmp(t->key, "title") && av_strcasecmp(t->key, "stereo_mode"))
            return 1;

    return 0;
}

static int mkv_write_tags(AVFormatContext *s)
{
    MatroskaMuxContext *mkv = s->priv_data;
    ebml_master tags = {0};
    int i, ret;

    ff_metadata_conv_ctx(s, ff_mkv_metadata_conv, NULL);

    if (mkv_check_tag(s->metadata)) {
        ret = mkv_write_tag(s, s->metadata, 0, 0, &tags);
        if (ret < 0) return ret;
    }

    for (i = 0; i < s->nb_streams; i++) {
        AVStream *st = s->streams[i];

        if (!mkv_check_tag(st->metadata))
            continue;

        ret = mkv_write_tag(s, st->metadata, MATROSKA_ID_TAGTARGETS_TRACKUID, i + 1, &tags);
        if (ret < 0) return ret;
    }

    for (i = 0; i < s->nb_chapters; i++) {
        AVChapter *ch = s->chapters[i];

        if (!mkv_check_tag(ch->metadata))
            continue;

        ret = mkv_write_tag(s, ch->metadata, MATROSKA_ID_TAGTARGETS_CHAPTERUID, ch->id + mkv->chapter_id_offset, &tags);
        if (ret < 0) return ret;
    }

    if (tags.pos)
        end_ebml_master(s->pb, tags);
    return 0;
}

static int mkv_write_attachments(AVFormatContext *s)
{
    MatroskaMuxContext *mkv = s->priv_data;
    AVIOContext *pb = s->pb;
    ebml_master attachments;
    AVLFG c;
    int i, ret;

    if (!mkv->have_attachments)
        return 0;

    av_lfg_init(&c, av_get_random_seed());

    ret = mkv_add_seekhead_entry(mkv->main_seekhead, MATROSKA_ID_ATTACHMENTS, avio_tell(pb));
    if (ret < 0) return ret;

    attachments = start_ebml_master(pb, MATROSKA_ID_ATTACHMENTS, 0);

    for (i = 0; i < s->nb_streams; i++) {
        AVStream *st = s->streams[i];
        ebml_master attached_file;
        AVDictionaryEntry *t;
        const char *mimetype = NULL;
        uint64_t fileuid;

        if (st->codec->codec_type != AVMEDIA_TYPE_ATTACHMENT)
            continue;

        attached_file = start_ebml_master(pb, MATROSKA_ID_ATTACHEDFILE, 0);

        if (t = av_dict_get(st->metadata, "title", NULL, 0))
            put_ebml_string(pb, MATROSKA_ID_FILEDESC, t->value);
        if (!(t = av_dict_get(st->metadata, "filename", NULL, 0))) {
            av_log(s, AV_LOG_ERROR, "Attachment stream %d has no filename tag.\n", i);
            return AVERROR(EINVAL);
        }
        put_ebml_string(pb, MATROSKA_ID_FILENAME, t->value);
        if (t = av_dict_get(st->metadata, "mimetype", NULL, 0))
            mimetype = t->value;
        else if (st->codec->codec_id != AV_CODEC_ID_NONE ) {
            int i;
            for (i = 0; ff_mkv_mime_tags[i].id != AV_CODEC_ID_NONE; i++)
                if (ff_mkv_mime_tags[i].id == st->codec->codec_id) {
                    mimetype = ff_mkv_mime_tags[i].str;
                    break;
                }
        }
        if (!mimetype) {
            av_log(s, AV_LOG_ERROR, "Attachment stream %d has no mimetype tag and "
                                    "it cannot be deduced from the codec id.\n", i);
            return AVERROR(EINVAL);
        }

        if (s->flags & AVFMT_FLAG_BITEXACT) {
            struct AVSHA *sha = av_sha_alloc();
            uint8_t digest[20];
            if (!sha)
                return AVERROR(ENOMEM);
            av_sha_init(sha, 160);
            av_sha_update(sha, st->codec->extradata, st->codec->extradata_size);
            av_sha_final(sha, digest);
            av_free(sha);
            fileuid = AV_RL64(digest);
        } else {
            fileuid = av_lfg_get(&c);
        }
        av_log(s, AV_LOG_VERBOSE, "Using %.16"PRIx64" for attachment %d\n",
               fileuid, i);

        put_ebml_string(pb, MATROSKA_ID_FILEMIMETYPE, mimetype);
        put_ebml_binary(pb, MATROSKA_ID_FILEDATA, st->codec->extradata, st->codec->extradata_size);
        put_ebml_uint(pb, MATROSKA_ID_FILEUID, fileuid);
        end_ebml_master(pb, attached_file);
    }
    end_ebml_master(pb, attachments);

    return 0;
}

static int mkv_write_header(AVFormatContext *s)
{
    MatroskaMuxContext *mkv = s->priv_data;
    AVIOContext *pb = s->pb;
    ebml_master ebml_header, segment_info;
    AVDictionaryEntry *tag;
    int ret, i, version = 2;

    if (!strcmp(s->oformat->name, "webm"))
        mkv->mode = MODE_WEBM;
    else
        mkv->mode = MODE_MATROSKAv2;

    if (s->avoid_negative_ts < 0)
        s->avoid_negative_ts = 1;

    if (mkv->mode != MODE_WEBM ||
        av_dict_get(s->metadata, "stereo_mode", NULL, 0) ||
        av_dict_get(s->metadata, "alpha_mode", NULL, 0))
        version = 4;

    for (i = 0; i < s->nb_streams; i++) {
        if (s->streams[i]->codec->codec_id == AV_CODEC_ID_ATRAC3 ||
            s->streams[i]->codec->codec_id == AV_CODEC_ID_COOK ||
            s->streams[i]->codec->codec_id == AV_CODEC_ID_RA_288 ||
            s->streams[i]->codec->codec_id == AV_CODEC_ID_SIPR ||
            s->streams[i]->codec->codec_id == AV_CODEC_ID_RV10 ||
            s->streams[i]->codec->codec_id == AV_CODEC_ID_RV20) {
            av_log(s, AV_LOG_ERROR,
                   "The Matroska muxer does not yet support muxing %s\n",
                   avcodec_get_name(s->streams[i]->codec->codec_id));
            return AVERROR_PATCHWELCOME;
        }
        if (s->streams[i]->codec->codec_id == AV_CODEC_ID_OPUS ||
            av_dict_get(s->streams[i]->metadata, "stereo_mode", NULL, 0) ||
            av_dict_get(s->streams[i]->metadata, "alpha_mode", NULL, 0))
            version = 4;
    }

    mkv->tracks = av_mallocz_array(s->nb_streams, sizeof(*mkv->tracks));
    if (!mkv->tracks)
        return AVERROR(ENOMEM);

    ebml_header = start_ebml_master(pb, EBML_ID_HEADER, 0);
    put_ebml_uint   (pb, EBML_ID_EBMLVERSION        ,           1);
    put_ebml_uint   (pb, EBML_ID_EBMLREADVERSION    ,           1);
    put_ebml_uint   (pb, EBML_ID_EBMLMAXIDLENGTH    ,           4);
    put_ebml_uint   (pb, EBML_ID_EBMLMAXSIZELENGTH  ,           8);
    put_ebml_string (pb, EBML_ID_DOCTYPE            , s->oformat->name);
    put_ebml_uint   (pb, EBML_ID_DOCTYPEVERSION     ,     version);
    put_ebml_uint   (pb, EBML_ID_DOCTYPEREADVERSION ,           2);
    end_ebml_master(pb, ebml_header);

    mkv->segment = start_ebml_master(pb, MATROSKA_ID_SEGMENT, 0);
    mkv->segment_offset = avio_tell(pb);

    // we write 2 seek heads - one at the end of the file to point to each
    // cluster, and one at the beginning to point to all other level one
    // elements (including the seek head at the end of the file), which
    // isn't more than 10 elements if we only write one of each other
    // currently defined level 1 element
    mkv->main_seekhead    = mkv_start_seekhead(pb, mkv->segment_offset, 10);
    if (!mkv->main_seekhead)
        return AVERROR(ENOMEM);

    ret = mkv_add_seekhead_entry(mkv->main_seekhead, MATROSKA_ID_INFO, avio_tell(pb));
    if (ret < 0) return ret;

    segment_info = start_ebml_master(pb, MATROSKA_ID_INFO, 0);
    put_ebml_uint(pb, MATROSKA_ID_TIMECODESCALE, 1000000);
    if ((tag = av_dict_get(s->metadata, "title", NULL, 0)))
        put_ebml_string(pb, MATROSKA_ID_TITLE, tag->value);
    if (!(s->flags & AVFMT_FLAG_BITEXACT)) {
        uint32_t segment_uid[4];
        AVLFG lfg;

        av_lfg_init(&lfg, av_get_random_seed());

        for (i = 0; i < 4; i++)
            segment_uid[i] = av_lfg_get(&lfg);

        put_ebml_string(pb, MATROSKA_ID_MUXINGAPP, LIBAVFORMAT_IDENT);
        if ((tag = av_dict_get(s->metadata, "encoding_tool", NULL, 0)))
            put_ebml_string(pb, MATROSKA_ID_WRITINGAPP, tag->value);
        else
            put_ebml_string(pb, MATROSKA_ID_WRITINGAPP, LIBAVFORMAT_IDENT);
        put_ebml_binary(pb, MATROSKA_ID_SEGMENTUID, segment_uid, 16);
    } else {
        const char *ident = "Lavf";
        put_ebml_string(pb, MATROSKA_ID_MUXINGAPP , ident);
        put_ebml_string(pb, MATROSKA_ID_WRITINGAPP, ident);
    }

    if (tag = av_dict_get(s->metadata, "creation_time", NULL, 0)) {
        // Adjust time so it's relative to 2001-01-01 and convert to nanoseconds.
        int64_t date_utc = (ff_iso8601_to_unix_time(tag->value) - 978307200) * 1000000000;
        uint8_t date_utc_buf[8];
        AV_WB64(date_utc_buf, date_utc);
        put_ebml_binary(pb, MATROSKA_ID_DATEUTC, date_utc_buf, 8);
    }

    // reserve space for the duration
    mkv->duration = 0;
    mkv->duration_offset = avio_tell(pb);
    put_ebml_void(pb, 11);                  // assumes double-precision float to be written
    end_ebml_master(pb, segment_info);

    ret = mkv_write_tracks(s);
    if (ret < 0)
        return ret;

    for (i = 0; i < s->nb_chapters; i++)
        mkv->chapter_id_offset = FFMAX(mkv->chapter_id_offset, 1LL - s->chapters[i]->id);

    if (mkv->mode != MODE_WEBM) {
        ret = mkv_write_chapters(s);
        if (ret < 0)
            return ret;

        ret = mkv_write_tags(s);
        if (ret < 0)
            return ret;

        ret = mkv_write_attachments(s);
        if (ret < 0)
            return ret;
    }

    if (!s->pb->seekable)
        mkv_write_seekhead(pb, mkv->main_seekhead);

    mkv->cues = mkv_start_cues(mkv->segment_offset);
    if (!mkv->cues)
        return AVERROR(ENOMEM);

    if (pb->seekable && mkv->reserve_cues_space) {
        mkv->cues_pos = avio_tell(pb);
        put_ebml_void(pb, mkv->reserve_cues_space);
    }

    av_init_packet(&mkv->cur_audio_pkt);
    mkv->cur_audio_pkt.size = 0;
    mkv->cluster_pos = -1;

    avio_flush(pb);

    // start a new cluster every 5 MB or 5 sec, or 32k / 1 sec for streaming or
    // after 4k and on a keyframe
    if (pb->seekable) {
        if (mkv->cluster_time_limit < 0)
            mkv->cluster_time_limit = 5000;
        if (mkv->cluster_size_limit < 0)
            mkv->cluster_size_limit = 5 * 1024 * 1024;
    } else {
        if (mkv->cluster_time_limit < 0)
            mkv->cluster_time_limit = 1000;
        if (mkv->cluster_size_limit < 0)
            mkv->cluster_size_limit = 32 * 1024;
    }

    return 0;
}

static int mkv_blockgroup_size(int pkt_size)
{
    int size = pkt_size + 4;
    size += ebml_num_size(size);
    size += 2;              // EBML ID for block and block duration
    size += 8;              // max size of block duration
    size += ebml_num_size(size);
    size += 1;              // blockgroup EBML ID
    return size;
}

static int ass_get_duration(const uint8_t *p)
{
    int sh, sm, ss, sc, eh, em, es, ec;
    uint64_t start, end;

    if (sscanf(p, "%*[^,],%d:%d:%d%*c%d,%d:%d:%d%*c%d",
               &sh, &sm, &ss, &sc, &eh, &em, &es, &ec) != 8)
        return 0;
    start = 3600000LL * sh + 60000LL * sm + 1000LL * ss + 10LL * sc;
    end   = 3600000LL * eh + 60000LL * em + 1000LL * es + 10LL * ec;
    return end - start;
}

#if FF_API_ASS_SSA
/* Writes the contents of pkt to a block, using the data starting at *datap.
 * If pkt corresponds to more than one block, this writes the contents of the first block
 * (starting from *datap) and updates *datap so it points to the beginning of the data
 * corresponding to the next block.
 */
static int mkv_write_ass_block(AVFormatContext *s, AVIOContext *pb,
                               AVPacket *pkt, uint8_t **datap)
{
    MatroskaMuxContext *mkv = s->priv_data;
    int i, layer = 0, size, line_size, data_size = pkt->size - (*datap - pkt->data);
    uint8_t *start, *end, *data = *datap;
    ebml_master blockgroup;
    char buffer[2048];

        int duration = ass_get_duration(data);
        end          = memchr(data, '\n', data_size);
        size         = line_size = end ? end - data + 1 : data_size;
        size        -= end ? (end[-1] == '\r') + 1 : 0;
        start        = data;
        for (i = 0; i < 3; i++, start++)
            if (!(start = memchr(start, ',', size - (start - data))))
                return duration;
        size -= start - data;
        sscanf(data, "Dialogue: %d,", &layer);
        i = snprintf(buffer, sizeof(buffer), "%" PRId64 ",%d,",
                     s->streams[pkt->stream_index]->nb_frames, layer);
        size = FFMIN(i + size, sizeof(buffer));
        memcpy(buffer + i, start, size - i);

        av_log(s, AV_LOG_DEBUG,
               "Writing block at offset %" PRIu64 ", size %d, "
               "pts %" PRId64 ", duration %d\n",
               avio_tell(pb), size, pkt->pts, duration);
        blockgroup = start_ebml_master(pb, MATROSKA_ID_BLOCKGROUP,
                                       mkv_blockgroup_size(size));
        put_ebml_id(pb, MATROSKA_ID_BLOCK);
        put_ebml_num(pb, size + 4, 0);
        // this assumes stream_index is less than 126
        avio_w8(pb, 0x80 | (pkt->stream_index + 1));
        avio_wb16(pb, pkt->pts - mkv->cluster_pts);
        avio_w8(pb, 0);
        avio_write(pb, buffer, size);
        put_ebml_uint(pb, MATROSKA_ID_BLOCKDURATION, duration);
        end_ebml_master(pb, blockgroup);

        *datap += line_size;

    return duration;
}
#endif

static int mkv_strip_wavpack(const uint8_t *src, uint8_t **pdst, int *size)
{
    uint8_t *dst;
    int srclen = *size;
    int offset = 0;
    int ret;

    dst = av_malloc(srclen);
    if (!dst)
        return AVERROR(ENOMEM);

    while (srclen >= WV_HEADER_SIZE) {
        WvHeader header;

        ret = ff_wv_parse_header(&header, src);
        if (ret < 0)
            goto fail;
        src    += WV_HEADER_SIZE;
        srclen -= WV_HEADER_SIZE;

        if (srclen < header.blocksize) {
            ret = AVERROR_INVALIDDATA;
            goto fail;
        }

        if (header.initial) {
            AV_WL32(dst + offset, header.samples);
            offset += 4;
        }
        AV_WL32(dst + offset,     header.flags);
        AV_WL32(dst + offset + 4, header.crc);
        offset += 8;

        if (!(header.initial && header.final)) {
            AV_WL32(dst + offset, header.blocksize);
            offset += 4;
        }

        memcpy(dst + offset, src, header.blocksize);
        src    += header.blocksize;
        srclen -= header.blocksize;
        offset += header.blocksize;
    }

    *pdst = dst;
    *size = offset;

    return 0;
fail:
    av_freep(&dst);
    return ret;
}

static void mkv_write_block(AVFormatContext *s, AVIOContext *pb,
                            unsigned int blockid, AVPacket *pkt, int flags)
{
    MatroskaMuxContext *mkv = s->priv_data;
    AVCodecContext *codec = s->streams[pkt->stream_index]->codec;
    uint8_t *data = NULL, *side_data = NULL;
    int offset = 0, size = pkt->size, side_data_size = 0;
    int64_t ts = mkv->tracks[pkt->stream_index].write_dts ? pkt->dts : pkt->pts;
    uint64_t additional_id = 0;
    int64_t discard_padding = 0;
    ebml_master block_group, block_additions, block_more;

    av_log(s, AV_LOG_DEBUG, "Writing block at offset %" PRIu64 ", size %d, "
           "pts %" PRId64 ", dts %" PRId64 ", duration %d, flags %d\n",
           avio_tell(pb), pkt->size, pkt->pts, pkt->dts, pkt->duration, flags);
    if (codec->codec_id == AV_CODEC_ID_H264 && codec->extradata_size > 0 &&
        (AV_RB24(codec->extradata) == 1 || AV_RB32(codec->extradata) == 1))
        ff_avc_parse_nal_units_buf(pkt->data, &data, &size);
    else if (codec->codec_id == AV_CODEC_ID_HEVC && codec->extradata_size > 6 &&
             (AV_RB24(codec->extradata) == 1 || AV_RB32(codec->extradata) == 1))
        /* extradata is Annex B, assume the bitstream is too and convert it */
        ff_hevc_annexb2mp4_buf(pkt->data, &data, &size, 0, NULL);
    else if (codec->codec_id == AV_CODEC_ID_WAVPACK) {
        int ret = mkv_strip_wavpack(pkt->data, &data, &size);
        if (ret < 0) {
            av_log(s, AV_LOG_ERROR, "Error stripping a WavPack packet.\n");
            return;
        }
    } else
        data = pkt->data;

    if (codec->codec_id == AV_CODEC_ID_PRORES) {
        /* Matroska specification requires to remove the first QuickTime atom
         */
        size  -= 8;
        offset = 8;
    }

    side_data = av_packet_get_side_data(pkt,
                                        AV_PKT_DATA_SKIP_SAMPLES,
                                        &side_data_size);

    if (side_data && side_data_size >= 10) {
        discard_padding = av_rescale_q(AV_RL32(side_data + 4),
                                       (AVRational){1, codec->sample_rate},
                                       (AVRational){1, 1000000000});
    }

    side_data = av_packet_get_side_data(pkt,
                                        AV_PKT_DATA_MATROSKA_BLOCKADDITIONAL,
                                        &side_data_size);
    if (side_data) {
        additional_id = AV_RB64(side_data);
        side_data += 8;
        side_data_size -= 8;
    }

    if ((side_data_size && additional_id == 1) || discard_padding) {
        block_group = start_ebml_master(pb, MATROSKA_ID_BLOCKGROUP, 0);
        blockid = MATROSKA_ID_BLOCK;
    }

    put_ebml_id(pb, blockid);
    put_ebml_num(pb, size + 4, 0);
    // this assumes stream_index is less than 126
    avio_w8(pb, 0x80 | (mkv->is_dash ? mkv->dash_track_number : (pkt->stream_index + 1)));
    avio_wb16(pb, ts - mkv->cluster_pts);
    avio_w8(pb, flags);
    avio_write(pb, data + offset, size);
    if (data != pkt->data)
        av_free(data);

    if (discard_padding) {
        put_ebml_sint(pb, MATROSKA_ID_DISCARDPADDING, discard_padding);
    }

    if (side_data_size && additional_id == 1) {
        block_additions = start_ebml_master(pb, MATROSKA_ID_BLOCKADDITIONS, 0);
        block_more = start_ebml_master(pb, MATROSKA_ID_BLOCKMORE, 0);
        put_ebml_uint(pb, MATROSKA_ID_BLOCKADDID, 1);
        put_ebml_id(pb, MATROSKA_ID_BLOCKADDITIONAL);
        put_ebml_num(pb, side_data_size, 0);
        avio_write(pb, side_data, side_data_size);
        end_ebml_master(pb, block_more);
        end_ebml_master(pb, block_additions);
    }
    if ((side_data_size && additional_id == 1) || discard_padding) {
        end_ebml_master(pb, block_group);
    }
}

static int srt_get_duration(uint8_t **buf)
{
    int i, duration = 0;

    for (i = 0; i < 2 && !duration; i++) {
        int s_hour, s_min, s_sec, s_hsec, e_hour, e_min, e_sec, e_hsec;
        if (sscanf(*buf, "%d:%2d:%2d%*1[,.]%3d --> %d:%2d:%2d%*1[,.]%3d",
                   &s_hour, &s_min, &s_sec, &s_hsec,
                   &e_hour, &e_min, &e_sec, &e_hsec) == 8) {
            s_min += 60 * s_hour;
            e_min += 60 * e_hour;
            s_sec += 60 * s_min;

            e_sec  += 60 * e_min;
            s_hsec += 1000 * s_sec;
            e_hsec += 1000 * e_sec;

            duration = e_hsec - s_hsec;
        }
        *buf += ff_subtitles_next_line(*buf);
    }
    return duration;
}

static int mkv_write_srt_blocks(AVFormatContext *s, AVIOContext *pb,
                                AVPacket *pkt)
{
    ebml_master blockgroup;
    AVPacket pkt2 = *pkt;
    int64_t duration = srt_get_duration(&pkt2.data);
    pkt2.size -= pkt2.data - pkt->data;

    blockgroup = start_ebml_master(pb, MATROSKA_ID_BLOCKGROUP,
                                   mkv_blockgroup_size(pkt2.size));
    mkv_write_block(s, pb, MATROSKA_ID_BLOCK, &pkt2, 0);
    put_ebml_uint(pb, MATROSKA_ID_BLOCKDURATION, duration);
    end_ebml_master(pb, blockgroup);

    return duration;
}

static int mkv_write_vtt_blocks(AVFormatContext *s, AVIOContext *pb, AVPacket *pkt)
{
    MatroskaMuxContext *mkv = s->priv_data;
    ebml_master blockgroup;
    int id_size, settings_size, size;
    uint8_t *id, *settings;
    int64_t ts = mkv->tracks[pkt->stream_index].write_dts ? pkt->dts : pkt->pts;
    const int flags = 0;

    id_size = 0;
    id = av_packet_get_side_data(pkt, AV_PKT_DATA_WEBVTT_IDENTIFIER,
                                 &id_size);

    settings_size = 0;
    settings = av_packet_get_side_data(pkt, AV_PKT_DATA_WEBVTT_SETTINGS,
                                       &settings_size);

    size = id_size + 1 + settings_size + 1 + pkt->size;

    av_log(s, AV_LOG_DEBUG, "Writing block at offset %" PRIu64 ", size %d, "
           "pts %" PRId64 ", dts %" PRId64 ", duration %d, flags %d\n",
           avio_tell(pb), size, pkt->pts, pkt->dts, pkt->duration, flags);

    blockgroup = start_ebml_master(pb, MATROSKA_ID_BLOCKGROUP, mkv_blockgroup_size(size));

    put_ebml_id(pb, MATROSKA_ID_BLOCK);
    put_ebml_num(pb, size + 4, 0);
    avio_w8(pb, 0x80 | (pkt->stream_index + 1));     // this assumes stream_index is less than 126
    avio_wb16(pb, ts - mkv->cluster_pts);
    avio_w8(pb, flags);
    avio_printf(pb, "%.*s\n%.*s\n%.*s", id_size, id, settings_size, settings, pkt->size, pkt->data);

    put_ebml_uint(pb, MATROSKA_ID_BLOCKDURATION, pkt->duration);
    end_ebml_master(pb, blockgroup);

    return pkt->duration;
}

static void mkv_flush_dynbuf(AVFormatContext *s)
{
    MatroskaMuxContext *mkv = s->priv_data;
    int bufsize;
    uint8_t *dyn_buf;

    if (!mkv->dyn_bc)
        return;

    bufsize = avio_close_dyn_buf(mkv->dyn_bc, &dyn_buf);
    avio_write(s->pb, dyn_buf, bufsize);
    av_free(dyn_buf);
    mkv->dyn_bc = NULL;
}

static void mkv_start_new_cluster(AVFormatContext *s, AVPacket *pkt)
{
    MatroskaMuxContext *mkv = s->priv_data;
    AVIOContext *pb;

    if (s->pb->seekable) {
        pb = s->pb;
    } else {
        pb = mkv->dyn_bc;
    }

    av_log(s, AV_LOG_DEBUG,
            "Starting new cluster at offset %" PRIu64 " bytes, "
            "pts %" PRIu64 "dts %" PRIu64 "\n",
            avio_tell(pb), pkt->pts, pkt->dts);
    end_ebml_master(pb, mkv->cluster);
    mkv->cluster_pos = -1;
    if (mkv->dyn_bc)
        mkv_flush_dynbuf(s);
    avio_flush(s->pb);
}

static int mkv_write_packet_internal(AVFormatContext *s, AVPacket *pkt, int add_cue)
{
    MatroskaMuxContext *mkv = s->priv_data;
    AVIOContext *pb         = s->pb;
    AVCodecContext *codec   = s->streams[pkt->stream_index]->codec;
    int keyframe            = !!(pkt->flags & AV_PKT_FLAG_KEY);
    int duration            = pkt->duration;
    int ret;
    int64_t ts = mkv->tracks[pkt->stream_index].write_dts ? pkt->dts : pkt->pts;
    int64_t relative_packet_pos;
    uint8_t *data_offset = pkt->data;
    int dash_tracknum = mkv->is_dash ? mkv->dash_track_number : pkt->stream_index + 1;

    if (ts == AV_NOPTS_VALUE) {
        av_log(s, AV_LOG_ERROR, "Can't write packet with unknown timestamp\n");
        return AVERROR(EINVAL);
    }
    ts += mkv->tracks[pkt->stream_index].ts_offset;

    if (mkv->cluster_pos != -1) {
        int64_t cluster_time = ts - mkv->cluster_pts + mkv->tracks[pkt->stream_index].ts_offset;
        if ((int16_t)cluster_time != cluster_time) {
            av_log(s, AV_LOG_WARNING, "Starting new cluster due to timestamp\n");
            mkv_start_new_cluster(s, pkt);
        }
    }

    if (!s->pb->seekable) {
        if (!mkv->dyn_bc) {
            if ((ret = avio_open_dyn_buf(&mkv->dyn_bc)) < 0) {
                av_log(s, AV_LOG_ERROR, "Failed to open dynamic buffer\n");
                return ret;
            }
        }
        pb = mkv->dyn_bc;
    }

    if (mkv->cluster_pos == -1) {
        mkv->cluster_pos = avio_tell(s->pb);
        mkv->cluster     = start_ebml_master(pb, MATROSKA_ID_CLUSTER, 0);
        put_ebml_uint(pb, MATROSKA_ID_CLUSTERTIMECODE, FFMAX(0, ts));
        mkv->cluster_pts = FFMAX(0, ts);
    }

    relative_packet_pos = avio_tell(s->pb) - mkv->cluster.pos;

    if (codec->codec_type != AVMEDIA_TYPE_SUBTITLE) {
        mkv_write_block(s, pb, MATROSKA_ID_SIMPLEBLOCK, pkt, keyframe << 7);
        if (codec->codec_type == AVMEDIA_TYPE_VIDEO && keyframe || add_cue) {
            ret = mkv_add_cuepoint(mkv->cues, pkt->stream_index, dash_tracknum, ts, mkv->cluster_pos, relative_packet_pos, -1);
            if (ret < 0) return ret;
        }
#if FF_API_ASS_SSA
    } else if (codec->codec_id == AV_CODEC_ID_SSA) {
        while (data_offset < pkt->data + pkt->size) {
            duration = mkv_write_ass_block(s, pb, pkt, &data_offset);
            ret = mkv_add_cuepoint(mkv->cues, pkt->stream_index, dash_tracknum, ts, mkv->cluster_pos, relative_packet_pos, duration);
            if (ret < 0) return ret;
            relative_packet_pos = avio_tell(s->pb) - mkv->cluster.pos;
        }
#endif
    } else {
    if (codec->codec_id == AV_CODEC_ID_SRT) {
        duration = mkv_write_srt_blocks(s, pb, pkt);
    } else if (codec->codec_id == AV_CODEC_ID_WEBVTT) {
        duration = mkv_write_vtt_blocks(s, pb, pkt);
    } else {
        ebml_master blockgroup = start_ebml_master(pb, MATROSKA_ID_BLOCKGROUP,
                                                   mkv_blockgroup_size(pkt->size));
        /* For backward compatibility, prefer convergence_duration. */
        if (pkt->convergence_duration > 0) {
            duration = pkt->convergence_duration;
        }
        mkv_write_block(s, pb, MATROSKA_ID_BLOCK, pkt, 0);
        put_ebml_uint(pb, MATROSKA_ID_BLOCKDURATION, duration);
        end_ebml_master(pb, blockgroup);
    }

    ret = mkv_add_cuepoint(mkv->cues, pkt->stream_index, dash_tracknum, ts,
                           mkv->cluster_pos, relative_packet_pos, duration);
    if (ret < 0)
        return ret;
    }

    mkv->duration = FFMAX(mkv->duration, ts + duration);
    return 0;
}

static int mkv_write_packet(AVFormatContext *s, AVPacket *pkt)
{
    MatroskaMuxContext *mkv = s->priv_data;
    int codec_type          = s->streams[pkt->stream_index]->codec->codec_type;
    int keyframe            = !!(pkt->flags & AV_PKT_FLAG_KEY);
    int cluster_size;
    int64_t cluster_time;
    int ret;
    int start_new_cluster;

    if (mkv->tracks[pkt->stream_index].write_dts)
        cluster_time = pkt->dts - mkv->cluster_pts;
    else
        cluster_time = pkt->pts - mkv->cluster_pts;
    cluster_time += mkv->tracks[pkt->stream_index].ts_offset;

    // start a new cluster every 5 MB or 5 sec, or 32k / 1 sec for streaming or
    // after 4k and on a keyframe
    if (s->pb->seekable) {
        cluster_size = avio_tell(s->pb) - mkv->cluster_pos;
    } else {
        cluster_size = avio_tell(mkv->dyn_bc);
    }

    if (mkv->is_dash && codec_type == AVMEDIA_TYPE_VIDEO) {
        // WebM DASH specification states that the first block of every cluster
        // has to be a key frame. So for DASH video, we only create a cluster
        // on seeing key frames.
        start_new_cluster = keyframe;
    } else if (mkv->is_dash && codec_type == AVMEDIA_TYPE_AUDIO &&
               cluster_time > mkv->cluster_time_limit) {
        // For DASH audio, we create a Cluster based on cluster_time_limit
        start_new_cluster = 1;
    } else if (!mkv->is_dash &&
               (cluster_size > mkv->cluster_size_limit ||
                cluster_time > mkv->cluster_time_limit ||
                (codec_type == AVMEDIA_TYPE_VIDEO && keyframe &&
                 cluster_size > 4 * 1024))) {
        start_new_cluster = 1;
    } else {
        start_new_cluster = 0;
    }

    if (mkv->cluster_pos != -1 && start_new_cluster) {
        mkv_start_new_cluster(s, pkt);
    }

    // check if we have an audio packet cached
    if (mkv->cur_audio_pkt.size > 0) {
        // for DASH audio, a CuePoint has to be added when there is a new cluster.
        ret = mkv_write_packet_internal(s, &mkv->cur_audio_pkt,
                                        mkv->is_dash ? start_new_cluster : 0);
        av_free_packet(&mkv->cur_audio_pkt);
        if (ret < 0) {
            av_log(s, AV_LOG_ERROR,
                   "Could not write cached audio packet ret:%d\n", ret);
            return ret;
        }
    }

    // buffer an audio packet to ensure the packet containing the video
    // keyframe's timecode is contained in the same cluster for WebM
    if (codec_type == AVMEDIA_TYPE_AUDIO) {
        mkv->cur_audio_pkt = *pkt;
        if (pkt->buf) {
            mkv->cur_audio_pkt.buf = av_buffer_ref(pkt->buf);
            ret = mkv->cur_audio_pkt.buf ? 0 : AVERROR(ENOMEM);
        } else
            ret = av_dup_packet(&mkv->cur_audio_pkt);
        if (mkv->cur_audio_pkt.side_data_elems > 0) {
            ret = av_copy_packet_side_data(&mkv->cur_audio_pkt, &mkv->cur_audio_pkt);
        }
    } else
        ret = mkv_write_packet_internal(s, pkt, 0);
    return ret;
}

static int mkv_write_flush_packet(AVFormatContext *s, AVPacket *pkt)
{
    MatroskaMuxContext *mkv = s->priv_data;
    AVIOContext *pb;
    if (s->pb->seekable)
        pb = s->pb;
    else
        pb = mkv->dyn_bc;
    if (!pkt) {
        if (mkv->cluster_pos != -1) {
            av_log(s, AV_LOG_DEBUG,
                   "Flushing cluster at offset %" PRIu64 " bytes\n",
                   avio_tell(pb));
            end_ebml_master(pb, mkv->cluster);
            mkv->cluster_pos = -1;
            if (mkv->dyn_bc)
                mkv_flush_dynbuf(s);
            avio_flush(s->pb);
        }
        return 0;
    }
    return mkv_write_packet(s, pkt);
}

static int mkv_write_trailer(AVFormatContext *s)
{
    MatroskaMuxContext *mkv = s->priv_data;
    AVIOContext *pb = s->pb;
    int64_t currentpos, cuespos;
    int ret;

    // check if we have an audio packet cached
    if (mkv->cur_audio_pkt.size > 0) {
        ret = mkv_write_packet_internal(s, &mkv->cur_audio_pkt, 0);
        av_free_packet(&mkv->cur_audio_pkt);
        if (ret < 0) {
            av_log(s, AV_LOG_ERROR,
                   "Could not write cached audio packet ret:%d\n", ret);
            return ret;
        }
    }

    if (mkv->dyn_bc) {
        end_ebml_master(mkv->dyn_bc, mkv->cluster);
        mkv_flush_dynbuf(s);
    } else if (mkv->cluster_pos != -1) {
        end_ebml_master(pb, mkv->cluster);
    }

    if (mkv->mode != MODE_WEBM) {
        ret = mkv_write_chapters(s);
        if (ret < 0)
            return ret;
    }

    if (pb->seekable) {
        if (mkv->cues->num_entries) {
            if (mkv->reserve_cues_space) {
                int64_t cues_end;

                currentpos = avio_tell(pb);
                avio_seek(pb, mkv->cues_pos, SEEK_SET);

                cuespos  = mkv_write_cues(s, mkv->cues, mkv->tracks, s->nb_streams);
                cues_end = avio_tell(pb);
                if (cues_end > cuespos + mkv->reserve_cues_space) {
                    av_log(s, AV_LOG_ERROR,
                           "Insufficient space reserved for cues: %d "
                           "(needed: %" PRId64 ").\n",
                           mkv->reserve_cues_space, cues_end - cuespos);
                    return AVERROR(EINVAL);
                }

                if (cues_end < cuespos + mkv->reserve_cues_space)
                    put_ebml_void(pb, mkv->reserve_cues_space -
                                  (cues_end - cuespos));

                avio_seek(pb, currentpos, SEEK_SET);
            } else {
                cuespos = mkv_write_cues(s, mkv->cues, mkv->tracks, s->nb_streams);
            }

            ret = mkv_add_seekhead_entry(mkv->main_seekhead, MATROSKA_ID_CUES,
                                         cuespos);
            if (ret < 0)
                return ret;
        }

        mkv_write_seekhead(pb, mkv->main_seekhead);

        // update the duration
        av_log(s, AV_LOG_DEBUG, "end duration = %" PRIu64 "\n", mkv->duration);
        currentpos = avio_tell(pb);
        avio_seek(pb, mkv->duration_offset, SEEK_SET);
        put_ebml_float(pb, MATROSKA_ID_DURATION, mkv->duration);

        avio_seek(pb, currentpos, SEEK_SET);
    }

    end_ebml_master(pb, mkv->segment);
    av_freep(&mkv->tracks);
    av_freep(&mkv->cues->entries);
    av_freep(&mkv->cues);

    return 0;
}

static int mkv_query_codec(enum AVCodecID codec_id, int std_compliance)
{
    int i;
    for (i = 0; ff_mkv_codec_tags[i].id != AV_CODEC_ID_NONE; i++)
        if (ff_mkv_codec_tags[i].id == codec_id)
            return 1;

    if (std_compliance < FF_COMPLIANCE_NORMAL) {
        enum AVMediaType type = avcodec_get_type(codec_id);
        // mkv theoretically supports any video/audio through VFW/ACM
        if (type == AVMEDIA_TYPE_VIDEO || type == AVMEDIA_TYPE_AUDIO)
            return 1;
    }

    return 0;
}

static const AVCodecTag additional_audio_tags[] = {
    { AV_CODEC_ID_ALAC,      0XFFFFFFFF },
    { AV_CODEC_ID_EAC3,      0XFFFFFFFF },
    { AV_CODEC_ID_MLP,       0xFFFFFFFF },
    { AV_CODEC_ID_OPUS,      0xFFFFFFFF },
    { AV_CODEC_ID_PCM_S16BE, 0xFFFFFFFF },
    { AV_CODEC_ID_PCM_S24BE, 0xFFFFFFFF },
    { AV_CODEC_ID_PCM_S32BE, 0xFFFFFFFF },
    { AV_CODEC_ID_QDM2,      0xFFFFFFFF },
    { AV_CODEC_ID_RA_144,    0xFFFFFFFF },
    { AV_CODEC_ID_RA_288,    0xFFFFFFFF },
    { AV_CODEC_ID_COOK,      0xFFFFFFFF },
    { AV_CODEC_ID_TRUEHD,    0xFFFFFFFF },
    { AV_CODEC_ID_NONE,      0xFFFFFFFF }
};

static const AVCodecTag additional_video_tags[] = {
    { AV_CODEC_ID_RV10,      0xFFFFFFFF },
    { AV_CODEC_ID_RV20,      0xFFFFFFFF },
    { AV_CODEC_ID_RV30,      0xFFFFFFFF },
    { AV_CODEC_ID_RV40,      0xFFFFFFFF },
    { AV_CODEC_ID_VP9,       0xFFFFFFFF },
    { AV_CODEC_ID_NONE,      0xFFFFFFFF }
};

#define OFFSET(x) offsetof(MatroskaMuxContext, x)
#define FLAGS AV_OPT_FLAG_ENCODING_PARAM
static const AVOption options[] = {
    { "reserve_index_space", "Reserve a given amount of space (in bytes) at the beginning of the file for the index (cues).", OFFSET(reserve_cues_space), AV_OPT_TYPE_INT,   { .i64 = 0 },   0, INT_MAX,   FLAGS },
    { "cluster_size_limit",  "Store at most the provided amount of bytes in a cluster. ",                                     OFFSET(cluster_size_limit), AV_OPT_TYPE_INT  , { .i64 = -1 }, -1, INT_MAX,   FLAGS },
    { "cluster_time_limit",  "Store at most the provided number of milliseconds in a cluster.",                               OFFSET(cluster_time_limit), AV_OPT_TYPE_INT64, { .i64 = -1 }, -1, INT64_MAX, FLAGS },
    { "dash", "Create a WebM file conforming to WebM DASH specification", OFFSET(is_dash), AV_OPT_TYPE_INT, { .i64 = 0 }, 0, 1, FLAGS },
    { "dash_track_number", "Track number for the DASH stream", OFFSET(dash_track_number), AV_OPT_TYPE_INT, { .i64 = 1 }, 0, 127, FLAGS },
    { NULL },
};

#if CONFIG_MATROSKA_MUXER
static const AVClass matroska_class = {
    .class_name = "matroska muxer",
    .item_name  = av_default_item_name,
    .option     = options,
    .version    = LIBAVUTIL_VERSION_INT,
};

AVOutputFormat ff_matroska_muxer = {
    .name              = "matroska",
    .long_name         = NULL_IF_CONFIG_SMALL("Matroska"),
    .mime_type         = "video/x-matroska",
    .extensions        = "mkv",
    .priv_data_size    = sizeof(MatroskaMuxContext),
    .audio_codec       = CONFIG_LIBVORBIS_ENCODER ?
                         AV_CODEC_ID_VORBIS : AV_CODEC_ID_AC3,
    .video_codec       = CONFIG_LIBX264_ENCODER ?
                         AV_CODEC_ID_H264 : AV_CODEC_ID_MPEG4,
    .write_header      = mkv_write_header,
    .write_packet      = mkv_write_flush_packet,
    .write_trailer     = mkv_write_trailer,
    .flags             = AVFMT_GLOBALHEADER | AVFMT_VARIABLE_FPS |
                         AVFMT_TS_NONSTRICT | AVFMT_ALLOW_FLUSH,
    .codec_tag         = (const AVCodecTag* const []){
         ff_codec_bmp_tags, ff_codec_wav_tags,
         additional_audio_tags, additional_video_tags, 0
    },
#if FF_API_ASS_SSA
    .subtitle_codec    = AV_CODEC_ID_SSA,
#else
    .subtitle_codec    = AV_CODEC_ID_ASS,
#endif
    .query_codec       = mkv_query_codec,
    .priv_class        = &matroska_class,
};
#endif

#if CONFIG_WEBM_MUXER
static const AVClass webm_class = {
    .class_name = "webm muxer",
    .item_name  = av_default_item_name,
    .option     = options,
    .version    = LIBAVUTIL_VERSION_INT,
};

AVOutputFormat ff_webm_muxer = {
    .name              = "webm",
    .long_name         = NULL_IF_CONFIG_SMALL("WebM"),
    .mime_type         = "video/webm",
    .extensions        = "webm",
    .priv_data_size    = sizeof(MatroskaMuxContext),
    .audio_codec       = AV_CODEC_ID_VORBIS,
    .video_codec       = AV_CODEC_ID_VP8,
    .subtitle_codec    = AV_CODEC_ID_WEBVTT,
    .write_header      = mkv_write_header,
    .write_packet      = mkv_write_flush_packet,
    .write_trailer     = mkv_write_trailer,
    .flags             = AVFMT_GLOBALHEADER | AVFMT_VARIABLE_FPS |
                         AVFMT_TS_NONSTRICT | AVFMT_ALLOW_FLUSH,
    .priv_class        = &webm_class,
};
#endif

#if CONFIG_MATROSKA_AUDIO_MUXER
static const AVClass mka_class = {
    .class_name = "matroska audio muxer",
    .item_name  = av_default_item_name,
    .option     = options,
    .version    = LIBAVUTIL_VERSION_INT,
};
AVOutputFormat ff_matroska_audio_muxer = {
    .name              = "matroska",
    .long_name         = NULL_IF_CONFIG_SMALL("Matroska Audio"),
    .mime_type         = "audio/x-matroska",
    .extensions        = "mka",
    .priv_data_size    = sizeof(MatroskaMuxContext),
    .audio_codec       = CONFIG_LIBVORBIS_ENCODER ?
                         AV_CODEC_ID_VORBIS : AV_CODEC_ID_AC3,
    .video_codec       = AV_CODEC_ID_NONE,
    .write_header      = mkv_write_header,
    .write_packet      = mkv_write_flush_packet,
    .write_trailer     = mkv_write_trailer,
    .flags             = AVFMT_GLOBALHEADER | AVFMT_TS_NONSTRICT |
                         AVFMT_ALLOW_FLUSH,
    .codec_tag         = (const AVCodecTag* const []){
        ff_codec_wav_tags, additional_audio_tags, 0
    },
    .priv_class        = &mka_class,
};
#endif<|MERGE_RESOLUTION|>--- conflicted
+++ resolved
@@ -45,11 +45,8 @@
 #include "libavutil/opt.h"
 #include "libavutil/random_seed.h"
 #include "libavutil/samplefmt.h"
-<<<<<<< HEAD
 #include "libavutil/sha.h"
-=======
 #include "libavutil/stereo3d.h"
->>>>>>> 4d686fb7
 
 #include "libavcodec/xiph.h"
 #include "libavcodec/mpeg4audio.h"
@@ -697,29 +694,26 @@
     return ret;
 }
 
-<<<<<<< HEAD
-static int mkv_write_stereo_mode(AVFormatContext *s, AVIOContext *pb, int st_mode,
-                                  int mode)
-{
-    if ((mode == MODE_WEBM && st_mode > 3 && st_mode != 11)
-        || st_mode >= MATROSKA_VIDEO_STEREO_MODE_COUNT) {
-        av_log(s, AV_LOG_ERROR,
-               "The specified stereo mode is not valid.\n");
-        return AVERROR(EINVAL);
-    } else
-        put_ebml_uint(pb, MATROSKA_ID_VIDEOSTEREOMODE, st_mode);
-
-=======
+
 static int mkv_write_stereo_mode(AVFormatContext *s, AVIOContext *pb,
                                  AVStream *st, int mode)
 {
     int i;
+    int ret = 0;
     AVDictionaryEntry *tag;
     MatroskaVideoStereoModeType format = MATROSKA_VIDEO_STEREOMODE_TYPE_NB;
 
     // convert metadata into proper side data and add it to the stream
-    if ((tag = av_dict_get(s->metadata, "stereo_mode", NULL, 0))) {
+    if ((tag = av_dict_get(st->metadata, "stereo_mode", NULL, 0)) ||
+        (tag = av_dict_get( s->metadata, "stereo_mode", NULL, 0))) {
         int stereo_mode = atoi(tag->value);
+
+        for (i=0; i<MATROSKA_VIDEO_STEREO_MODE_COUNT; i++)
+            if (!strcmp(tag->value, ff_matroska_video_stereo_mode[i])){
+                stereo_mode = i;
+                break;
+            }
+
         if (stereo_mode < MATROSKA_VIDEO_STEREOMODE_TYPE_NB &&
             stereo_mode != 10 && stereo_mode != 12) {
             int ret = ff_mkv_stereo3d_conv(st, stereo_mode);
@@ -768,21 +762,28 @@
                     format++;
                 break;
             }
+            ret = stereo->type;
 
             break;
         }
     }
 
-    if (mode == MODE_WEBM &&
-        (format > MATROSKA_VIDEO_STEREOMODE_TYPE_TOP_BOTTOM &&
-         format != MATROSKA_VIDEO_STEREOMODE_TYPE_RIGHT_LEFT))
+    if (format == MATROSKA_VIDEO_STEREOMODE_TYPE_NB)
+        return ret;
+
+    if ((mode == MODE_WEBM &&
+        format > MATROSKA_VIDEO_STEREOMODE_TYPE_TOP_BOTTOM &&
+        format != MATROSKA_VIDEO_STEREOMODE_TYPE_RIGHT_LEFT)
+        || format >= MATROSKA_VIDEO_STEREO_MODE_COUNT) {
+        av_log(s, AV_LOG_ERROR,
+               "The specified stereo mode is not valid.\n");
         format = MATROSKA_VIDEO_STEREOMODE_TYPE_NB;
-
-    if (format < MATROSKA_VIDEO_STEREOMODE_TYPE_NB)
-        put_ebml_uint(pb, MATROSKA_ID_VIDEOSTEREOMODE, format);
-
->>>>>>> 4d686fb7
-    return 0;
+        return AVERROR(EINVAL);
+    }
+
+    put_ebml_uint(pb, MATROSKA_ID_VIDEOSTEREOMODE, format);
+
+    return ret;
 }
 
 static int mkv_write_track(AVFormatContext *s, MatroskaMuxContext *mkv,
@@ -923,48 +924,28 @@
         put_ebml_uint (pb, MATROSKA_ID_VIDEOPIXELWIDTH , codec->width);
         put_ebml_uint (pb, MATROSKA_ID_VIDEOPIXELHEIGHT, codec->height);
 
-<<<<<<< HEAD
-        if ((tag = av_dict_get(st->metadata, "stereo_mode", NULL, 0)) ||
-            (tag = av_dict_get( s->metadata, "stereo_mode", NULL, 0))) {
-            int st_mode = MATROSKA_VIDEO_STEREO_MODE_COUNT;
-
-            for (j=0; j<MATROSKA_VIDEO_STEREO_MODE_COUNT; j++)
-                if (!strcmp(tag->value, ff_matroska_video_stereo_mode[j])){
-                    st_mode = j;
-                    break;
-                }
-
-            if (mkv_write_stereo_mode(s, pb, st_mode, mkv->mode) < 0)
-                return AVERROR(EINVAL);
-
-            switch (st_mode) {
-            case 1:
-            case 8:
-            case 9:
-            case 11:
-                display_width_div = 2;
-                break;
-            case 2:
-            case 3:
-            case 6:
-            case 7:
-                display_height_div = 2;
-                break;
-            }
-        }
-
-        if (((tag = av_dict_get(st->metadata, "alpha_mode", NULL, 0)) && atoi(tag->value)) ||
-            ((tag = av_dict_get( s->metadata, "alpha_mode", NULL, 0)) && atoi(tag->value)) ||
-            (codec->pix_fmt == AV_PIX_FMT_YUVA420P)) {
-            put_ebml_uint(pb, MATROSKA_ID_VIDEOALPHAMODE, 1);
-        }
-=======
         // check both side data and metadata for stereo information,
         // write the result to the bitstream if any is found
         ret = mkv_write_stereo_mode(s, pb, st, mkv->mode);
         if (ret < 0)
             return ret;
->>>>>>> 4d686fb7
+
+        switch (ret) {
+        case AV_STEREO3D_SIDEBYSIDE:
+        case AV_STEREO3D_COLUMNS:
+            display_width_div = 2;
+            break;
+        case AV_STEREO3D_TOPBOTTOM:
+        case AV_STEREO3D_LINES:
+            display_height_div = 2;
+            break;
+        }
+
+        if (((tag = av_dict_get(st->metadata, "alpha_mode", NULL, 0)) && atoi(tag->value)) ||
+            ((tag = av_dict_get( s->metadata, "alpha_mode", NULL, 0)) && atoi(tag->value)) ||
+            (codec->pix_fmt == AV_PIX_FMT_YUVA420P)) {
+            put_ebml_uint(pb, MATROSKA_ID_VIDEOALPHAMODE, 1);
+        }
 
         if (st->sample_aspect_ratio.num) {
             int64_t d_width = av_rescale(codec->width, st->sample_aspect_ratio.num, st->sample_aspect_ratio.den);
