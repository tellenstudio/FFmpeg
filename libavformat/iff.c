--- conflicted
+++ resolved
@@ -60,7 +60,6 @@
 #define RIGHT   4
 #define STEREO  6
 
-<<<<<<< HEAD
 /**
  * This number of bytes if added at the beginning of each AVPacket
  * which contain additional information about video properties
@@ -71,8 +70,6 @@
  */
 #define IFF_EXTRA_VIDEO_SIZE 9
 
-=======
->>>>>>> dcb9f6a2
 typedef enum {
     COMP_NONE,
     COMP_FIB,
@@ -88,8 +85,6 @@
     uint64_t  body_pos;
     uint32_t  body_size;
     uint32_t  sent_bytes;
-<<<<<<< HEAD
-    uint32_t  audio_frame_count;
     svx8_compression_type   svx8_compression;
     bitmap_compression_type bitmap_compression;  ///< delta compression method used
     unsigned  bpp;          ///< bits per plane to decode (differs from bits_per_coded_sample if HAM)
@@ -99,11 +94,6 @@
     unsigned  masking;      ///< masking method used
 } IffDemuxContext;
 
-=======
-} IffDemuxContext;
-
-
->>>>>>> dcb9f6a2
 /* Metadata string read */
 static int get_metadata(AVFormatContext *s,
                         const char *const tag,
@@ -318,11 +308,11 @@
 {
     IffDemuxContext *iff = s->priv_data;
     AVIOContext *pb = s->pb;
+    AVStream *st = s->streams[0];
     int ret;
 
     if(iff->sent_bytes >= iff->body_size)
-<<<<<<< HEAD
-        return AVERROR(EIO);
+        return AVERROR_EOF;
 
     if (st->codec->codec_type == AVMEDIA_TYPE_AUDIO) {
         ret = av_get_packet(pb, pkt, iff->body_size);
@@ -339,13 +329,6 @@
     } else {
         av_abort();
     }
-=======
-        return AVERROR_EOF;
-
-    ret = av_get_packet(pb, pkt, iff->body_size);
-    if (ret < 0)
-        return ret;
->>>>>>> dcb9f6a2
 
     if(iff->sent_bytes == 0)
         pkt->flags |= AV_PKT_FLAG_KEY;
