/*
 * Copyright (c) 2011, Luca Barbato
 *
 * This file is part of Libav.
 *
 * Libav is free software; you can redistribute it and/or
 * modify it under the terms of the GNU Lesser General Public
 * License as published by the Free Software Foundation; either
 * version 2.1 of the License, or (at your option) any later version.
 *
 * Libav is distributed in the hope that it will be useful,
 * but WITHOUT ANY WARRANTY; without even the implied warranty of
 * MERCHANTABILITY or FITNESS FOR A PARTICULAR PURPOSE.  See the GNU
 * Lesser General Public License for more details.
 *
 * You should have received a copy of the GNU Lesser General Public
 * License along with Libav; if not, write to the Free Software
 * Foundation, Inc., 51 Franklin Street, Fifth Floor, Boston, MA 02110-1301 USA
 */

/**
 * @file generic segmenter
 * M3U8 specification can be find here:
 * @url{http://tools.ietf.org/id/draft-pantos-http-live-streaming-08.txt}
 */

#include <float.h>

#include "avformat.h"
#include "internal.h"

#include "libavutil/avassert.h"
#include "libavutil/log.h"
#include "libavutil/opt.h"
#include "libavutil/avstring.h"
#include "libavutil/parseutils.h"
#include "libavutil/mathematics.h"

typedef enum {
    LIST_TYPE_UNDEFINED = -1,
    LIST_TYPE_FLAT = 0,
    LIST_TYPE_CSV,
    LIST_TYPE_M3U8,
    LIST_TYPE_EXT, ///< deprecated
    LIST_TYPE_NB,
} ListType;


#define SEGMENT_LIST_FLAG_CACHE 1
#define SEGMENT_LIST_FLAG_LIVE  2

typedef struct {
    const AVClass *class;  /**< Class for private options. */
    int segment_idx;       ///< index of the segment file to write, starting from 0
    int segment_idx_wrap;  ///< number after which the index wraps
    int segment_count;     ///< number of segment files already written
    AVOutputFormat *oformat;
    AVFormatContext *avf;
<<<<<<< HEAD
    char *format;          ///< format to use for output segment files
    char *list;            ///< filename for the segment list file
    int   list_count;      ///< list counter
    int   list_flags;      ///< flags affecting list generation
    int   list_size;       ///< number of entries for the segment list file
    double list_max_segment_time; ///< max segment time in the current list
    ListType list_type;    ///< set the list type
    AVIOContext *list_pb;  ///< list file put-byte context
    char *time_str;        ///< segment duration specification string
    int64_t time;          ///< segment duration
    char *times_str;       ///< segment times specification string
    int64_t *times;        ///< list of segment interval specification
    int nb_times;          ///< number of elments in the times array
    char *time_delta_str;  ///< approximation value duration used for the segment times
    int64_t time_delta;
=======
    char *format;          /**< Set by a private option. */
    char *list;            /**< Set by a private option. */
    int  list_type;        /**< Set by a private option. */
    float time;            /**< Set by a private option. */
    int  size;             /**< Set by a private option. */
    int  wrap;             /**< Set by a private option. */
>>>>>>> 88058d9a
    int  individual_header_trailer; /**< Set by a private option. */
    int  write_header_trailer; /**< Set by a private option. */
    int has_video;
    double start_time, end_time;
} SegmentContext;

<<<<<<< HEAD
static void print_csv_escaped_str(AVIOContext *ctx, const char *str)
{
    int needs_quoting = !!str[strcspn(str, "\",\n\r")];

    if (needs_quoting)
        avio_w8(ctx, '"');

    for (; *str; str++) {
        if (*str == '"')
            avio_w8(ctx, '"');
        avio_w8(ctx, *str);
    }
    if (needs_quoting)
        avio_w8(ctx, '"');
}
=======
enum {
    LIST_FLAT,
    LIST_HLS
};
>>>>>>> 88058d9a

static int segment_mux_init(AVFormatContext *s)
{
    SegmentContext *seg = s->priv_data;
    AVFormatContext *oc;
    int i;

    seg->avf = oc = avformat_alloc_context();
    if (!oc)
        return AVERROR(ENOMEM);

    oc->oformat            = seg->oformat;
    oc->interrupt_callback = s->interrupt_callback;

    for (i = 0; i < s->nb_streams; i++) {
        AVStream *st;
        if (!(st = avformat_new_stream(oc, NULL)))
            return AVERROR(ENOMEM);
        avcodec_copy_context(st->codec, s->streams[i]->codec);
        st->sample_aspect_ratio = s->streams[i]->sample_aspect_ratio;
    }

    return 0;
}

static int segment_hls_window(AVFormatContext *s, int last)
{
    SegmentContext *seg = s->priv_data;
    int i, ret = 0;
    char buf[1024];

    if ((ret = avio_open2(&seg->pb, seg->list, AVIO_FLAG_WRITE,
                              &s->interrupt_callback, NULL)) < 0)
        goto fail;

    avio_printf(seg->pb, "#EXTM3U\n");
    avio_printf(seg->pb, "#EXT-X-VERSION:3\n");
    avio_printf(seg->pb, "#EXT-X-TARGETDURATION:%d\n", (int)seg->time);
    avio_printf(seg->pb, "#EXT-X-MEDIA-SEQUENCE:%d\n",
                FFMAX(0, seg->number - seg->size));

    for (i = FFMAX(0, seg->number - seg->size);
         i < seg->number; i++) {
        avio_printf(seg->pb, "#EXTINF:%d,\n", (int)seg->time);
        av_get_frame_filename(buf, sizeof(buf), s->filename, i);
        avio_printf(seg->pb, "%s\n", buf);
    }

    if (last)
        avio_printf(seg->pb, "#EXT-X-ENDLIST\n");
fail:
    avio_closep(&seg->pb);
    return ret;
}

static int segment_start(AVFormatContext *s, int write_header)
{
    SegmentContext *c = s->priv_data;
    AVFormatContext *oc = c->avf;
    int err = 0;

    if (write_header) {
        avformat_free_context(oc);
        c->avf = NULL;
        if ((err = segment_mux_init(s)) < 0)
            return err;
        oc = c->avf;
    }

    if (c->segment_idx_wrap)
        c->segment_idx %= c->segment_idx_wrap;

    if (av_get_frame_filename(oc->filename, sizeof(oc->filename),
                              s->filename, c->segment_idx++) < 0) {
        av_log(oc, AV_LOG_ERROR, "Invalid segment filename template '%s'\n", s->filename);
        return AVERROR(EINVAL);
    }
    c->segment_count++;

    if ((err = avio_open2(&oc->pb, oc->filename, AVIO_FLAG_WRITE,
                          &s->interrupt_callback, NULL)) < 0)
        return err;

    if (oc->oformat->priv_class && oc->priv_data)
        av_opt_set(oc->priv_data, "resend_headers", "1", 0); /* mpegts specific */

    if (write_header) {
        if ((err = avformat_write_header(oc, NULL)) < 0)
            return err;
    }

    return 0;
}

static int segment_list_open(AVFormatContext *s)
{
    SegmentContext *seg = s->priv_data;
    int ret;

    ret = avio_open2(&seg->list_pb, seg->list, AVIO_FLAG_WRITE,
                     &s->interrupt_callback, NULL);
    if (ret < 0)
        return ret;
    seg->list_max_segment_time = 0;

    if (seg->list_type == LIST_TYPE_M3U8) {
        avio_printf(seg->list_pb, "#EXTM3U\n");
        avio_printf(seg->list_pb, "#EXT-X-VERSION:3\n");
        avio_printf(seg->list_pb, "#EXT-X-MEDIA-SEQUENCE:%d\n", seg->list_count);
        avio_printf(seg->list_pb, "#EXT-X-ALLOWCACHE:%d\n",
                    !!(seg->list_flags & SEGMENT_LIST_FLAG_CACHE));
        if (seg->list_flags & SEGMENT_LIST_FLAG_LIVE)
            avio_printf(seg->list_pb,
                        "#EXT-X-TARGETDURATION:%"PRId64"\n", seg->time / 1000000);
    }

    return ret;
}

static void segment_list_close(AVFormatContext *s)
{
    SegmentContext *seg = s->priv_data;

    if (seg->list_type == LIST_TYPE_M3U8) {
        if (!(seg->list_flags & SEGMENT_LIST_FLAG_LIVE))
            avio_printf(seg->list_pb, "#EXT-X-TARGETDURATION:%d\n",
                        (int)ceil(seg->list_max_segment_time));
        avio_printf(seg->list_pb, "#EXT-X-ENDLIST\n");
    }
    seg->list_count++;

    avio_close(seg->list_pb);
}

static int segment_end(AVFormatContext *s, int write_trailer)
{
    SegmentContext *seg = s->priv_data;
    AVFormatContext *oc = seg->avf;
    int ret = 0;

    av_write_frame(oc, NULL); /* Flush any buffered data (fragmented mp4) */
    if (write_trailer)
        ret = av_write_trailer(oc);

    if (ret < 0)
        av_log(s, AV_LOG_ERROR, "Failure occurred when ending segment '%s'\n",
               oc->filename);

    if (seg->list) {
        if (seg->list_size && !(seg->segment_count % seg->list_size)) {
            segment_list_close(s);
            if ((ret = segment_list_open(s)) < 0)
                goto end;
        }

        if (seg->list_type == LIST_TYPE_FLAT) {
            avio_printf(seg->list_pb, "%s\n", oc->filename);
        } else if (seg->list_type == LIST_TYPE_CSV || seg->list_type == LIST_TYPE_EXT) {
            print_csv_escaped_str(seg->list_pb, oc->filename);
            avio_printf(seg->list_pb, ",%f,%f\n", seg->start_time, seg->end_time);
        } else if (seg->list_type == LIST_TYPE_M3U8) {
            avio_printf(seg->list_pb, "#EXTINF:%f,\n%s\n",
                        seg->end_time - seg->start_time, oc->filename);
        }
        seg->list_max_segment_time = FFMAX(seg->end_time - seg->start_time, seg->list_max_segment_time);
        avio_flush(seg->list_pb);
    }

end:
    avio_close(oc->pb);

    return ret;
}

static int parse_times(void *log_ctx, int64_t **times, int *nb_times,
                       const char *times_str)
{
    char *p;
    int i, ret = 0;
    char *times_str1 = av_strdup(times_str);
    char *saveptr = NULL;

    if (!times_str1)
        return AVERROR(ENOMEM);

#define FAIL(err) ret = err; goto end

    *nb_times = 1;
    for (p = times_str1; *p; p++)
        if (*p == ',')
            (*nb_times)++;

    *times = av_malloc(sizeof(**times) * *nb_times);
    if (!*times) {
        av_log(log_ctx, AV_LOG_ERROR, "Could not allocate forced times array\n");
        FAIL(AVERROR(ENOMEM));
    }

    p = times_str1;
    for (i = 0; i < *nb_times; i++) {
        int64_t t;
        char *tstr = av_strtok(p, ",", &saveptr);
        av_assert0(tstr);
        p = NULL;

        ret = av_parse_time(&t, tstr, 1);
        if (ret < 0) {
            av_log(log_ctx, AV_LOG_ERROR,
                   "Invalid time duration specification in %s\n", p);
            FAIL(AVERROR(EINVAL));
        }
        (*times)[i] = t;

        /* check on monotonicity */
        if (i && (*times)[i-1] > (*times)[i]) {
            av_log(log_ctx, AV_LOG_ERROR,
                   "Specified time %f is greater than the following time %f\n",
                   (float)((*times)[i])/1000000, (float)((*times)[i-1])/1000000);
            FAIL(AVERROR(EINVAL));
        }
    }

end:
    av_free(times_str1);
    return ret;
}

static int open_null_ctx(AVIOContext **ctx)
{
    int buf_size = 32768;
    uint8_t *buf = av_malloc(buf_size);
    if (!buf)
        return AVERROR(ENOMEM);
    *ctx = avio_alloc_context(buf, buf_size, AVIO_FLAG_WRITE, NULL, NULL, NULL, NULL);
    if (!*ctx) {
        av_free(buf);
        return AVERROR(ENOMEM);
    }
    return 0;
}

static void close_null_ctx(AVIOContext *pb)
{
    av_free(pb->buffer);
    av_free(pb);
}

static int seg_write_header(AVFormatContext *s)
{
    SegmentContext *seg = s->priv_data;
    AVFormatContext *oc = NULL;
    int ret, i;

    seg->segment_count = 0;
    if (!seg->write_header_trailer)
        seg->individual_header_trailer = 0;

<<<<<<< HEAD
    if (seg->time_str && seg->times_str) {
        av_log(s, AV_LOG_ERROR,
               "segment_time and segment_times options are mutually exclusive, select just one of them\n");
        return AVERROR(EINVAL);
    }

    if ((seg->list_flags & SEGMENT_LIST_FLAG_LIVE) && seg->times_str) {
        av_log(s, AV_LOG_ERROR,
               "segment_flags +live and segment_times options are mutually exclusive:"
               "specify -segment_time if you want a live-friendly list\n");
        return AVERROR(EINVAL);
    }

    if (seg->times_str) {
        if ((ret = parse_times(s, &seg->times, &seg->nb_times, seg->times_str)) < 0)
            return ret;
    } else {
        /* set default value if not specified */
        if (!seg->time_str)
            seg->time_str = av_strdup("2");
        if ((ret = av_parse_time(&seg->time, seg->time_str, 1)) < 0) {
            av_log(s, AV_LOG_ERROR,
                   "Invalid time duration specification '%s' for segment_time option\n",
                   seg->time_str);
            return ret;
        }
    }

    if (seg->time_delta_str) {
        if ((ret = av_parse_time(&seg->time_delta, seg->time_delta_str, 1)) < 0) {
            av_log(s, AV_LOG_ERROR,
                   "Invalid time duration specification '%s' for delta option\n",
                   seg->time_delta_str);
            return ret;
        }
    }

    if (seg->list) {
        if (seg->list_type == LIST_TYPE_UNDEFINED) {
            if      (av_match_ext(seg->list, "csv" )) seg->list_type = LIST_TYPE_CSV;
            else if (av_match_ext(seg->list, "ext" )) seg->list_type = LIST_TYPE_EXT;
            else if (av_match_ext(seg->list, "m3u8")) seg->list_type = LIST_TYPE_M3U8;
            else                                      seg->list_type = LIST_TYPE_FLAT;
        }
        if ((ret = segment_list_open(s)) < 0)
=======
    if (seg->list && seg->list_type != LIST_HLS)
        if ((ret = avio_open2(&seg->pb, seg->list, AVIO_FLAG_WRITE,
                              &s->interrupt_callback, NULL)) < 0)
>>>>>>> 88058d9a
            goto fail;
    }
    if (seg->list_type == LIST_TYPE_EXT)
        av_log(s, AV_LOG_WARNING, "'ext' list type option is deprecated in favor of 'csv'\n");

    for (i = 0; i < s->nb_streams; i++)
        seg->has_video +=
            (s->streams[i]->codec->codec_type == AVMEDIA_TYPE_VIDEO);

    if (seg->has_video > 1)
        av_log(s, AV_LOG_WARNING,
               "More than a single video stream present, "
               "expect issues decoding it.\n");

    seg->oformat = av_guess_format(seg->format, s->filename, NULL);

    if (!seg->oformat) {
        ret = AVERROR_MUXER_NOT_FOUND;
        goto fail;
    }
    if (seg->oformat->flags & AVFMT_NOFILE) {
        av_log(s, AV_LOG_ERROR, "format %s not supported.\n",
               oc->oformat->name);
        ret = AVERROR(EINVAL);
        goto fail;
    }

    if ((ret = segment_mux_init(s)) < 0)
        goto fail;
    oc = seg->avf;

    if (av_get_frame_filename(oc->filename, sizeof(oc->filename),
                              s->filename, seg->segment_idx++) < 0) {
        ret = AVERROR(EINVAL);
        goto fail;
    }
    seg->segment_count++;

    if (seg->write_header_trailer) {
        if ((ret = avio_open2(&oc->pb, oc->filename, AVIO_FLAG_WRITE,
                              &s->interrupt_callback, NULL)) < 0)
            goto fail;
    } else {
        if ((ret = open_null_ctx(&oc->pb)) < 0)
            goto fail;
    }

    if ((ret = avformat_write_header(oc, NULL)) < 0) {
        avio_close(oc->pb);
        goto fail;
    }

    if (oc->avoid_negative_ts > 0 && s->avoid_negative_ts < 0)
        s->avoid_negative_ts = 1;

    if (!seg->write_header_trailer) {
        close_null_ctx(oc->pb);
        if ((ret = avio_open2(&oc->pb, oc->filename, AVIO_FLAG_WRITE,
                              &s->interrupt_callback, NULL)) < 0)
            goto fail;
    }

<<<<<<< HEAD
=======
    if (seg->list) {
        if (seg->list_type == LIST_HLS) {
            if ((ret = segment_hls_window(s, 0)) < 0)
                goto fail;
        } else {
            avio_printf(seg->pb, "%s\n", oc->filename);
            avio_flush(seg->pb);
        }
    }

>>>>>>> 88058d9a
fail:
    if (ret) {
        if (seg->list)
            segment_list_close(s);
        if (seg->avf)
            avformat_free_context(seg->avf);
    }
    return ret;
}

static int seg_write_packet(AVFormatContext *s, AVPacket *pkt)
{
    SegmentContext *seg = s->priv_data;
    AVFormatContext *oc = seg->avf;
    AVStream *st = s->streams[pkt->stream_index];
    int64_t end_pts;
    int ret;

    if (seg->times) {
        end_pts = seg->segment_count <= seg->nb_times ?
            seg->times[seg->segment_count-1] : INT64_MAX;
    } else {
        end_pts = seg->time * seg->segment_count;
    }

    /* if the segment has video, start a new segment *only* with a key video frame */
    if ((st->codec->codec_type == AVMEDIA_TYPE_VIDEO || !seg->has_video) &&
        av_compare_ts(pkt->pts, st->time_base,
                      end_pts-seg->time_delta, AV_TIME_BASE_Q) >= 0 &&
        pkt->flags & AV_PKT_FLAG_KEY) {

        av_log(s, AV_LOG_DEBUG, "Next segment starts with packet stream:%d pts:%"PRId64" pts_time:%f\n",
               pkt->stream_index, pkt->pts, pkt->pts * av_q2d(st->time_base));

        ret = segment_end(s, seg->individual_header_trailer);

        if (!ret)
            ret = segment_start(s, seg->individual_header_trailer);

        if (ret)
            goto fail;

        oc = seg->avf;

<<<<<<< HEAD
        seg->start_time = (double)pkt->pts * av_q2d(st->time_base);
    } else if (pkt->pts != AV_NOPTS_VALUE) {
        seg->end_time = FFMAX(seg->end_time,
                              (double)(pkt->pts + pkt->duration) * av_q2d(st->time_base));
=======
        if (seg->list) {
            if (seg->list_type == LIST_HLS) {
                if ((ret = segment_hls_window(s, 0)) < 0)
                    goto fail;
            } else {
                avio_printf(seg->pb, "%s\n", oc->filename);
                avio_flush(seg->pb);
                if (seg->size && !(seg->number % seg->size)) {
                    avio_closep(&seg->pb);
                    if ((ret = avio_open2(&seg->pb, seg->list, AVIO_FLAG_WRITE,
                                          &s->interrupt_callback, NULL)) < 0)
                        goto fail;
                }
            }
        }
>>>>>>> 88058d9a
    }

    ret = ff_write_chained(oc, pkt->stream_index, pkt, s);

fail:
    if (ret < 0) {
        if (seg->list)
            avio_close(seg->list_pb);
        avformat_free_context(oc);
    }

    return ret;
}

static int seg_write_trailer(struct AVFormatContext *s)
{
    SegmentContext *seg = s->priv_data;
    AVFormatContext *oc = seg->avf;
    int ret;
    if (!seg->write_header_trailer) {
<<<<<<< HEAD
        ret = segment_end(s, 0);
=======
        if ((ret = segment_end(oc, 0)) < 0)
            goto fail;
>>>>>>> 88058d9a
        open_null_ctx(&oc->pb);
        ret = av_write_trailer(oc);
        close_null_ctx(oc->pb);
    } else {
        ret = segment_end(s, 1);
    }
<<<<<<< HEAD
    if (seg->list)
        segment_list_close(s);

    av_opt_free(seg);
    av_freep(&seg->times);

=======

    if (ret < 0)
        goto fail;

    if (seg->list && seg->list_type == LIST_HLS) {
        if ((ret = segment_hls_window(s, 1) < 0))
            goto fail;
    }

fail:
    avio_close(seg->pb);
>>>>>>> 88058d9a
    avformat_free_context(oc);
    return ret;
}

#define OFFSET(x) offsetof(SegmentContext, x)
#define E AV_OPT_FLAG_ENCODING_PARAM
static const AVOption options[] = {
<<<<<<< HEAD
    { "segment_format",    "set container format used for the segments", OFFSET(format),  AV_OPT_TYPE_STRING, {.str = NULL},  0, 0,       E },
    { "segment_list",      "set the segment list filename",              OFFSET(list),    AV_OPT_TYPE_STRING, {.str = NULL},  0, 0,       E },

    { "segment_list_flags","set flags affecting segment list generation", OFFSET(list_flags), AV_OPT_TYPE_FLAGS, {.i64 = SEGMENT_LIST_FLAG_CACHE }, 0, UINT_MAX, E, "list_flags"},
    { "cache",             "allow list caching",                                    0, AV_OPT_TYPE_CONST, {.i64 = SEGMENT_LIST_FLAG_CACHE }, INT_MIN, INT_MAX,   E, "list_flags"},
    { "live",              "enable live-friendly list generation (useful for HLS)", 0, AV_OPT_TYPE_CONST, {.i64 = SEGMENT_LIST_FLAG_LIVE }, INT_MIN, INT_MAX,    E, "list_flags"},

    { "segment_list_size", "set the maximum number of playlist entries", OFFSET(list_size), AV_OPT_TYPE_INT,  {.i64 = 0},     0, INT_MAX, E },
    { "segment_list_type", "set the segment list type",                  OFFSET(list_type), AV_OPT_TYPE_INT,  {.i64 = LIST_TYPE_UNDEFINED}, -1, LIST_TYPE_NB-1, E, "list_type" },
    { "flat", "flat format",     0, AV_OPT_TYPE_CONST, {.i64=LIST_TYPE_FLAT }, INT_MIN, INT_MAX, 0, "list_type" },
    { "csv",  "csv format",      0, AV_OPT_TYPE_CONST, {.i64=LIST_TYPE_CSV  }, INT_MIN, INT_MAX, 0, "list_type" },
    { "ext",  "extended format", 0, AV_OPT_TYPE_CONST, {.i64=LIST_TYPE_EXT  }, INT_MIN, INT_MAX, 0, "list_type" },
    { "m3u8", "M3U8 format",     0, AV_OPT_TYPE_CONST, {.i64=LIST_TYPE_M3U8 }, INT_MIN, INT_MAX, 0, "list_type" },
    { "segment_time",      "set segment duration",                       OFFSET(time_str),AV_OPT_TYPE_STRING, {.str = NULL},  0, 0,       E },
    { "segment_time_delta","set approximation value used for the segment times", OFFSET(time_delta_str), AV_OPT_TYPE_STRING, {.str = "0"}, 0, 0, E },
    { "segment_times",     "set segment split time points",              OFFSET(times_str),AV_OPT_TYPE_STRING,{.str = NULL},  0, 0,       E },
    { "segment_wrap",      "set number after which the index wraps",     OFFSET(segment_idx_wrap), AV_OPT_TYPE_INT, {.i64 = 0}, 0, INT_MAX, E },
=======
    { "segment_format",    "container format used for the segments",  OFFSET(format),  AV_OPT_TYPE_STRING, {.str = NULL},  0, 0,       E },
    { "segment_time",      "segment length in seconds",               OFFSET(time),    AV_OPT_TYPE_FLOAT,  {.dbl = 2},     0, FLT_MAX, E },
    { "segment_list",      "output the segment list",                 OFFSET(list),    AV_OPT_TYPE_STRING, {.str = NULL},  0, 0,       E },
    { "segment_list_size", "maximum number of playlist entries",      OFFSET(size),    AV_OPT_TYPE_INT,    {.i64 = 5},     0, INT_MAX, E },
    { "segment_list_type", "segment list format",                     OFFSET(list_type),    AV_OPT_TYPE_INT,    {.i64 = LIST_FLAT},     0, 2, E, "list_type" },
    {   "flat",            "plain list (default)",                    0,               AV_OPT_TYPE_CONST,  {.i64 = LIST_FLAT}, 0, 0, E, "list_type" },
    {   "hls",             "Apple HTTP Live Streaming compatible",    0,               AV_OPT_TYPE_CONST,  {.i64 = LIST_HLS},  0, 0, E, "list_type" },
    { "segment_wrap",      "number after which the index wraps",      OFFSET(wrap),    AV_OPT_TYPE_INT,    {.i64 = 0},     0, INT_MAX, E },
>>>>>>> 88058d9a
    { "individual_header_trailer", "write header/trailer to each segment", OFFSET(individual_header_trailer), AV_OPT_TYPE_INT, {.i64 = 1}, 0, 1, E },
    { "write_header_trailer", "write a header to the first segment and a trailer to the last one", OFFSET(write_header_trailer), AV_OPT_TYPE_INT, {.i64 = 1}, 0, 1, E },
    { NULL },
};

static const AVClass seg_class = {
    .class_name = "segment muxer",
    .item_name  = av_default_item_name,
    .option     = options,
    .version    = LIBAVUTIL_VERSION_INT,
};

AVOutputFormat ff_segment_muxer = {
    .name           = "segment",
    .long_name      = NULL_IF_CONFIG_SMALL("segment"),
    .priv_data_size = sizeof(SegmentContext),
    .flags          = AVFMT_NOFILE,
    .write_header   = seg_write_header,
    .write_packet   = seg_write_packet,
    .write_trailer  = seg_write_trailer,
    .priv_class     = &seg_class,
};

static const AVClass sseg_class = {
    .class_name = "stream_segment muxer",
    .item_name  = av_default_item_name,
    .option     = options,
    .version    = LIBAVUTIL_VERSION_INT,
};

AVOutputFormat ff_stream_segment_muxer = {
    .name           = "stream_segment,ssegment",
    .long_name      = NULL_IF_CONFIG_SMALL("streaming segment muxer"),
    .priv_data_size = sizeof(SegmentContext),
    .flags          = AVFMT_NOFILE,
    .write_header   = seg_write_header,
    .write_packet   = seg_write_packet,
    .write_trailer  = seg_write_trailer,
    .priv_class     = &sseg_class,
};<|MERGE_RESOLUTION|>--- conflicted
+++ resolved
@@ -56,7 +56,6 @@
     int segment_count;     ///< number of segment files already written
     AVOutputFormat *oformat;
     AVFormatContext *avf;
-<<<<<<< HEAD
     char *format;          ///< format to use for output segment files
     char *list;            ///< filename for the segment list file
     int   list_count;      ///< list counter
@@ -72,21 +71,12 @@
     int nb_times;          ///< number of elments in the times array
     char *time_delta_str;  ///< approximation value duration used for the segment times
     int64_t time_delta;
-=======
-    char *format;          /**< Set by a private option. */
-    char *list;            /**< Set by a private option. */
-    int  list_type;        /**< Set by a private option. */
-    float time;            /**< Set by a private option. */
-    int  size;             /**< Set by a private option. */
-    int  wrap;             /**< Set by a private option. */
->>>>>>> 88058d9a
     int  individual_header_trailer; /**< Set by a private option. */
     int  write_header_trailer; /**< Set by a private option. */
     int has_video;
     double start_time, end_time;
 } SegmentContext;
 
-<<<<<<< HEAD
 static void print_csv_escaped_str(AVIOContext *ctx, const char *str)
 {
     int needs_quoting = !!str[strcspn(str, "\",\n\r")];
@@ -102,12 +92,6 @@
     if (needs_quoting)
         avio_w8(ctx, '"');
 }
-=======
-enum {
-    LIST_FLAT,
-    LIST_HLS
-};
->>>>>>> 88058d9a
 
 static int segment_mux_init(AVFormatContext *s)
 {
@@ -131,36 +115,6 @@
     }
 
     return 0;
-}
-
-static int segment_hls_window(AVFormatContext *s, int last)
-{
-    SegmentContext *seg = s->priv_data;
-    int i, ret = 0;
-    char buf[1024];
-
-    if ((ret = avio_open2(&seg->pb, seg->list, AVIO_FLAG_WRITE,
-                              &s->interrupt_callback, NULL)) < 0)
-        goto fail;
-
-    avio_printf(seg->pb, "#EXTM3U\n");
-    avio_printf(seg->pb, "#EXT-X-VERSION:3\n");
-    avio_printf(seg->pb, "#EXT-X-TARGETDURATION:%d\n", (int)seg->time);
-    avio_printf(seg->pb, "#EXT-X-MEDIA-SEQUENCE:%d\n",
-                FFMAX(0, seg->number - seg->size));
-
-    for (i = FFMAX(0, seg->number - seg->size);
-         i < seg->number; i++) {
-        avio_printf(seg->pb, "#EXTINF:%d,\n", (int)seg->time);
-        av_get_frame_filename(buf, sizeof(buf), s->filename, i);
-        avio_printf(seg->pb, "%s\n", buf);
-    }
-
-    if (last)
-        avio_printf(seg->pb, "#EXT-X-ENDLIST\n");
-fail:
-    avio_closep(&seg->pb);
-    return ret;
 }
 
 static int segment_start(AVFormatContext *s, int write_header)
@@ -365,7 +319,6 @@
     if (!seg->write_header_trailer)
         seg->individual_header_trailer = 0;
 
-<<<<<<< HEAD
     if (seg->time_str && seg->times_str) {
         av_log(s, AV_LOG_ERROR,
                "segment_time and segment_times options are mutually exclusive, select just one of them\n");
@@ -411,11 +364,6 @@
             else                                      seg->list_type = LIST_TYPE_FLAT;
         }
         if ((ret = segment_list_open(s)) < 0)
-=======
-    if (seg->list && seg->list_type != LIST_HLS)
-        if ((ret = avio_open2(&seg->pb, seg->list, AVIO_FLAG_WRITE,
-                              &s->interrupt_callback, NULL)) < 0)
->>>>>>> 88058d9a
             goto fail;
     }
     if (seg->list_type == LIST_TYPE_EXT)
@@ -478,19 +426,6 @@
             goto fail;
     }
 
-<<<<<<< HEAD
-=======
-    if (seg->list) {
-        if (seg->list_type == LIST_HLS) {
-            if ((ret = segment_hls_window(s, 0)) < 0)
-                goto fail;
-        } else {
-            avio_printf(seg->pb, "%s\n", oc->filename);
-            avio_flush(seg->pb);
-        }
-    }
-
->>>>>>> 88058d9a
 fail:
     if (ret) {
         if (seg->list)
@@ -535,28 +470,10 @@
 
         oc = seg->avf;
 
-<<<<<<< HEAD
         seg->start_time = (double)pkt->pts * av_q2d(st->time_base);
     } else if (pkt->pts != AV_NOPTS_VALUE) {
         seg->end_time = FFMAX(seg->end_time,
                               (double)(pkt->pts + pkt->duration) * av_q2d(st->time_base));
-=======
-        if (seg->list) {
-            if (seg->list_type == LIST_HLS) {
-                if ((ret = segment_hls_window(s, 0)) < 0)
-                    goto fail;
-            } else {
-                avio_printf(seg->pb, "%s\n", oc->filename);
-                avio_flush(seg->pb);
-                if (seg->size && !(seg->number % seg->size)) {
-                    avio_closep(&seg->pb);
-                    if ((ret = avio_open2(&seg->pb, seg->list, AVIO_FLAG_WRITE,
-                                          &s->interrupt_callback, NULL)) < 0)
-                        goto fail;
-                }
-            }
-        }
->>>>>>> 88058d9a
     }
 
     ret = ff_write_chained(oc, pkt->stream_index, pkt, s);
@@ -577,38 +494,21 @@
     AVFormatContext *oc = seg->avf;
     int ret;
     if (!seg->write_header_trailer) {
-<<<<<<< HEAD
-        ret = segment_end(s, 0);
-=======
-        if ((ret = segment_end(oc, 0)) < 0)
+        if ((ret = segment_end(s, 0)) < 0)
             goto fail;
->>>>>>> 88058d9a
         open_null_ctx(&oc->pb);
         ret = av_write_trailer(oc);
         close_null_ctx(oc->pb);
     } else {
         ret = segment_end(s, 1);
     }
-<<<<<<< HEAD
+fail:
     if (seg->list)
         segment_list_close(s);
 
     av_opt_free(seg);
     av_freep(&seg->times);
 
-=======
-
-    if (ret < 0)
-        goto fail;
-
-    if (seg->list && seg->list_type == LIST_HLS) {
-        if ((ret = segment_hls_window(s, 1) < 0))
-            goto fail;
-    }
-
-fail:
-    avio_close(seg->pb);
->>>>>>> 88058d9a
     avformat_free_context(oc);
     return ret;
 }
@@ -616,7 +516,6 @@
 #define OFFSET(x) offsetof(SegmentContext, x)
 #define E AV_OPT_FLAG_ENCODING_PARAM
 static const AVOption options[] = {
-<<<<<<< HEAD
     { "segment_format",    "set container format used for the segments", OFFSET(format),  AV_OPT_TYPE_STRING, {.str = NULL},  0, 0,       E },
     { "segment_list",      "set the segment list filename",              OFFSET(list),    AV_OPT_TYPE_STRING, {.str = NULL},  0, 0,       E },
 
@@ -630,20 +529,11 @@
     { "csv",  "csv format",      0, AV_OPT_TYPE_CONST, {.i64=LIST_TYPE_CSV  }, INT_MIN, INT_MAX, 0, "list_type" },
     { "ext",  "extended format", 0, AV_OPT_TYPE_CONST, {.i64=LIST_TYPE_EXT  }, INT_MIN, INT_MAX, 0, "list_type" },
     { "m3u8", "M3U8 format",     0, AV_OPT_TYPE_CONST, {.i64=LIST_TYPE_M3U8 }, INT_MIN, INT_MAX, 0, "list_type" },
+    { "hls", "Apple HTTP Live Streaming compatible",     0, AV_OPT_TYPE_CONST, {.i64=LIST_TYPE_M3U8 }, INT_MIN, INT_MAX, 0, "list_type" },
     { "segment_time",      "set segment duration",                       OFFSET(time_str),AV_OPT_TYPE_STRING, {.str = NULL},  0, 0,       E },
     { "segment_time_delta","set approximation value used for the segment times", OFFSET(time_delta_str), AV_OPT_TYPE_STRING, {.str = "0"}, 0, 0, E },
     { "segment_times",     "set segment split time points",              OFFSET(times_str),AV_OPT_TYPE_STRING,{.str = NULL},  0, 0,       E },
     { "segment_wrap",      "set number after which the index wraps",     OFFSET(segment_idx_wrap), AV_OPT_TYPE_INT, {.i64 = 0}, 0, INT_MAX, E },
-=======
-    { "segment_format",    "container format used for the segments",  OFFSET(format),  AV_OPT_TYPE_STRING, {.str = NULL},  0, 0,       E },
-    { "segment_time",      "segment length in seconds",               OFFSET(time),    AV_OPT_TYPE_FLOAT,  {.dbl = 2},     0, FLT_MAX, E },
-    { "segment_list",      "output the segment list",                 OFFSET(list),    AV_OPT_TYPE_STRING, {.str = NULL},  0, 0,       E },
-    { "segment_list_size", "maximum number of playlist entries",      OFFSET(size),    AV_OPT_TYPE_INT,    {.i64 = 5},     0, INT_MAX, E },
-    { "segment_list_type", "segment list format",                     OFFSET(list_type),    AV_OPT_TYPE_INT,    {.i64 = LIST_FLAT},     0, 2, E, "list_type" },
-    {   "flat",            "plain list (default)",                    0,               AV_OPT_TYPE_CONST,  {.i64 = LIST_FLAT}, 0, 0, E, "list_type" },
-    {   "hls",             "Apple HTTP Live Streaming compatible",    0,               AV_OPT_TYPE_CONST,  {.i64 = LIST_HLS},  0, 0, E, "list_type" },
-    { "segment_wrap",      "number after which the index wraps",      OFFSET(wrap),    AV_OPT_TYPE_INT,    {.i64 = 0},     0, INT_MAX, E },
->>>>>>> 88058d9a
     { "individual_header_trailer", "write header/trailer to each segment", OFFSET(individual_header_trailer), AV_OPT_TYPE_INT, {.i64 = 1}, 0, 1, E },
     { "write_header_trailer", "write a header to the first segment and a trailer to the last one", OFFSET(write_header_trailer), AV_OPT_TYPE_INT, {.i64 = 1}, 0, 1, E },
     { NULL },
