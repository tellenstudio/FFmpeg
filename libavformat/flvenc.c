/*
 * FLV muxer
 * Copyright (c) 2003 The FFmpeg Project
 *
 * This file is part of FFmpeg.
 *
 * FFmpeg is free software; you can redistribute it and/or
 * modify it under the terms of the GNU Lesser General Public
 * License as published by the Free Software Foundation; either
 * version 2.1 of the License, or (at your option) any later version.
 *
 * FFmpeg is distributed in the hope that it will be useful,
 * but WITHOUT ANY WARRANTY; without even the implied warranty of
 * MERCHANTABILITY or FITNESS FOR A PARTICULAR PURPOSE.  See the GNU
 * Lesser General Public License for more details.
 *
 * You should have received a copy of the GNU Lesser General Public
 * License along with FFmpeg; if not, write to the Free Software
 * Foundation, Inc., 51 Franklin Street, Fifth Floor, Boston, MA 02110-1301 USA
 */

#include "libavutil/intreadwrite.h"
#include "libavutil/dict.h"
#include "libavutil/intfloat.h"
#include "libavutil/avassert.h"
#include "avc.h"
#include "avformat.h"
#include "flv.h"
#include "internal.h"
#include "metadata.h"


static const AVCodecTag flv_video_codec_ids[] = {
    { AV_CODEC_ID_FLV1,     FLV_CODECID_H263 },
    { AV_CODEC_ID_H263,     FLV_CODECID_REALH263 },
    { AV_CODEC_ID_MPEG4,    FLV_CODECID_MPEG4 },
    { AV_CODEC_ID_FLASHSV,  FLV_CODECID_SCREEN },
    { AV_CODEC_ID_FLASHSV2, FLV_CODECID_SCREEN2 },
    { AV_CODEC_ID_VP6F,     FLV_CODECID_VP6 },
    { AV_CODEC_ID_VP6A,     FLV_CODECID_VP6A },
    { AV_CODEC_ID_H264,     FLV_CODECID_H264 },
    { AV_CODEC_ID_NONE,     0 }
};

static const AVCodecTag flv_audio_codec_ids[] = {
    { AV_CODEC_ID_MP3,        FLV_CODECID_MP3        >> FLV_AUDIO_CODECID_OFFSET },
    { AV_CODEC_ID_PCM_U8,     FLV_CODECID_PCM        >> FLV_AUDIO_CODECID_OFFSET },
    { AV_CODEC_ID_PCM_S16BE,  FLV_CODECID_PCM        >> FLV_AUDIO_CODECID_OFFSET },
    { AV_CODEC_ID_PCM_S16LE,  FLV_CODECID_PCM_LE     >> FLV_AUDIO_CODECID_OFFSET },
    { AV_CODEC_ID_ADPCM_SWF,  FLV_CODECID_ADPCM      >> FLV_AUDIO_CODECID_OFFSET },
    { AV_CODEC_ID_AAC,        FLV_CODECID_AAC        >> FLV_AUDIO_CODECID_OFFSET },
    { AV_CODEC_ID_NELLYMOSER, FLV_CODECID_NELLYMOSER >> FLV_AUDIO_CODECID_OFFSET },
    { AV_CODEC_ID_PCM_MULAW,  FLV_CODECID_PCM_MULAW  >> FLV_AUDIO_CODECID_OFFSET },
    { AV_CODEC_ID_PCM_ALAW,   FLV_CODECID_PCM_ALAW   >> FLV_AUDIO_CODECID_OFFSET },
    { AV_CODEC_ID_SPEEX,      FLV_CODECID_SPEEX      >> FLV_AUDIO_CODECID_OFFSET },
    { AV_CODEC_ID_NONE,       0 }
};

typedef struct FLVContext {
    int     reserved;
    int64_t duration_offset;
    int64_t filesize_offset;
    int64_t duration;
    int64_t delay;      ///< first dts delay (needed for AVC & Speex)
} FLVContext;

typedef struct FLVStreamContext {
    int64_t last_ts;    ///< last timestamp for each stream
} FLVStreamContext;

static int get_audio_flags(AVFormatContext *s, AVCodecContext *enc)
{
    int flags = (enc->bits_per_coded_sample == 16) ? FLV_SAMPLESSIZE_16BIT
                                                   : FLV_SAMPLESSIZE_8BIT;

    if (enc->codec_id == AV_CODEC_ID_AAC) // specs force these parameters
        return FLV_CODECID_AAC | FLV_SAMPLERATE_44100HZ |
               FLV_SAMPLESSIZE_16BIT | FLV_STEREO;
    else if (enc->codec_id == AV_CODEC_ID_SPEEX) {
        if (enc->sample_rate != 16000) {
            av_log(s, AV_LOG_ERROR,
                   "FLV only supports wideband (16kHz) Speex audio\n");
            return AVERROR(EINVAL);
        }
        if (enc->channels != 1) {
            av_log(s, AV_LOG_ERROR, "FLV only supports mono Speex audio\n");
            return AVERROR(EINVAL);
        }
        return FLV_CODECID_SPEEX | FLV_SAMPLERATE_11025HZ | FLV_SAMPLESSIZE_16BIT;
    } else {
        switch (enc->sample_rate) {
        case 44100:
            flags |= FLV_SAMPLERATE_44100HZ;
            break;
        case 22050:
            flags |= FLV_SAMPLERATE_22050HZ;
            break;
        case 11025:
            flags |= FLV_SAMPLERATE_11025HZ;
            break;
        case 16000: // nellymoser only
        case  8000: // nellymoser only
        case  5512: // not MP3
            if (enc->codec_id != AV_CODEC_ID_MP3) {
                flags |= FLV_SAMPLERATE_SPECIAL;
                break;
            }
        default:
            av_log(s, AV_LOG_ERROR,
                   "FLV does not support sample rate %d, "
                   "choose from (44100, 22050, 11025)\n", enc->sample_rate);
            return AVERROR(EINVAL);
        }
    }

    if (enc->channels > 1)
        flags |= FLV_STEREO;

    switch (enc->codec_id) {
    case AV_CODEC_ID_MP3:
        flags |= FLV_CODECID_MP3    | FLV_SAMPLESSIZE_16BIT;
        break;
    case AV_CODEC_ID_PCM_U8:
        flags |= FLV_CODECID_PCM    | FLV_SAMPLESSIZE_8BIT;
        break;
    case AV_CODEC_ID_PCM_S16BE:
        flags |= FLV_CODECID_PCM    | FLV_SAMPLESSIZE_16BIT;
        break;
    case AV_CODEC_ID_PCM_S16LE:
        flags |= FLV_CODECID_PCM_LE | FLV_SAMPLESSIZE_16BIT;
        break;
    case AV_CODEC_ID_ADPCM_SWF:
        flags |= FLV_CODECID_ADPCM  | FLV_SAMPLESSIZE_16BIT;
        break;
    case AV_CODEC_ID_NELLYMOSER:
        if (enc->sample_rate == 8000)
            flags |= FLV_CODECID_NELLYMOSER_8KHZ_MONO  | FLV_SAMPLESSIZE_16BIT;
        else if (enc->sample_rate == 16000)
            flags |= FLV_CODECID_NELLYMOSER_16KHZ_MONO | FLV_SAMPLESSIZE_16BIT;
        else
            flags |= FLV_CODECID_NELLYMOSER            | FLV_SAMPLESSIZE_16BIT;
        break;
    case AV_CODEC_ID_PCM_MULAW:
        flags = FLV_CODECID_PCM_MULAW | FLV_SAMPLERATE_SPECIAL | FLV_SAMPLESSIZE_16BIT;
        break;
    case AV_CODEC_ID_PCM_ALAW:
        flags = FLV_CODECID_PCM_ALAW  | FLV_SAMPLERATE_SPECIAL | FLV_SAMPLESSIZE_16BIT;
        break;
    case 0:
        flags |= enc->codec_tag << 4;
        break;
    default:
        av_log(s, AV_LOG_ERROR, "Audio codec '%s' not compatible with FLV\n",
               avcodec_get_name(enc->codec_id));
        return AVERROR(EINVAL);
    }

    return flags;
}

static void put_amf_string(AVIOContext *pb, const char *str)
{
    size_t len = strlen(str);
    avio_wb16(pb, len);
    avio_write(pb, str, len);
}

static void put_avc_eos_tag(AVIOContext *pb, unsigned ts)
{
    avio_w8(pb, FLV_TAG_TYPE_VIDEO);
    avio_wb24(pb, 5);               /* Tag Data Size */
    avio_wb24(pb, ts);              /* lower 24 bits of timestamp in ms */
    avio_w8(pb, (ts >> 24) & 0x7F); /* MSB of ts in ms */
    avio_wb24(pb, 0);               /* StreamId = 0 */
    avio_w8(pb, 23);                /* ub[4] FrameType = 1, ub[4] CodecId = 7 */
    avio_w8(pb, 2);                 /* AVC end of sequence */
    avio_wb24(pb, 0);               /* Always 0 for AVC EOS. */
    avio_wb32(pb, 16);              /* Size of FLV tag */
}

static void put_amf_double(AVIOContext *pb, double d)
{
    avio_w8(pb, AMF_DATA_TYPE_NUMBER);
    avio_wb64(pb, av_double2int(d));
}

static void put_amf_bool(AVIOContext *pb, int b)
{
    avio_w8(pb, AMF_DATA_TYPE_BOOL);
    avio_w8(pb, !!b);
}

static int flv_write_header(AVFormatContext *s)
{
    AVIOContext *pb = s->pb;
    FLVContext *flv = s->priv_data;
    AVCodecContext *audio_enc = NULL, *video_enc = NULL, *data_enc = NULL;
    int i, metadata_count = 0;
    double framerate = 0.0;
    int64_t metadata_size_pos, data_size, metadata_count_pos;
    AVDictionaryEntry *tag = NULL;

    for (i = 0; i < s->nb_streams; i++) {
        AVCodecContext *enc = s->streams[i]->codec;
        FLVStreamContext *sc;
        switch (enc->codec_type) {
        case AVMEDIA_TYPE_VIDEO:
            if (s->streams[i]->avg_frame_rate.den &&
                s->streams[i]->avg_frame_rate.num) {
                framerate = av_q2d(s->streams[i]->avg_frame_rate);
            } else {
                framerate = 1 / av_q2d(s->streams[i]->codec->time_base);
            }
            if (video_enc) {
                av_log(s, AV_LOG_ERROR,
                       "at most one video stream is supported in flv\n");
                return AVERROR(EINVAL);
            }
            video_enc = enc;
            if (enc->codec_tag == 0) {
                av_log(s, AV_LOG_ERROR, "Video codec '%s' for stream %d is not compatible with FLV\n",
                       avcodec_get_name(enc->codec_id), i);
                return AVERROR(EINVAL);
            }
            break;
        case AVMEDIA_TYPE_AUDIO:
            if (audio_enc) {
                av_log(s, AV_LOG_ERROR,
                       "at most one audio stream is supported in flv\n");
                return AVERROR(EINVAL);
            }
            audio_enc = enc;
            if (get_audio_flags(s, enc) < 0)
                return AVERROR_INVALIDDATA;
            break;
        case AVMEDIA_TYPE_DATA:
            if (enc->codec_id != AV_CODEC_ID_TEXT) {
                av_log(s, AV_LOG_ERROR, "Data codec '%s' for stream %d is not compatible with FLV\n",
                       avcodec_get_name(enc->codec_id), i);
                return AVERROR_INVALIDDATA;
            }
            data_enc = enc;
            break;
        default:
            av_log(s, AV_LOG_ERROR, "Codec type '%s' for stream %d is not compatible with FLV\n",
                   av_get_media_type_string(enc->codec_type), i);
            return AVERROR(EINVAL);
        }
        avpriv_set_pts_info(s->streams[i], 32, 1, 1000); /* 32 bit pts in ms */

        sc = av_mallocz(sizeof(FLVStreamContext));
        if (!sc)
            return AVERROR(ENOMEM);
        s->streams[i]->priv_data = sc;
        sc->last_ts = -1;
    }

    flv->delay = AV_NOPTS_VALUE;

    avio_write(pb, "FLV", 3);
    avio_w8(pb, 1);
    avio_w8(pb, FLV_HEADER_FLAG_HASAUDIO * !!audio_enc +
                FLV_HEADER_FLAG_HASVIDEO * !!video_enc);
    avio_wb32(pb, 9);
    avio_wb32(pb, 0);

    for (i = 0; i < s->nb_streams; i++)
        if (s->streams[i]->codec->codec_tag == 5) {
            avio_w8(pb, 8);     // message type
            avio_wb24(pb, 0);   // include flags
            avio_wb24(pb, 0);   // time stamp
            avio_wb32(pb, 0);   // reserved
            avio_wb32(pb, 11);  // size
            flv->reserved = 5;
        }

    /* write meta_tag */
    avio_w8(pb, 18);            // tag type META
    metadata_size_pos = avio_tell(pb);
    avio_wb24(pb, 0);           // size of data part (sum of all parts below)
    avio_wb24(pb, 0);           // timestamp
    avio_wb32(pb, 0);           // reserved

    /* now data of data_size size */

    /* first event name as a string */
    avio_w8(pb, AMF_DATA_TYPE_STRING);
    put_amf_string(pb, "onMetaData"); // 12 bytes

    /* mixed array (hash) with size and string/type/data tuples */
    avio_w8(pb, AMF_DATA_TYPE_MIXEDARRAY);
    metadata_count_pos = avio_tell(pb);
    metadata_count = 5 * !!video_enc +
                     5 * !!audio_enc +
                     1 * !!data_enc  +
                     2; // +2 for duration and file size

    avio_wb32(pb, metadata_count);

    put_amf_string(pb, "duration");
    flv->duration_offset= avio_tell(pb);

    // fill in the guessed duration, it'll be corrected later if incorrect
    put_amf_double(pb, s->duration / AV_TIME_BASE);

    if (video_enc) {
        put_amf_string(pb, "width");
        put_amf_double(pb, video_enc->width);

        put_amf_string(pb, "height");
        put_amf_double(pb, video_enc->height);

        put_amf_string(pb, "videodatarate");
        put_amf_double(pb, video_enc->bit_rate / 1024.0);

        put_amf_string(pb, "framerate");
        put_amf_double(pb, framerate);

        put_amf_string(pb, "videocodecid");
        put_amf_double(pb, video_enc->codec_tag);
    }

    if (audio_enc) {
        put_amf_string(pb, "audiodatarate");
        put_amf_double(pb, audio_enc->bit_rate / 1024.0);

        put_amf_string(pb, "audiosamplerate");
        put_amf_double(pb, audio_enc->sample_rate);

        put_amf_string(pb, "audiosamplesize");
        put_amf_double(pb, audio_enc->codec_id == AV_CODEC_ID_PCM_U8 ? 8 : 16);

        put_amf_string(pb, "stereo");
        put_amf_bool(pb, audio_enc->channels == 2);

        put_amf_string(pb, "audiocodecid");
        put_amf_double(pb, audio_enc->codec_tag);
    }

    if (data_enc) {
        put_amf_string(pb, "datastream");
        put_amf_double(pb, 0.0);
    }

    while ((tag = av_dict_get(s->metadata, "", tag, AV_DICT_IGNORE_SUFFIX))) {
        if(   !strcmp(tag->key, "width")
            ||!strcmp(tag->key, "height")
            ||!strcmp(tag->key, "videodatarate")
            ||!strcmp(tag->key, "framerate")
            ||!strcmp(tag->key, "videocodecid")
            ||!strcmp(tag->key, "audiodatarate")
            ||!strcmp(tag->key, "audiosamplerate")
            ||!strcmp(tag->key, "audiosamplesize")
            ||!strcmp(tag->key, "stereo")
            ||!strcmp(tag->key, "audiocodecid")
            ||!strcmp(tag->key, "duration")
            ||!strcmp(tag->key, "onMetaData")
        ){
            av_log(s, AV_LOG_DEBUG, "Ignoring metadata for %s\n", tag->key);
            continue;
        }
        put_amf_string(pb, tag->key);
        avio_w8(pb, AMF_DATA_TYPE_STRING);
        put_amf_string(pb, tag->value);
        metadata_count++;
    }

    put_amf_string(pb, "filesize");
    flv->filesize_offset = avio_tell(pb);
    put_amf_double(pb, 0); // delayed write

    put_amf_string(pb, "");
    avio_w8(pb, AMF_END_OF_OBJECT);

    /* write total size of tag */
    data_size = avio_tell(pb) - metadata_size_pos - 10;

    avio_seek(pb, metadata_count_pos, SEEK_SET);
    avio_wb32(pb, metadata_count);

    avio_seek(pb, metadata_size_pos, SEEK_SET);
    avio_wb24(pb, data_size);
    avio_skip(pb, data_size + 10 - 3);
    avio_wb32(pb, data_size + 11);

    for (i = 0; i < s->nb_streams; i++) {
        AVCodecContext *enc = s->streams[i]->codec;
        if (enc->codec_id == AV_CODEC_ID_AAC || enc->codec_id == AV_CODEC_ID_H264 || enc->codec_id == AV_CODEC_ID_MPEG4) {
            int64_t pos;
            avio_w8(pb, enc->codec_type == AVMEDIA_TYPE_VIDEO ?
                    FLV_TAG_TYPE_VIDEO : FLV_TAG_TYPE_AUDIO);
            avio_wb24(pb, 0); // size patched later
            avio_wb24(pb, 0); // ts
            avio_w8(pb, 0);   // ts ext
            avio_wb24(pb, 0); // streamid
            pos = avio_tell(pb);
            if (enc->codec_id == AV_CODEC_ID_AAC) {
                avio_w8(pb, get_audio_flags(s, enc));
                avio_w8(pb, 0); // AAC sequence header
                avio_write(pb, enc->extradata, enc->extradata_size);
            } else {
                avio_w8(pb, enc->codec_tag | FLV_FRAME_KEY); // flags
                avio_w8(pb, 0); // AVC sequence header
                avio_wb24(pb, 0); // composition time
                ff_isom_write_avcc(pb, enc->extradata, enc->extradata_size);
            }
            data_size = avio_tell(pb) - pos;
            avio_seek(pb, -data_size - 10, SEEK_CUR);
            avio_wb24(pb, data_size);
            avio_skip(pb, data_size + 10 - 3);
            avio_wb32(pb, data_size + 11); // previous tag size
        }
    }

    return 0;
}

static int flv_write_trailer(AVFormatContext *s)
{
    int64_t file_size;

    AVIOContext *pb = s->pb;
    FLVContext *flv = s->priv_data;
    int i;

    /* Add EOS tag */
    for (i = 0; i < s->nb_streams; i++) {
        AVCodecContext *enc = s->streams[i]->codec;
        FLVStreamContext *sc = s->streams[i]->priv_data;
        if (enc->codec_type == AVMEDIA_TYPE_VIDEO &&
                (enc->codec_id == AV_CODEC_ID_H264 || enc->codec_id == AV_CODEC_ID_MPEG4))
            put_avc_eos_tag(pb, sc->last_ts);
    }

    file_size = avio_tell(pb);

    /* update information */
    if (avio_seek(pb, flv->duration_offset, SEEK_SET) < 0)
        av_log(s, AV_LOG_WARNING, "Failed to update header with correct duration.\n");
    else
        put_amf_double(pb, flv->duration / (double)1000);
    if (avio_seek(pb, flv->filesize_offset, SEEK_SET) < 0)
        av_log(s, AV_LOG_WARNING, "Failed to update header with correct filesize.\n");
    else
        put_amf_double(pb, file_size);

    avio_seek(pb, file_size, SEEK_SET);
    return 0;
}

static int flv_write_packet(AVFormatContext *s, AVPacket *pkt)
{
    AVIOContext *pb      = s->pb;
    AVCodecContext *enc  = s->streams[pkt->stream_index]->codec;
    FLVContext *flv      = s->priv_data;
    FLVStreamContext *sc = s->streams[pkt->stream_index]->priv_data;
    unsigned ts;
    int size = pkt->size;
    uint8_t *data = NULL;
    int flags = -1, flags_size, ret;

    if (enc->codec_id == AV_CODEC_ID_VP6F || enc->codec_id == AV_CODEC_ID_VP6A ||
        enc->codec_id == AV_CODEC_ID_AAC)
        flags_size = 2;
    else if (enc->codec_id == AV_CODEC_ID_H264 || enc->codec_id == AV_CODEC_ID_MPEG4)
        flags_size = 5;
    else
        flags_size = 1;

    switch (enc->codec_type) {
    case AVMEDIA_TYPE_VIDEO:
        avio_w8(pb, FLV_TAG_TYPE_VIDEO);

        flags = enc->codec_tag;
        if (flags == 0) {
            av_log(s, AV_LOG_ERROR,
                   "Video codec '%s' is not compatible with FLV\n",
                   avcodec_get_name(enc->codec_id));
            return AVERROR(EINVAL);
        }

        flags |= pkt->flags & AV_PKT_FLAG_KEY ? FLV_FRAME_KEY : FLV_FRAME_INTER;
        break;
    case AVMEDIA_TYPE_AUDIO:
        flags = get_audio_flags(s, enc);

        av_assert0(size);

        avio_w8(pb, FLV_TAG_TYPE_AUDIO);
        break;
    case AVMEDIA_TYPE_DATA:
        avio_w8(pb, FLV_TAG_TYPE_META);
        break;
    default:
        return AVERROR(EINVAL);
    }

    if (enc->codec_id == AV_CODEC_ID_H264 || enc->codec_id == AV_CODEC_ID_MPEG4) {
        /* check if extradata looks like mp4 formated */
        if (enc->extradata_size > 0 && *(uint8_t*)enc->extradata != 1)
            if ((ret = ff_avc_parse_nal_units_buf(pkt->data, &data, &size)) < 0)
                return ret;
    } else if (enc->codec_id == AV_CODEC_ID_AAC && pkt->size > 2 &&
               (AV_RB16(pkt->data) & 0xfff0) == 0xfff0) {
        if (!s->streams[pkt->stream_index]->nb_frames) {
        av_log(s, AV_LOG_ERROR, "Malformed AAC bitstream detected: "
               "use audio bitstream filter 'aac_adtstoasc' to fix it "
               "('-bsf:a aac_adtstoasc' option with ffmpeg)\n");
        return AVERROR_INVALIDDATA;
        }
        av_log(s, AV_LOG_WARNING, "aac bitstream error\n");
    }

    if (flv->delay == AV_NOPTS_VALUE)
        flv->delay = -pkt->dts;

    if (pkt->dts < -flv->delay) {
        av_log(s, AV_LOG_WARNING,
               "Packets are not in the proper order with respect to DTS\n");
        return AVERROR(EINVAL);
    }

    ts = pkt->dts + flv->delay; // add delay to force positive dts

    /* check Speex packet duration */
    if (enc->codec_id == AV_CODEC_ID_SPEEX && ts - sc->last_ts > 160)
        av_log(s, AV_LOG_WARNING, "Warning: Speex stream has more than "
                                  "8 frames per packet. Adobe Flash "
                                  "Player cannot handle this!\n");

    if (sc->last_ts < ts)
        sc->last_ts = ts;

    avio_wb24(pb, size + flags_size);
    avio_wb24(pb, ts);
    avio_w8(pb, (ts >> 24) & 0x7F); // timestamps are 32 bits _signed_
    avio_wb24(pb, flv->reserved);

    if (enc->codec_type == AVMEDIA_TYPE_DATA) {
        int data_size;
        int metadata_size_pos = avio_tell(pb);
        avio_w8(pb, AMF_DATA_TYPE_STRING);
        put_amf_string(pb, "onTextData");
        avio_w8(pb, AMF_DATA_TYPE_MIXEDARRAY);
        avio_wb32(pb, 2);
        put_amf_string(pb, "type");
        avio_w8(pb, AMF_DATA_TYPE_STRING);
        put_amf_string(pb, "Text");
        put_amf_string(pb, "text");
        avio_w8(pb, AMF_DATA_TYPE_STRING);
        put_amf_string(pb, pkt->data);
        put_amf_string(pb, "");
        avio_w8(pb, AMF_END_OF_OBJECT);
        /* write total size of tag */
        data_size = avio_tell(pb) - metadata_size_pos;
        avio_seek(pb, metadata_size_pos - 10, SEEK_SET);
        avio_wb24(pb, data_size);
        avio_seek(pb, data_size + 10 - 3, SEEK_CUR);
        avio_wb32(pb, data_size + 11);
    } else {
        av_assert1(flags>=0);
        avio_w8(pb,flags);
<<<<<<< HEAD
        if (enc->codec_id == AV_CODEC_ID_VP6F || enc->codec_id == AV_CODEC_ID_VP6A)
            avio_w8(pb, enc->extradata_size ? enc->extradata[0] : 0);
        else if (enc->codec_id == AV_CODEC_ID_AAC)
            avio_w8(pb,1); // AAC raw
        else if (enc->codec_id == AV_CODEC_ID_H264 || enc->codec_id == AV_CODEC_ID_MPEG4) {
            avio_w8(pb,1); // AVC NALU
            avio_wb24(pb,pkt->pts - pkt->dts);
=======
        if (enc->codec_id == AV_CODEC_ID_VP6F || enc->codec_id == AV_CODEC_ID_VP6A) {
            if (enc->extradata_size)
                avio_w8(pb, enc->extradata[0]);
            else
                avio_w8(pb, ((FFALIGN(enc->width,  16) - enc->width) << 4) |
                             (FFALIGN(enc->height, 16) - enc->height));
        } else if (enc->codec_id == AV_CODEC_ID_AAC)
            avio_w8(pb, 1); // AAC raw
        else if (enc->codec_id == AV_CODEC_ID_H264) {
            avio_w8(pb, 1); // AVC NALU
            avio_wb24(pb, pkt->pts - pkt->dts);
>>>>>>> e6ed8668
        }

        avio_write(pb, data ? data : pkt->data, size);

        avio_wb32(pb, size + flags_size + 11); // previous tag size
        flv->duration = FFMAX(flv->duration,
                              pkt->pts + flv->delay + pkt->duration);
    }

    av_free(data);

    return pb->error;
}

AVOutputFormat ff_flv_muxer = {
    .name           = "flv",
    .long_name      = NULL_IF_CONFIG_SMALL("FLV (Flash Video)"),
    .mime_type      = "video/x-flv",
    .extensions     = "flv",
    .priv_data_size = sizeof(FLVContext),
    .audio_codec    = CONFIG_LIBMP3LAME ? AV_CODEC_ID_MP3 : AV_CODEC_ID_ADPCM_SWF,
    .video_codec    = AV_CODEC_ID_FLV1,
    .write_header   = flv_write_header,
    .write_packet   = flv_write_packet,
    .write_trailer  = flv_write_trailer,
    .codec_tag      = (const AVCodecTag* const []) {
                          flv_video_codec_ids, flv_audio_codec_ids, 0
                      },
    .flags          = AVFMT_GLOBALHEADER | AVFMT_VARIABLE_FPS |
                      AVFMT_TS_NONSTRICT,
};<|MERGE_RESOLUTION|>--- conflicted
+++ resolved
@@ -560,15 +560,6 @@
     } else {
         av_assert1(flags>=0);
         avio_w8(pb,flags);
-<<<<<<< HEAD
-        if (enc->codec_id == AV_CODEC_ID_VP6F || enc->codec_id == AV_CODEC_ID_VP6A)
-            avio_w8(pb, enc->extradata_size ? enc->extradata[0] : 0);
-        else if (enc->codec_id == AV_CODEC_ID_AAC)
-            avio_w8(pb,1); // AAC raw
-        else if (enc->codec_id == AV_CODEC_ID_H264 || enc->codec_id == AV_CODEC_ID_MPEG4) {
-            avio_w8(pb,1); // AVC NALU
-            avio_wb24(pb,pkt->pts - pkt->dts);
-=======
         if (enc->codec_id == AV_CODEC_ID_VP6F || enc->codec_id == AV_CODEC_ID_VP6A) {
             if (enc->extradata_size)
                 avio_w8(pb, enc->extradata[0]);
@@ -577,10 +568,9 @@
                              (FFALIGN(enc->height, 16) - enc->height));
         } else if (enc->codec_id == AV_CODEC_ID_AAC)
             avio_w8(pb, 1); // AAC raw
-        else if (enc->codec_id == AV_CODEC_ID_H264) {
+        else if (enc->codec_id == AV_CODEC_ID_H264 || enc->codec_id == AV_CODEC_ID_MPEG4) {
             avio_w8(pb, 1); // AVC NALU
             avio_wb24(pb, pkt->pts - pkt->dts);
->>>>>>> e6ed8668
         }
 
         avio_write(pb, data ? data : pkt->data, size);
