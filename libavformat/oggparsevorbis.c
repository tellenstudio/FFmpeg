--- conflicted
+++ resolved
@@ -160,8 +160,6 @@
  * [framing_flag] = read one bit | Not Used
  *    */
 
-<<<<<<< HEAD
-=======
 struct oggvorbis_private {
     unsigned int len[3];
     unsigned char *packet[3];
@@ -171,7 +169,6 @@
 };
 
 
->>>>>>> 1e43786b
 static unsigned int
 fixup_vorbis_headers(AVFormatContext * as, struct oggvorbis_private *priv,
                      uint8_t **buf)
