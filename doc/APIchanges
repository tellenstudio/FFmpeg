--- conflicted
+++ resolved
@@ -15,7 +15,6 @@
 
 API changes, most recent first:
 
-<<<<<<< HEAD
 2012-05-24 - xxxxxxx - lavu 51.54.100
   Move AVPALETTE_SIZE and AVPALETTE_COUNT macros from
   libavcodec/avcodec.h to libavutil/pixfmt.h.
@@ -31,14 +30,9 @@
 
 2012-03-26 - a67d9cf - lavfi 2.66.100
   Add avfilter_fill_frame_from_{audio_,}buffer_ref() functions.
-=======
+
 2012-05-25 - e0e0793 - lavu 51.31.0 - opt.h
   Add av_opt_set_bin()
-
-2012-05-xx - xxxxxxx - lavf 54.3.0
-  Add AVFMT_TS_NONSTRICT format flag to indicate that a muxer supports
-  non-increasing monotone timestamps.
->>>>>>> 154486f9
 
 2012-05-15 - lavfi 2.17.0
   Add support for audio filters
