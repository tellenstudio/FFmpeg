/*
 * ITU H263 bitstream decoder
 * Copyright (c) 2000,2001 Fabrice Bellard
 * H263+ support.
 * Copyright (c) 2001 Juan J. Sierralta P
 * Copyright (c) 2002-2004 Michael Niedermayer <michaelni@gmx.at>
 *
 * This file is part of FFmpeg.
 *
 * FFmpeg is free software; you can redistribute it and/or
 * modify it under the terms of the GNU Lesser General Public
 * License as published by the Free Software Foundation; either
 * version 2.1 of the License, or (at your option) any later version.
 *
 * FFmpeg is distributed in the hope that it will be useful,
 * but WITHOUT ANY WARRANTY; without even the implied warranty of
 * MERCHANTABILITY or FITNESS FOR A PARTICULAR PURPOSE.  See the GNU
 * Lesser General Public License for more details.
 *
 * You should have received a copy of the GNU Lesser General Public
 * License along with FFmpeg; if not, write to the Free Software
 * Foundation, Inc., 51 Franklin Street, Fifth Floor, Boston, MA 02110-1301 USA
 */

/**
 * @file
 * h263 decoder.
 */

<<<<<<< HEAD
//#define DEBUG
=======
#define UNCHECKED_BITSTREAM_READER 1
>>>>>>> b1e276f8
#include <limits.h>

#include "libavutil/attributes.h"
#include "libavutil/internal.h"
#include "libavutil/mathematics.h"
#include "avcodec.h"
#include "mpegvideo.h"
#include "h263.h"
#include "mathops.h"
#include "unary.h"
#include "flv.h"
#include "mpeg4video.h"

// The defines below define the number of bits that are read at once for
// reading vlc values. Changing these may improve speed and data cache needs
// be aware though that decreasing them may need the number of stages that is
// passed to get_vlc* to be increased.
#define MV_VLC_BITS 9
#define H263_MBTYPE_B_VLC_BITS 6
#define CBPC_B_VLC_BITS 3

static const int h263_mb_type_b_map[15]= {
    MB_TYPE_DIRECT2 | MB_TYPE_L0L1,
    MB_TYPE_DIRECT2 | MB_TYPE_L0L1 | MB_TYPE_CBP,
    MB_TYPE_DIRECT2 | MB_TYPE_L0L1 | MB_TYPE_CBP | MB_TYPE_QUANT,
                      MB_TYPE_L0                                 | MB_TYPE_16x16,
                      MB_TYPE_L0   | MB_TYPE_CBP                 | MB_TYPE_16x16,
                      MB_TYPE_L0   | MB_TYPE_CBP | MB_TYPE_QUANT | MB_TYPE_16x16,
                      MB_TYPE_L1                                 | MB_TYPE_16x16,
                      MB_TYPE_L1   | MB_TYPE_CBP                 | MB_TYPE_16x16,
                      MB_TYPE_L1   | MB_TYPE_CBP | MB_TYPE_QUANT | MB_TYPE_16x16,
                      MB_TYPE_L0L1                               | MB_TYPE_16x16,
                      MB_TYPE_L0L1 | MB_TYPE_CBP                 | MB_TYPE_16x16,
                      MB_TYPE_L0L1 | MB_TYPE_CBP | MB_TYPE_QUANT | MB_TYPE_16x16,
    0, //stuffing
    MB_TYPE_INTRA4x4                | MB_TYPE_CBP,
    MB_TYPE_INTRA4x4                | MB_TYPE_CBP | MB_TYPE_QUANT,
};

void ff_h263_show_pict_info(MpegEncContext *s){
    if(s->avctx->debug&FF_DEBUG_PICT_INFO){
    av_log(s->avctx, AV_LOG_DEBUG, "qp:%d %c size:%d rnd:%d%s%s%s%s%s%s%s%s%s %d/%d\n",
         s->qscale, av_get_picture_type_char(s->pict_type),
         s->gb.size_in_bits, 1-s->no_rounding,
         s->obmc ? " AP" : "",
         s->umvplus ? " UMV" : "",
         s->h263_long_vectors ? " LONG" : "",
         s->h263_plus ? " +" : "",
         s->h263_aic ? " AIC" : "",
         s->alt_inter_vlc ? " AIV" : "",
         s->modified_quant ? " MQ" : "",
         s->loop_filter ? " LOOP" : "",
         s->h263_slice_structured ? " SS" : "",
         s->avctx->time_base.den, s->avctx->time_base.num
    );
    }
}

/***********************************************/
/* decoding */

VLC ff_h263_intra_MCBPC_vlc;
VLC ff_h263_inter_MCBPC_vlc;
VLC ff_h263_cbpy_vlc;
static VLC mv_vlc;
static VLC h263_mbtype_b_vlc;
static VLC cbpc_b_vlc;

/* init vlcs */

/* XXX: find a better solution to handle static init */
av_cold void ff_h263_decode_init_vlc(void)
{
    static volatile int done = 0;

    if (!done) {
        INIT_VLC_STATIC(&ff_h263_intra_MCBPC_vlc, INTRA_MCBPC_VLC_BITS, 9,
                 ff_h263_intra_MCBPC_bits, 1, 1,
                 ff_h263_intra_MCBPC_code, 1, 1, 72);
        INIT_VLC_STATIC(&ff_h263_inter_MCBPC_vlc, INTER_MCBPC_VLC_BITS, 28,
                 ff_h263_inter_MCBPC_bits, 1, 1,
                 ff_h263_inter_MCBPC_code, 1, 1, 198);
        INIT_VLC_STATIC(&ff_h263_cbpy_vlc, CBPY_VLC_BITS, 16,
                 &ff_h263_cbpy_tab[0][1], 2, 1,
                 &ff_h263_cbpy_tab[0][0], 2, 1, 64);
        INIT_VLC_STATIC(&mv_vlc, MV_VLC_BITS, 33,
                 &ff_mvtab[0][1], 2, 1,
                 &ff_mvtab[0][0], 2, 1, 538);
        ff_init_rl(&ff_h263_rl_inter, ff_h263_static_rl_table_store[0]);
        ff_init_rl(&ff_rl_intra_aic, ff_h263_static_rl_table_store[1]);
        INIT_VLC_RL(ff_h263_rl_inter, 554);
        INIT_VLC_RL(ff_rl_intra_aic, 554);
        INIT_VLC_STATIC(&h263_mbtype_b_vlc, H263_MBTYPE_B_VLC_BITS, 15,
                 &ff_h263_mbtype_b_tab[0][1], 2, 1,
                 &ff_h263_mbtype_b_tab[0][0], 2, 1, 80);
        INIT_VLC_STATIC(&cbpc_b_vlc, CBPC_B_VLC_BITS, 4,
                 &ff_cbpc_b_tab[0][1], 2, 1,
                 &ff_cbpc_b_tab[0][0], 2, 1, 8);
        done = 1;
    }
}

int ff_h263_decode_mba(MpegEncContext *s)
{
    int i, mb_pos;

    for(i=0; i<6; i++){
        if(s->mb_num-1 <= ff_mba_max[i]) break;
    }
    mb_pos= get_bits(&s->gb, ff_mba_length[i]);
    s->mb_x= mb_pos % s->mb_width;
    s->mb_y= mb_pos / s->mb_width;

    return mb_pos;
}

/**
 * Decode the group of blocks header or slice header.
 * @return <0 if an error occurred
 */
static int h263_decode_gob_header(MpegEncContext *s)
{
    unsigned int val, gob_number;
    int left;

    /* Check for GOB Start Code */
    val = show_bits(&s->gb, 16);
    if(val)
        return -1;

        /* We have a GBSC probably with GSTUFF */
    skip_bits(&s->gb, 16); /* Drop the zeros */
    left= get_bits_left(&s->gb);
    //MN: we must check the bits left or we might end in a infinite loop (or segfault)
    for(;left>13; left--){
        if(get_bits1(&s->gb)) break; /* Seek the '1' bit */
    }
    if(left<=13)
        return -1;

    if(s->h263_slice_structured){
        if(get_bits1(&s->gb)==0)
            return -1;

        ff_h263_decode_mba(s);

        if(s->mb_num > 1583)
            if(get_bits1(&s->gb)==0)
                return -1;

        s->qscale = get_bits(&s->gb, 5); /* SQUANT */
        if(get_bits1(&s->gb)==0)
            return -1;
        skip_bits(&s->gb, 2); /* GFID */
    }else{
        gob_number = get_bits(&s->gb, 5); /* GN */
        s->mb_x= 0;
        s->mb_y= s->gob_index* gob_number;
        skip_bits(&s->gb, 2); /* GFID */
        s->qscale = get_bits(&s->gb, 5); /* GQUANT */
    }

    if(s->mb_y >= s->mb_height)
        return -1;

    if(s->qscale==0)
        return -1;

    return 0;
}

/**
 * Find the next resync_marker.
 * @param p pointer to buffer to scan
 * @param end pointer to the end of the buffer
 * @return pointer to the next resync_marker, or end if none was found
 */
const uint8_t *ff_h263_find_resync_marker(MpegEncContext *s, const uint8_t *av_restrict p, const uint8_t *av_restrict end)
{
    av_assert2(p < end);

    end-=2;
    p++;
    if(s->resync_marker){
        int prefix_len = ff_mpeg4_get_video_packet_prefix_length(s);
        for(;p<end; p+=2){
            if(!*p){
                if      (!p[-1] && ((p[1] >> (23-prefix_len)) == 1)) return p - 1;
                else if (!p[ 1] && ((p[2] >> (23-prefix_len)) == 1)) return p;
            }
        }
    }
    return end+2;
}

/**
 * Decode the group of blocks / video packet header.
 * @return bit position of the resync_marker, or <0 if none was found
 */
int ff_h263_resync(MpegEncContext *s){
    int left, pos, ret;

    if(s->codec_id==AV_CODEC_ID_MPEG4){
        skip_bits1(&s->gb);
        align_get_bits(&s->gb);
    }

    if(show_bits(&s->gb, 16)==0){
        pos= get_bits_count(&s->gb);
        if(CONFIG_MPEG4_DECODER && s->codec_id==AV_CODEC_ID_MPEG4)
            ret= ff_mpeg4_decode_video_packet_header(s);
        else
            ret= h263_decode_gob_header(s);
        if(ret>=0)
            return pos;
    }
    //OK, it's not where it is supposed to be ...
    s->gb= s->last_resync_gb;
    align_get_bits(&s->gb);
    left= get_bits_left(&s->gb);

    for(;left>16+1+5+5; left-=8){
        if(show_bits(&s->gb, 16)==0){
            GetBitContext bak= s->gb;

            pos= get_bits_count(&s->gb);
            if(CONFIG_MPEG4_DECODER && s->codec_id==AV_CODEC_ID_MPEG4)
                ret= ff_mpeg4_decode_video_packet_header(s);
            else
                ret= h263_decode_gob_header(s);
            if(ret>=0)
                return pos;

            s->gb= bak;
        }
        skip_bits(&s->gb, 8);
    }

    return -1;
}

int ff_h263_decode_motion(MpegEncContext * s, int pred, int f_code)
{
    int code, val, sign, shift;
    code = get_vlc2(&s->gb, mv_vlc.table, MV_VLC_BITS, 2);

    if (code == 0)
        return pred;
    if (code < 0)
        return 0xffff;

    sign = get_bits1(&s->gb);
    shift = f_code - 1;
    val = code;
    if (shift) {
        val = (val - 1) << shift;
        val |= get_bits(&s->gb, shift);
        val++;
    }
    if (sign)
        val = -val;
    val += pred;

    /* modulo decoding */
    if (!s->h263_long_vectors) {
        val = sign_extend(val, 5 + f_code);
    } else {
        /* horrible h263 long vector mode */
        if (pred < -31 && val < -63)
            val += 64;
        if (pred > 32 && val > 63)
            val -= 64;

    }
    return val;
}


/* Decode RVLC of H.263+ UMV */
static int h263p_decode_umotion(MpegEncContext * s, int pred)
{
   int code = 0, sign;

   if (get_bits1(&s->gb)) /* Motion difference = 0 */
      return pred;

   code = 2 + get_bits1(&s->gb);

   while (get_bits1(&s->gb))
   {
      code <<= 1;
      code += get_bits1(&s->gb);
   }
   sign = code & 1;
   code >>= 1;

   code = (sign) ? (pred - code) : (pred + code);
   av_dlog(s->avctx,"H.263+ UMV Motion = %d\n", code);
   return code;

}

/**
 * read the next MVs for OBMC. yes this is a ugly hack, feel free to send a patch :)
 */
static void preview_obmc(MpegEncContext *s){
    GetBitContext gb= s->gb;

    int cbpc, i, pred_x, pred_y, mx, my;
    int16_t *mot_val;
    const int xy= s->mb_x + 1 + s->mb_y * s->mb_stride;
    const int stride= s->b8_stride*2;

    for(i=0; i<4; i++)
        s->block_index[i]+= 2;
    for(i=4; i<6; i++)
        s->block_index[i]+= 1;
    s->mb_x++;

    av_assert2(s->pict_type == AV_PICTURE_TYPE_P);

    do{
        if (get_bits1(&s->gb)) {
            /* skip mb */
            mot_val = s->current_picture.motion_val[0][s->block_index[0]];
            mot_val[0       ]= mot_val[2       ]=
            mot_val[0+stride]= mot_val[2+stride]= 0;
            mot_val[1       ]= mot_val[3       ]=
            mot_val[1+stride]= mot_val[3+stride]= 0;

            s->current_picture.mb_type[xy] = MB_TYPE_SKIP | MB_TYPE_16x16 | MB_TYPE_L0;
            goto end;
        }
        cbpc = get_vlc2(&s->gb, ff_h263_inter_MCBPC_vlc.table, INTER_MCBPC_VLC_BITS, 2);
    }while(cbpc == 20);

    if(cbpc & 4){
        s->current_picture.mb_type[xy] = MB_TYPE_INTRA;
    }else{
        get_vlc2(&s->gb, ff_h263_cbpy_vlc.table, CBPY_VLC_BITS, 1);
        if (cbpc & 8) {
            if(s->modified_quant){
                if(get_bits1(&s->gb)) skip_bits(&s->gb, 1);
                else                  skip_bits(&s->gb, 5);
            }else
                skip_bits(&s->gb, 2);
        }

        if ((cbpc & 16) == 0) {
                s->current_picture.mb_type[xy] = MB_TYPE_16x16 | MB_TYPE_L0;
                /* 16x16 motion prediction */
                mot_val= ff_h263_pred_motion(s, 0, 0, &pred_x, &pred_y);
                if (s->umvplus)
                   mx = h263p_decode_umotion(s, pred_x);
                else
                   mx = ff_h263_decode_motion(s, pred_x, 1);

                if (s->umvplus)
                   my = h263p_decode_umotion(s, pred_y);
                else
                   my = ff_h263_decode_motion(s, pred_y, 1);

                mot_val[0       ]= mot_val[2       ]=
                mot_val[0+stride]= mot_val[2+stride]= mx;
                mot_val[1       ]= mot_val[3       ]=
                mot_val[1+stride]= mot_val[3+stride]= my;
        } else {
            s->current_picture.mb_type[xy] = MB_TYPE_8x8 | MB_TYPE_L0;
            for(i=0;i<4;i++) {
                mot_val = ff_h263_pred_motion(s, i, 0, &pred_x, &pred_y);
                if (s->umvplus)
                  mx = h263p_decode_umotion(s, pred_x);
                else
                  mx = ff_h263_decode_motion(s, pred_x, 1);

                if (s->umvplus)
                  my = h263p_decode_umotion(s, pred_y);
                else
                  my = ff_h263_decode_motion(s, pred_y, 1);
                if (s->umvplus && (mx - pred_x) == 1 && (my - pred_y) == 1)
                  skip_bits1(&s->gb); /* Bit stuffing to prevent PSC */
                mot_val[0] = mx;
                mot_val[1] = my;
            }
        }
    }
end:

    for(i=0; i<4; i++)
        s->block_index[i]-= 2;
    for(i=4; i<6; i++)
        s->block_index[i]-= 1;
    s->mb_x--;

    s->gb= gb;
}

static void h263_decode_dquant(MpegEncContext *s){
    static const int8_t quant_tab[4] = { -1, -2, 1, 2 };

    if(s->modified_quant){
        if(get_bits1(&s->gb))
            s->qscale= ff_modified_quant_tab[get_bits1(&s->gb)][ s->qscale ];
        else
            s->qscale= get_bits(&s->gb, 5);
    }else
        s->qscale += quant_tab[get_bits(&s->gb, 2)];
    ff_set_qscale(s, s->qscale);
}

static int h263_decode_block(MpegEncContext * s, int16_t * block,
                             int n, int coded)
{
    int code, level, i, j, last, run;
    RLTable *rl = &ff_h263_rl_inter;
    const uint8_t *scan_table;
    GetBitContext gb= s->gb;

    scan_table = s->intra_scantable.permutated;
    if (s->h263_aic && s->mb_intra) {
        rl = &ff_rl_intra_aic;
        i = 0;
        if (s->ac_pred) {
            if (s->h263_aic_dir)
                scan_table = s->intra_v_scantable.permutated; /* left */
            else
                scan_table = s->intra_h_scantable.permutated; /* top */
        }
    } else if (s->mb_intra) {
        /* DC coef */
        if(s->codec_id == AV_CODEC_ID_RV10){
#if CONFIG_RV10_DECODER
          if (s->rv10_version == 3 && s->pict_type == AV_PICTURE_TYPE_I) {
            int component, diff;
            component = (n <= 3 ? 0 : n - 4 + 1);
            level = s->last_dc[component];
            if (s->rv10_first_dc_coded[component]) {
                diff = ff_rv_decode_dc(s, n);
                if (diff == 0xffff)
                    return -1;
                level += diff;
                level = level & 0xff; /* handle wrap round */
                s->last_dc[component] = level;
            } else {
                s->rv10_first_dc_coded[component] = 1;
            }
          } else {
                level = get_bits(&s->gb, 8);
                if (level == 255)
                    level = 128;
          }
#endif
        }else{
            level = get_bits(&s->gb, 8);
            if((level&0x7F) == 0){
                av_log(s->avctx, AV_LOG_ERROR, "illegal dc %d at %d %d\n", level, s->mb_x, s->mb_y);
                if(s->err_recognition & (AV_EF_BITSTREAM|AV_EF_COMPLIANT))
                    return -1;
            }
            if (level == 255)
                level = 128;
        }
        block[0] = level;
        i = 1;
    } else {
        i = 0;
    }
    if (!coded) {
        if (s->mb_intra && s->h263_aic)
            goto not_coded;
        s->block_last_index[n] = i - 1;
        return 0;
    }
retry:
    for(;;) {
        code = get_vlc2(&s->gb, rl->vlc.table, TEX_VLC_BITS, 2);
        if (code < 0){
            av_log(s->avctx, AV_LOG_ERROR, "illegal ac vlc code at %dx%d\n", s->mb_x, s->mb_y);
            return -1;
        }
        if (code == rl->n) {
            /* escape */
            if (CONFIG_FLV_DECODER && s->h263_flv > 1) {
                ff_flv2_decode_ac_esc(&s->gb, &level, &run, &last);
            } else {
                last = get_bits1(&s->gb);
                run = get_bits(&s->gb, 6);
                level = (int8_t)get_bits(&s->gb, 8);
                if(level == -128){
                    if (s->codec_id == AV_CODEC_ID_RV10) {
                        /* XXX: should patch encoder too */
                        level = get_sbits(&s->gb, 12);
                    }else{
                        level = get_bits(&s->gb, 5);
                        level |= get_sbits(&s->gb, 6)<<5;
                    }
                }
            }
        } else {
            run = rl->table_run[code];
            level = rl->table_level[code];
            last = code >= rl->last;
            if (get_bits1(&s->gb))
                level = -level;
        }
        i += run;
        if (i >= 64){
            if(s->alt_inter_vlc && rl == &ff_h263_rl_inter && !s->mb_intra){
                //Looks like a hack but no, it's the way it is supposed to work ...
                rl = &ff_rl_intra_aic;
                i = 0;
                s->gb= gb;
                s->dsp.clear_block(block);
                goto retry;
            }
            av_log(s->avctx, AV_LOG_ERROR, "run overflow at %dx%d i:%d\n", s->mb_x, s->mb_y, s->mb_intra);
            return -1;
        }
        j = scan_table[i];
        block[j] = level;
        if (last)
            break;
        i++;
    }
not_coded:
    if (s->mb_intra && s->h263_aic) {
        ff_h263_pred_acdc(s, block, n);
        i = 63;
    }
    s->block_last_index[n] = i;
    return 0;
}

static int h263_skip_b_part(MpegEncContext *s, int cbp)
{
    LOCAL_ALIGNED_16(int16_t, dblock, [64]);
    int i, mbi;
    int bli[6];

    /* we have to set s->mb_intra to zero to decode B-part of PB-frame correctly
     * but real value should be restored in order to be used later (in OBMC condition)
     */
    mbi = s->mb_intra;
    memcpy(bli, s->block_last_index, sizeof(bli));
    s->mb_intra = 0;
    for (i = 0; i < 6; i++) {
        if (h263_decode_block(s, dblock, i, cbp&32) < 0)
            return -1;
        cbp+=cbp;
    }
    s->mb_intra = mbi;
    memcpy(s->block_last_index, bli, sizeof(bli));
    return 0;
}

static int h263_get_modb(GetBitContext *gb, int pb_frame, int *cbpb)
{
    int c, mv = 1;

    if (pb_frame < 3) { // h.263 Annex G and i263 PB-frame
        c = get_bits1(gb);
        if (pb_frame == 2 && c)
            mv = !get_bits1(gb);
    } else { // h.263 Annex M improved PB-frame
        mv = get_unary(gb, 0, 4) + 1;
        c = mv & 1;
        mv = !!(mv & 2);
    }
    if(c)
        *cbpb = get_bits(gb, 6);
    return mv;
}

int ff_h263_decode_mb(MpegEncContext *s,
                      int16_t block[6][64])
{
    int cbpc, cbpy, i, cbp, pred_x, pred_y, mx, my, dquant;
    int16_t *mot_val;
    const int xy= s->mb_x + s->mb_y * s->mb_stride;
    int cbpb = 0, pb_mv_count = 0;

    av_assert2(!s->h263_pred);

    if (s->pict_type == AV_PICTURE_TYPE_P) {
        do{
            if (get_bits1(&s->gb)) {
                /* skip mb */
                s->mb_intra = 0;
                for(i=0;i<6;i++)
                    s->block_last_index[i] = -1;
                s->mv_dir = MV_DIR_FORWARD;
                s->mv_type = MV_TYPE_16X16;
                s->current_picture.mb_type[xy] = MB_TYPE_SKIP | MB_TYPE_16x16 | MB_TYPE_L0;
                s->mv[0][0][0] = 0;
                s->mv[0][0][1] = 0;
                s->mb_skipped = !(s->obmc | s->loop_filter);
                goto end;
            }
            cbpc = get_vlc2(&s->gb, ff_h263_inter_MCBPC_vlc.table, INTER_MCBPC_VLC_BITS, 2);
            if (cbpc < 0){
                av_log(s->avctx, AV_LOG_ERROR, "cbpc damaged at %d %d\n", s->mb_x, s->mb_y);
                return -1;
            }
        }while(cbpc == 20);

        s->dsp.clear_blocks(s->block[0]);

        dquant = cbpc & 8;
        s->mb_intra = ((cbpc & 4) != 0);
        if (s->mb_intra) goto intra;

        if(s->pb_frame && get_bits1(&s->gb))
            pb_mv_count = h263_get_modb(&s->gb, s->pb_frame, &cbpb);
        cbpy = get_vlc2(&s->gb, ff_h263_cbpy_vlc.table, CBPY_VLC_BITS, 1);

        if(s->alt_inter_vlc==0 || (cbpc & 3)!=3)
            cbpy ^= 0xF;

        cbp = (cbpc & 3) | (cbpy << 2);
        if (dquant) {
            h263_decode_dquant(s);
        }

        s->mv_dir = MV_DIR_FORWARD;
        if ((cbpc & 16) == 0) {
            s->current_picture.mb_type[xy] = MB_TYPE_16x16 | MB_TYPE_L0;
            /* 16x16 motion prediction */
            s->mv_type = MV_TYPE_16X16;
            ff_h263_pred_motion(s, 0, 0, &pred_x, &pred_y);
            if (s->umvplus)
               mx = h263p_decode_umotion(s, pred_x);
            else
               mx = ff_h263_decode_motion(s, pred_x, 1);

            if (mx >= 0xffff)
                return -1;

            if (s->umvplus)
               my = h263p_decode_umotion(s, pred_y);
            else
               my = ff_h263_decode_motion(s, pred_y, 1);

            if (my >= 0xffff)
                return -1;
            s->mv[0][0][0] = mx;
            s->mv[0][0][1] = my;

            if (s->umvplus && (mx - pred_x) == 1 && (my - pred_y) == 1)
               skip_bits1(&s->gb); /* Bit stuffing to prevent PSC */
        } else {
            s->current_picture.mb_type[xy] = MB_TYPE_8x8 | MB_TYPE_L0;
            s->mv_type = MV_TYPE_8X8;
            for(i=0;i<4;i++) {
                mot_val = ff_h263_pred_motion(s, i, 0, &pred_x, &pred_y);
                if (s->umvplus)
                  mx = h263p_decode_umotion(s, pred_x);
                else
                  mx = ff_h263_decode_motion(s, pred_x, 1);
                if (mx >= 0xffff)
                    return -1;

                if (s->umvplus)
                  my = h263p_decode_umotion(s, pred_y);
                else
                  my = ff_h263_decode_motion(s, pred_y, 1);
                if (my >= 0xffff)
                    return -1;
                s->mv[0][i][0] = mx;
                s->mv[0][i][1] = my;
                if (s->umvplus && (mx - pred_x) == 1 && (my - pred_y) == 1)
                  skip_bits1(&s->gb); /* Bit stuffing to prevent PSC */
                mot_val[0] = mx;
                mot_val[1] = my;
            }
        }
    } else if(s->pict_type==AV_PICTURE_TYPE_B) {
        int mb_type;
        const int stride= s->b8_stride;
        int16_t *mot_val0 = s->current_picture.motion_val[0][2 * (s->mb_x + s->mb_y * stride)];
        int16_t *mot_val1 = s->current_picture.motion_val[1][2 * (s->mb_x + s->mb_y * stride)];
//        const int mv_xy= s->mb_x + 1 + s->mb_y * s->mb_stride;

        //FIXME ugly
        mot_val0[0       ]= mot_val0[2       ]= mot_val0[0+2*stride]= mot_val0[2+2*stride]=
        mot_val0[1       ]= mot_val0[3       ]= mot_val0[1+2*stride]= mot_val0[3+2*stride]=
        mot_val1[0       ]= mot_val1[2       ]= mot_val1[0+2*stride]= mot_val1[2+2*stride]=
        mot_val1[1       ]= mot_val1[3       ]= mot_val1[1+2*stride]= mot_val1[3+2*stride]= 0;

        do{
            mb_type= get_vlc2(&s->gb, h263_mbtype_b_vlc.table, H263_MBTYPE_B_VLC_BITS, 2);
            if (mb_type < 0){
                av_log(s->avctx, AV_LOG_ERROR, "b mb_type damaged at %d %d\n", s->mb_x, s->mb_y);
                return -1;
            }

            mb_type= h263_mb_type_b_map[ mb_type ];
        }while(!mb_type);

        s->mb_intra = IS_INTRA(mb_type);
        if(HAS_CBP(mb_type)){
            s->dsp.clear_blocks(s->block[0]);
            cbpc = get_vlc2(&s->gb, cbpc_b_vlc.table, CBPC_B_VLC_BITS, 1);
            if(s->mb_intra){
                dquant = IS_QUANT(mb_type);
                goto intra;
            }

            cbpy = get_vlc2(&s->gb, ff_h263_cbpy_vlc.table, CBPY_VLC_BITS, 1);

            if (cbpy < 0){
                av_log(s->avctx, AV_LOG_ERROR, "b cbpy damaged at %d %d\n", s->mb_x, s->mb_y);
                return -1;
            }

            if(s->alt_inter_vlc==0 || (cbpc & 3)!=3)
                cbpy ^= 0xF;

            cbp = (cbpc & 3) | (cbpy << 2);
        }else
            cbp=0;

        av_assert2(!s->mb_intra);

        if(IS_QUANT(mb_type)){
            h263_decode_dquant(s);
        }

        if(IS_DIRECT(mb_type)){
            s->mv_dir = MV_DIR_FORWARD | MV_DIR_BACKWARD | MV_DIRECT;
            mb_type |= ff_mpeg4_set_direct_mv(s, 0, 0);
        }else{
            s->mv_dir = 0;
            s->mv_type= MV_TYPE_16X16;
//FIXME UMV

            if(USES_LIST(mb_type, 0)){
                int16_t *mot_val= ff_h263_pred_motion(s, 0, 0, &mx, &my);
                s->mv_dir = MV_DIR_FORWARD;

                mx = ff_h263_decode_motion(s, mx, 1);
                my = ff_h263_decode_motion(s, my, 1);

                s->mv[0][0][0] = mx;
                s->mv[0][0][1] = my;
                mot_val[0       ]= mot_val[2       ]= mot_val[0+2*stride]= mot_val[2+2*stride]= mx;
                mot_val[1       ]= mot_val[3       ]= mot_val[1+2*stride]= mot_val[3+2*stride]= my;
            }

            if(USES_LIST(mb_type, 1)){
                int16_t *mot_val= ff_h263_pred_motion(s, 0, 1, &mx, &my);
                s->mv_dir |= MV_DIR_BACKWARD;

                mx = ff_h263_decode_motion(s, mx, 1);
                my = ff_h263_decode_motion(s, my, 1);

                s->mv[1][0][0] = mx;
                s->mv[1][0][1] = my;
                mot_val[0       ]= mot_val[2       ]= mot_val[0+2*stride]= mot_val[2+2*stride]= mx;
                mot_val[1       ]= mot_val[3       ]= mot_val[1+2*stride]= mot_val[3+2*stride]= my;
            }
        }

        s->current_picture.mb_type[xy] = mb_type;
    } else { /* I-Frame */
        do{
            cbpc = get_vlc2(&s->gb, ff_h263_intra_MCBPC_vlc.table, INTRA_MCBPC_VLC_BITS, 2);
            if (cbpc < 0){
                av_log(s->avctx, AV_LOG_ERROR, "I cbpc damaged at %d %d\n", s->mb_x, s->mb_y);
                return -1;
            }
        }while(cbpc == 8);

        s->dsp.clear_blocks(s->block[0]);

        dquant = cbpc & 4;
        s->mb_intra = 1;
intra:
        s->current_picture.mb_type[xy] = MB_TYPE_INTRA;
        if (s->h263_aic) {
            s->ac_pred = get_bits1(&s->gb);
            if(s->ac_pred){
                s->current_picture.mb_type[xy] = MB_TYPE_INTRA | MB_TYPE_ACPRED;

                s->h263_aic_dir = get_bits1(&s->gb);
            }
        }else
            s->ac_pred = 0;

        if(s->pb_frame && get_bits1(&s->gb))
            pb_mv_count = h263_get_modb(&s->gb, s->pb_frame, &cbpb);
        cbpy = get_vlc2(&s->gb, ff_h263_cbpy_vlc.table, CBPY_VLC_BITS, 1);
        if(cbpy<0){
            av_log(s->avctx, AV_LOG_ERROR, "I cbpy damaged at %d %d\n", s->mb_x, s->mb_y);
            return -1;
        }
        cbp = (cbpc & 3) | (cbpy << 2);
        if (dquant) {
            h263_decode_dquant(s);
        }

        pb_mv_count += !!s->pb_frame;
    }

    while(pb_mv_count--){
        ff_h263_decode_motion(s, 0, 1);
        ff_h263_decode_motion(s, 0, 1);
    }

    /* decode each block */
    for (i = 0; i < 6; i++) {
        if (h263_decode_block(s, block[i], i, cbp&32) < 0)
            return -1;
        cbp+=cbp;
    }

    if(s->pb_frame && h263_skip_b_part(s, cbpb) < 0)
        return -1;
    if(s->obmc && !s->mb_intra){
        if(s->pict_type == AV_PICTURE_TYPE_P && s->mb_x+1<s->mb_width && s->mb_num_left != 1)
            preview_obmc(s);
    }
end:

        /* per-MB end of slice check */
    {
        int v= show_bits(&s->gb, 16);

        if (get_bits_left(&s->gb) < 16) {
            v >>= 16 - get_bits_left(&s->gb);
        }

        if(v==0)
            return SLICE_END;
    }

    return SLICE_OK;
}

/* most is hardcoded. should extend to handle all h263 streams */
int ff_h263_decode_picture_header(MpegEncContext *s)
{
    int format, width, height, i;
    uint32_t startcode;

    align_get_bits(&s->gb);

    startcode= get_bits(&s->gb, 22-8);

    for(i= get_bits_left(&s->gb); i>24; i-=8) {
        startcode = ((startcode << 8) | get_bits(&s->gb, 8)) & 0x003FFFFF;

        if(startcode == 0x20)
            break;
    }

    if (startcode != 0x20) {
        av_log(s->avctx, AV_LOG_ERROR, "Bad picture start code\n");
        return -1;
    }
    /* temporal reference */
    i = get_bits(&s->gb, 8); /* picture timestamp */
    if( (s->picture_number&~0xFF)+i < s->picture_number)
        i+= 256;
    s->current_picture_ptr->f.pts =
    s->picture_number= (s->picture_number&~0xFF) + i;

    /* PTYPE starts here */
    if (get_bits1(&s->gb) != 1) {
        /* marker */
        av_log(s->avctx, AV_LOG_ERROR, "Bad marker\n");
        return -1;
    }
    if (get_bits1(&s->gb) != 0) {
        av_log(s->avctx, AV_LOG_ERROR, "Bad H263 id\n");
        return -1;      /* h263 id */
    }
    skip_bits1(&s->gb);         /* split screen off */
    skip_bits1(&s->gb);         /* camera  off */
    skip_bits1(&s->gb);         /* freeze picture release off */

    format = get_bits(&s->gb, 3);
    /*
        0    forbidden
        1    sub-QCIF
        10   QCIF
        7       extended PTYPE (PLUSPTYPE)
    */

    if (format != 7 && format != 6) {
        s->h263_plus = 0;
        /* H.263v1 */
        width = ff_h263_format[format][0];
        height = ff_h263_format[format][1];
        if (!width)
            return -1;

        s->pict_type = AV_PICTURE_TYPE_I + get_bits1(&s->gb);

        s->h263_long_vectors = get_bits1(&s->gb);

        if (get_bits1(&s->gb) != 0) {
            av_log(s->avctx, AV_LOG_ERROR, "H263 SAC not supported\n");
            return -1; /* SAC: off */
        }
        s->obmc= get_bits1(&s->gb); /* Advanced prediction mode */
        s->unrestricted_mv = s->h263_long_vectors || s->obmc;

        s->pb_frame = get_bits1(&s->gb);
        s->chroma_qscale= s->qscale = get_bits(&s->gb, 5);
        skip_bits1(&s->gb); /* Continuous Presence Multipoint mode: off */

        s->width = width;
        s->height = height;
        s->avctx->sample_aspect_ratio= (AVRational){12,11};
        s->avctx->time_base= (AVRational){1001, 30000};
    } else {
        int ufep;

        /* H.263v2 */
        s->h263_plus = 1;
        ufep = get_bits(&s->gb, 3); /* Update Full Extended PTYPE */

        /* ufep other than 0 and 1 are reserved */
        if (ufep == 1) {
            /* OPPTYPE */
            format = get_bits(&s->gb, 3);
            av_dlog(s->avctx, "ufep=1, format: %d\n", format);
            s->custom_pcf= get_bits1(&s->gb);
            s->umvplus = get_bits1(&s->gb); /* Unrestricted Motion Vector */
            if (get_bits1(&s->gb) != 0) {
                av_log(s->avctx, AV_LOG_ERROR, "Syntax-based Arithmetic Coding (SAC) not supported\n");
            }
            s->obmc= get_bits1(&s->gb); /* Advanced prediction mode */
            s->h263_aic = get_bits1(&s->gb); /* Advanced Intra Coding (AIC) */
            s->loop_filter= get_bits1(&s->gb);
            s->unrestricted_mv = s->umvplus || s->obmc || s->loop_filter;
            if(s->avctx->lowres)
                s->loop_filter = 0;

            s->h263_slice_structured= get_bits1(&s->gb);
            if (get_bits1(&s->gb) != 0) {
                av_log(s->avctx, AV_LOG_ERROR, "Reference Picture Selection not supported\n");
            }
            if (get_bits1(&s->gb) != 0) {
                av_log(s->avctx, AV_LOG_ERROR, "Independent Segment Decoding not supported\n");
            }
            s->alt_inter_vlc= get_bits1(&s->gb);
            s->modified_quant= get_bits1(&s->gb);
            if(s->modified_quant)
                s->chroma_qscale_table= ff_h263_chroma_qscale_table;

            skip_bits(&s->gb, 1); /* Prevent start code emulation */

            skip_bits(&s->gb, 3); /* Reserved */
        } else if (ufep != 0) {
            av_log(s->avctx, AV_LOG_ERROR, "Bad UFEP type (%d)\n", ufep);
            return -1;
        }

        /* MPPTYPE */
        s->pict_type = get_bits(&s->gb, 3);
        switch(s->pict_type){
        case 0: s->pict_type= AV_PICTURE_TYPE_I;break;
        case 1: s->pict_type= AV_PICTURE_TYPE_P;break;
        case 2: s->pict_type= AV_PICTURE_TYPE_P;s->pb_frame = 3;break;
        case 3: s->pict_type= AV_PICTURE_TYPE_B;break;
        case 7: s->pict_type= AV_PICTURE_TYPE_I;break; //ZYGO
        default:
            return -1;
        }
        skip_bits(&s->gb, 2);
        s->no_rounding = get_bits1(&s->gb);
        skip_bits(&s->gb, 4);

        /* Get the picture dimensions */
        if (ufep) {
            if (format == 6) {
                /* Custom Picture Format (CPFMT) */
                s->aspect_ratio_info = get_bits(&s->gb, 4);
                av_dlog(s->avctx, "aspect: %d\n", s->aspect_ratio_info);
                /* aspect ratios:
                0 - forbidden
                1 - 1:1
                2 - 12:11 (CIF 4:3)
                3 - 10:11 (525-type 4:3)
                4 - 16:11 (CIF 16:9)
                5 - 40:33 (525-type 16:9)
                6-14 - reserved
                */
                width = (get_bits(&s->gb, 9) + 1) * 4;
                skip_bits1(&s->gb);
                height = get_bits(&s->gb, 9) * 4;
                av_dlog(s->avctx, "\nH.263+ Custom picture: %dx%d\n",width,height);
                if (s->aspect_ratio_info == FF_ASPECT_EXTENDED) {
                    /* aspected dimensions */
                    s->avctx->sample_aspect_ratio.num= get_bits(&s->gb, 8);
                    s->avctx->sample_aspect_ratio.den= get_bits(&s->gb, 8);
                }else{
                    s->avctx->sample_aspect_ratio= ff_h263_pixel_aspect[s->aspect_ratio_info];
                }
            } else {
                width = ff_h263_format[format][0];
                height = ff_h263_format[format][1];
                s->avctx->sample_aspect_ratio= (AVRational){12,11};
            }
            if ((width == 0) || (height == 0))
                return -1;
            s->width = width;
            s->height = height;

            if(s->custom_pcf){
                int gcd;
                s->avctx->time_base.den= 1800000;
                s->avctx->time_base.num= 1000 + get_bits1(&s->gb);
                s->avctx->time_base.num*= get_bits(&s->gb, 7);
                if(s->avctx->time_base.num == 0){
                    av_log(s, AV_LOG_ERROR, "zero framerate\n");
                    return -1;
                }
                gcd= av_gcd(s->avctx->time_base.den, s->avctx->time_base.num);
                s->avctx->time_base.den /= gcd;
                s->avctx->time_base.num /= gcd;
            }else{
                s->avctx->time_base= (AVRational){1001, 30000};
            }
        }

        if(s->custom_pcf){
            skip_bits(&s->gb, 2); //extended Temporal reference
        }

        if (ufep) {
            if (s->umvplus) {
                if(get_bits1(&s->gb)==0) /* Unlimited Unrestricted Motion Vectors Indicator (UUI) */
                    skip_bits1(&s->gb);
            }
            if(s->h263_slice_structured){
                if (get_bits1(&s->gb) != 0) {
                    av_log(s->avctx, AV_LOG_ERROR, "rectangular slices not supported\n");
                }
                if (get_bits1(&s->gb) != 0) {
                    av_log(s->avctx, AV_LOG_ERROR, "unordered slices not supported\n");
                }
            }
        }

        s->qscale = get_bits(&s->gb, 5);
    }

    if (s->width == 0 || s->height == 0) {
        av_log(s->avctx, AV_LOG_ERROR, "dimensions 0\n");
        return -1;
    }
    s->mb_width = (s->width  + 15) / 16;
    s->mb_height = (s->height  + 15) / 16;
    s->mb_num = s->mb_width * s->mb_height;

    if (s->pb_frame) {
        skip_bits(&s->gb, 3); /* Temporal reference for B-pictures */
        if (s->custom_pcf)
            skip_bits(&s->gb, 2); //extended Temporal reference
        skip_bits(&s->gb, 2); /* Quantization information for B-pictures */
    }

    if (s->pict_type!=AV_PICTURE_TYPE_B) {
        s->time            = s->picture_number;
        s->pp_time         = s->time - s->last_non_b_time;
        s->last_non_b_time = s->time;
    }else{
        s->time    = s->picture_number;
        s->pb_time = s->pp_time - (s->last_non_b_time - s->time);
        if (s->pp_time <=s->pb_time ||
            s->pp_time <= s->pp_time - s->pb_time ||
            s->pp_time <= 0){
            s->pp_time = 2;
            s->pb_time = 1;
        }
        ff_mpeg4_init_direct_mv(s);
    }

    /* PEI */
    while (get_bits1(&s->gb) != 0) {
        skip_bits(&s->gb, 8);
    }

    if(s->h263_slice_structured){
        if (get_bits1(&s->gb) != 1) {
            av_log(s->avctx, AV_LOG_ERROR, "SEPB1 marker missing\n");
            return -1;
        }

        ff_h263_decode_mba(s);

        if (get_bits1(&s->gb) != 1) {
            av_log(s->avctx, AV_LOG_ERROR, "SEPB2 marker missing\n");
            return -1;
        }
    }
    s->f_code = 1;

    if(s->h263_aic){
         s->y_dc_scale_table=
         s->c_dc_scale_table= ff_aic_dc_scale_table;
    }else{
        s->y_dc_scale_table=
        s->c_dc_scale_table= ff_mpeg1_dc_scale_table;
    }

        ff_h263_show_pict_info(s);
    if (s->pict_type == AV_PICTURE_TYPE_I && s->codec_tag == AV_RL32("ZYGO") && get_bits_left(&s->gb) >= 85 + 13*3*16 + 50){
        int i,j;
        for(i=0; i<85; i++) av_log(s->avctx, AV_LOG_DEBUG, "%d", get_bits1(&s->gb));
        av_log(s->avctx, AV_LOG_DEBUG, "\n");
        for(i=0; i<13; i++){
            for(j=0; j<3; j++){
                int v= get_bits(&s->gb, 8);
                v |= get_sbits(&s->gb, 8)<<8;
                av_log(s->avctx, AV_LOG_DEBUG, " %5d", v);
            }
            av_log(s->avctx, AV_LOG_DEBUG, "\n");
        }
        for(i=0; i<50; i++) av_log(s->avctx, AV_LOG_DEBUG, "%d", get_bits1(&s->gb));
    }

    return 0;
}<|MERGE_RESOLUTION|>--- conflicted
+++ resolved
@@ -27,11 +27,6 @@
  * h263 decoder.
  */
 
-<<<<<<< HEAD
-//#define DEBUG
-=======
-#define UNCHECKED_BITSTREAM_READER 1
->>>>>>> b1e276f8
 #include <limits.h>
 
 #include "libavutil/attributes.h"
