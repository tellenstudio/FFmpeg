/*
 * utils for libavcodec
 * Copyright (c) 2001 Fabrice Bellard
 * Copyright (c) 2002-2004 Michael Niedermayer <michaelni@gmx.at>
 *
 * This file is part of FFmpeg.
 *
 * FFmpeg is free software; you can redistribute it and/or
 * modify it under the terms of the GNU Lesser General Public
 * License as published by the Free Software Foundation; either
 * version 2.1 of the License, or (at your option) any later version.
 *
 * FFmpeg is distributed in the hope that it will be useful,
 * but WITHOUT ANY WARRANTY; without even the implied warranty of
 * MERCHANTABILITY or FITNESS FOR A PARTICULAR PURPOSE.  See the GNU
 * Lesser General Public License for more details.
 *
 * You should have received a copy of the GNU Lesser General Public
 * License along with FFmpeg; if not, write to the Free Software
 * Foundation, Inc., 51 Franklin Street, Fifth Floor, Boston, MA 02110-1301 USA
 */

/**
 * @file
 * utils.
 */

#include "config.h"
#include "libavutil/atomic.h"
#include "libavutil/attributes.h"
#include "libavutil/avassert.h"
#include "libavutil/avstring.h"
#include "libavutil/bprint.h"
#include "libavutil/channel_layout.h"
#include "libavutil/crc.h"
#include "libavutil/frame.h"
#include "libavutil/internal.h"
#include "libavutil/mathematics.h"
#include "libavutil/pixdesc.h"
#include "libavutil/imgutils.h"
#include "libavutil/samplefmt.h"
#include "libavutil/dict.h"
#include "avcodec.h"
#include "libavutil/opt.h"
#include "me_cmp.h"
#include "mpegvideo.h"
#include "thread.h"
#include "frame_thread_encoder.h"
#include "internal.h"
#include "raw.h"
#include "bytestream.h"
#include "version.h"
#include <stdlib.h>
#include <stdarg.h>
#include <limits.h>
#include <float.h>
#if CONFIG_ICONV
# include <iconv.h>
#endif

#if HAVE_PTHREADS
#include <pthread.h>
#elif HAVE_W32THREADS
#include "compat/w32pthreads.h"
#elif HAVE_OS2THREADS
#include "compat/os2threads.h"
#endif

#if HAVE_PTHREADS || HAVE_W32THREADS || HAVE_OS2THREADS
static int default_lockmgr_cb(void **arg, enum AVLockOp op)
{
    void * volatile * mutex = arg;
    int err;

    switch (op) {
    case AV_LOCK_CREATE:
        return 0;
    case AV_LOCK_OBTAIN:
        if (!*mutex) {
            pthread_mutex_t *tmp = av_malloc(sizeof(pthread_mutex_t));
            if (!tmp)
                return AVERROR(ENOMEM);
            if ((err = pthread_mutex_init(tmp, NULL))) {
                av_free(tmp);
                return AVERROR(err);
            }
            if (avpriv_atomic_ptr_cas(mutex, NULL, tmp)) {
                pthread_mutex_destroy(tmp);
                av_free(tmp);
            }
        }

        if ((err = pthread_mutex_lock(*mutex)))
            return AVERROR(err);

        return 0;
    case AV_LOCK_RELEASE:
        if ((err = pthread_mutex_unlock(*mutex)))
            return AVERROR(err);

        return 0;
    case AV_LOCK_DESTROY:
        if (*mutex)
            pthread_mutex_destroy(*mutex);
        av_free(*mutex);
        avpriv_atomic_ptr_cas(mutex, *mutex, NULL);
        return 0;
    }
    return 1;
}
static int (*lockmgr_cb)(void **mutex, enum AVLockOp op) = default_lockmgr_cb;
#else
static int (*lockmgr_cb)(void **mutex, enum AVLockOp op) = NULL;
#endif


volatile int ff_avcodec_locked;
static int volatile entangled_thread_counter = 0;
static void *codec_mutex;
static void *avformat_mutex;

#if CONFIG_RAISE_MAJOR
#    define LIBNAME "LIBAVCODEC_155"
#else
#    define LIBNAME "LIBAVCODEC_55"
#endif

#if FF_API_FAST_MALLOC && CONFIG_SHARED && HAVE_SYMVER
FF_SYMVER(void*, av_fast_realloc, (void *ptr, unsigned int *size, size_t min_size), LIBNAME)
{
    return av_fast_realloc(ptr, size, min_size);
}

FF_SYMVER(void, av_fast_malloc, (void *ptr, unsigned int *size, size_t min_size), LIBNAME)
{
    av_fast_malloc(ptr, size, min_size);
}
#endif

static inline int ff_fast_malloc(void *ptr, unsigned int *size, size_t min_size, int zero_realloc)
{
    void **p = ptr;
    if (min_size < *size)
        return 0;
    min_size = FFMAX(17 * min_size / 16 + 32, min_size);
    av_free(*p);
    *p = zero_realloc ? av_mallocz(min_size) : av_malloc(min_size);
    if (!*p)
        min_size = 0;
    *size = min_size;
    return 1;
}

void av_fast_padded_malloc(void *ptr, unsigned int *size, size_t min_size)
{
    uint8_t **p = ptr;
    if (min_size > SIZE_MAX - FF_INPUT_BUFFER_PADDING_SIZE) {
        av_freep(p);
        *size = 0;
        return;
    }
    if (!ff_fast_malloc(p, size, min_size + FF_INPUT_BUFFER_PADDING_SIZE, 1))
        memset(*p + min_size, 0, FF_INPUT_BUFFER_PADDING_SIZE);
}

void av_fast_padded_mallocz(void *ptr, unsigned int *size, size_t min_size)
{
    uint8_t **p = ptr;
    if (min_size > SIZE_MAX - FF_INPUT_BUFFER_PADDING_SIZE) {
        av_freep(p);
        *size = 0;
        return;
    }
    if (!ff_fast_malloc(p, size, min_size + FF_INPUT_BUFFER_PADDING_SIZE, 1))
        memset(*p, 0, min_size + FF_INPUT_BUFFER_PADDING_SIZE);
}

/* encoder management */
static AVCodec *first_avcodec = NULL;
static AVCodec **last_avcodec = &first_avcodec;

AVCodec *av_codec_next(const AVCodec *c)
{
    if (c)
        return c->next;
    else
        return first_avcodec;
}

static av_cold void avcodec_init(void)
{
    static int initialized = 0;

    if (initialized != 0)
        return;
    initialized = 1;

    if (CONFIG_ME_CMP)
        ff_me_cmp_init_static();
}

int av_codec_is_encoder(const AVCodec *codec)
{
    return codec && (codec->encode_sub || codec->encode2);
}

int av_codec_is_decoder(const AVCodec *codec)
{
    return codec && codec->decode;
}

av_cold void avcodec_register(AVCodec *codec)
{
    AVCodec **p;
    avcodec_init();
    p = last_avcodec;
    codec->next = NULL;

    while(*p || avpriv_atomic_ptr_cas((void * volatile *)p, NULL, codec))
        p = &(*p)->next;
    last_avcodec = &codec->next;

    if (codec->init_static_data)
        codec->init_static_data(codec);
}

#if FF_API_EMU_EDGE
unsigned avcodec_get_edge_width(void)
{
    return EDGE_WIDTH;
}
#endif

#if FF_API_SET_DIMENSIONS
void avcodec_set_dimensions(AVCodecContext *s, int width, int height)
{
    int ret = ff_set_dimensions(s, width, height);
    if (ret < 0) {
        av_log(s, AV_LOG_WARNING, "Failed to set dimensions %d %d\n", width, height);
    }
}
#endif

int ff_set_dimensions(AVCodecContext *s, int width, int height)
{
    int ret = av_image_check_size(width, height, 0, s);

    if (ret < 0)
        width = height = 0;

    s->coded_width  = width;
    s->coded_height = height;
    s->width        = FF_CEIL_RSHIFT(width,  s->lowres);
    s->height       = FF_CEIL_RSHIFT(height, s->lowres);

    return ret;
}

int ff_set_sar(AVCodecContext *avctx, AVRational sar)
{
    int ret = av_image_check_sar(avctx->width, avctx->height, sar);

    if (ret < 0) {
        av_log(avctx, AV_LOG_WARNING, "ignoring invalid SAR: %u/%u\n",
               sar.num, sar.den);
        avctx->sample_aspect_ratio = (AVRational){ 0, 1 };
        return ret;
    } else {
        avctx->sample_aspect_ratio = sar;
    }
    return 0;
}

int ff_side_data_update_matrix_encoding(AVFrame *frame,
                                        enum AVMatrixEncoding matrix_encoding)
{
    AVFrameSideData *side_data;
    enum AVMatrixEncoding *data;

    side_data = av_frame_get_side_data(frame, AV_FRAME_DATA_MATRIXENCODING);
    if (!side_data)
        side_data = av_frame_new_side_data(frame, AV_FRAME_DATA_MATRIXENCODING,
                                           sizeof(enum AVMatrixEncoding));

    if (!side_data)
        return AVERROR(ENOMEM);

    data  = (enum AVMatrixEncoding*)side_data->data;
    *data = matrix_encoding;

    return 0;
}

void avcodec_align_dimensions2(AVCodecContext *s, int *width, int *height,
                               int linesize_align[AV_NUM_DATA_POINTERS])
{
    int i;
    int w_align = 1;
    int h_align = 1;

    switch (s->pix_fmt) {
    case AV_PIX_FMT_YUV420P:
    case AV_PIX_FMT_YUYV422:
    case AV_PIX_FMT_YVYU422:
    case AV_PIX_FMT_UYVY422:
    case AV_PIX_FMT_YUV422P:
    case AV_PIX_FMT_YUV440P:
    case AV_PIX_FMT_YUV444P:
    case AV_PIX_FMT_GBRAP:
    case AV_PIX_FMT_GBRP:
    case AV_PIX_FMT_GRAY8:
    case AV_PIX_FMT_GRAY16BE:
    case AV_PIX_FMT_GRAY16LE:
    case AV_PIX_FMT_YUVJ420P:
    case AV_PIX_FMT_YUVJ422P:
    case AV_PIX_FMT_YUVJ440P:
    case AV_PIX_FMT_YUVJ444P:
    case AV_PIX_FMT_YUVA420P:
    case AV_PIX_FMT_YUVA422P:
    case AV_PIX_FMT_YUVA444P:
    case AV_PIX_FMT_YUV420P9LE:
    case AV_PIX_FMT_YUV420P9BE:
    case AV_PIX_FMT_YUV420P10LE:
    case AV_PIX_FMT_YUV420P10BE:
    case AV_PIX_FMT_YUV420P12LE:
    case AV_PIX_FMT_YUV420P12BE:
    case AV_PIX_FMT_YUV420P14LE:
    case AV_PIX_FMT_YUV420P14BE:
    case AV_PIX_FMT_YUV420P16LE:
    case AV_PIX_FMT_YUV420P16BE:
    case AV_PIX_FMT_YUVA420P9LE:
    case AV_PIX_FMT_YUVA420P9BE:
    case AV_PIX_FMT_YUVA420P10LE:
    case AV_PIX_FMT_YUVA420P10BE:
    case AV_PIX_FMT_YUVA420P16LE:
    case AV_PIX_FMT_YUVA420P16BE:
    case AV_PIX_FMT_YUV422P9LE:
    case AV_PIX_FMT_YUV422P9BE:
    case AV_PIX_FMT_YUV422P10LE:
    case AV_PIX_FMT_YUV422P10BE:
    case AV_PIX_FMT_YUV422P12LE:
    case AV_PIX_FMT_YUV422P12BE:
    case AV_PIX_FMT_YUV422P14LE:
    case AV_PIX_FMT_YUV422P14BE:
    case AV_PIX_FMT_YUV422P16LE:
    case AV_PIX_FMT_YUV422P16BE:
    case AV_PIX_FMT_YUVA422P9LE:
    case AV_PIX_FMT_YUVA422P9BE:
    case AV_PIX_FMT_YUVA422P10LE:
    case AV_PIX_FMT_YUVA422P10BE:
    case AV_PIX_FMT_YUVA422P16LE:
    case AV_PIX_FMT_YUVA422P16BE:
    case AV_PIX_FMT_YUV444P9LE:
    case AV_PIX_FMT_YUV444P9BE:
    case AV_PIX_FMT_YUV444P10LE:
    case AV_PIX_FMT_YUV444P10BE:
    case AV_PIX_FMT_YUV444P12LE:
    case AV_PIX_FMT_YUV444P12BE:
    case AV_PIX_FMT_YUV444P14LE:
    case AV_PIX_FMT_YUV444P14BE:
    case AV_PIX_FMT_YUV444P16LE:
    case AV_PIX_FMT_YUV444P16BE:
    case AV_PIX_FMT_YUVA444P9LE:
    case AV_PIX_FMT_YUVA444P9BE:
    case AV_PIX_FMT_YUVA444P10LE:
    case AV_PIX_FMT_YUVA444P10BE:
    case AV_PIX_FMT_YUVA444P16LE:
    case AV_PIX_FMT_YUVA444P16BE:
    case AV_PIX_FMT_GBRP9LE:
    case AV_PIX_FMT_GBRP9BE:
    case AV_PIX_FMT_GBRP10LE:
    case AV_PIX_FMT_GBRP10BE:
    case AV_PIX_FMT_GBRP12LE:
    case AV_PIX_FMT_GBRP12BE:
    case AV_PIX_FMT_GBRP14LE:
    case AV_PIX_FMT_GBRP14BE:
        w_align = 16; //FIXME assume 16 pixel per macroblock
        h_align = 16 * 2; // interlaced needs 2 macroblocks height
        break;
    case AV_PIX_FMT_YUV411P:
    case AV_PIX_FMT_YUVJ411P:
    case AV_PIX_FMT_UYYVYY411:
        w_align = 32;
        h_align = 8;
        break;
    case AV_PIX_FMT_YUV410P:
        if (s->codec_id == AV_CODEC_ID_SVQ1) {
            w_align = 64;
            h_align = 64;
        }
        break;
    case AV_PIX_FMT_RGB555:
        if (s->codec_id == AV_CODEC_ID_RPZA) {
            w_align = 4;
            h_align = 4;
        }
        break;
    case AV_PIX_FMT_PAL8:
    case AV_PIX_FMT_BGR8:
    case AV_PIX_FMT_RGB8:
        if (s->codec_id == AV_CODEC_ID_SMC ||
            s->codec_id == AV_CODEC_ID_CINEPAK) {
            w_align = 4;
            h_align = 4;
        }
        break;
    case AV_PIX_FMT_BGR24:
        if ((s->codec_id == AV_CODEC_ID_MSZH) ||
            (s->codec_id == AV_CODEC_ID_ZLIB)) {
            w_align = 4;
            h_align = 4;
        }
        break;
    case AV_PIX_FMT_RGB24:
        if (s->codec_id == AV_CODEC_ID_CINEPAK) {
            w_align = 4;
            h_align = 4;
        }
        break;
    default:
        w_align = 1;
        h_align = 1;
        break;
    }

    if (s->codec_id == AV_CODEC_ID_IFF_ILBM || s->codec_id == AV_CODEC_ID_IFF_BYTERUN1) {
        w_align = FFMAX(w_align, 8);
    }

    *width  = FFALIGN(*width, w_align);
    *height = FFALIGN(*height, h_align);
    if (s->codec_id == AV_CODEC_ID_H264 || s->lowres)
        // some of the optimized chroma MC reads one line too much
        // which is also done in mpeg decoders with lowres > 0
        *height += 2;

    for (i = 0; i < 4; i++)
        linesize_align[i] = STRIDE_ALIGN;
}

void avcodec_align_dimensions(AVCodecContext *s, int *width, int *height)
{
    const AVPixFmtDescriptor *desc = av_pix_fmt_desc_get(s->pix_fmt);
    int chroma_shift = desc->log2_chroma_w;
    int linesize_align[AV_NUM_DATA_POINTERS];
    int align;

    avcodec_align_dimensions2(s, width, height, linesize_align);
    align               = FFMAX(linesize_align[0], linesize_align[3]);
    linesize_align[1] <<= chroma_shift;
    linesize_align[2] <<= chroma_shift;
    align               = FFMAX3(align, linesize_align[1], linesize_align[2]);
    *width              = FFALIGN(*width, align);
}

int avcodec_enum_to_chroma_pos(int *xpos, int *ypos, enum AVChromaLocation pos)
{
    if (pos <= AVCHROMA_LOC_UNSPECIFIED || pos >= AVCHROMA_LOC_NB)
        return AVERROR(EINVAL);
    pos--;

    *xpos = (pos&1) * 128;
    *ypos = ((pos>>1)^(pos<4)) * 128;

    return 0;
}

enum AVChromaLocation avcodec_chroma_pos_to_enum(int xpos, int ypos)
{
    int pos, xout, yout;

    for (pos = AVCHROMA_LOC_UNSPECIFIED + 1; pos < AVCHROMA_LOC_NB; pos++) {
        if (avcodec_enum_to_chroma_pos(&xout, &yout, pos) == 0 && xout == xpos && yout == ypos)
            return pos;
    }
    return AVCHROMA_LOC_UNSPECIFIED;
}

int avcodec_fill_audio_frame(AVFrame *frame, int nb_channels,
                             enum AVSampleFormat sample_fmt, const uint8_t *buf,
                             int buf_size, int align)
{
    int ch, planar, needed_size, ret = 0;

    needed_size = av_samples_get_buffer_size(NULL, nb_channels,
                                             frame->nb_samples, sample_fmt,
                                             align);
    if (buf_size < needed_size)
        return AVERROR(EINVAL);

    planar = av_sample_fmt_is_planar(sample_fmt);
    if (planar && nb_channels > AV_NUM_DATA_POINTERS) {
        if (!(frame->extended_data = av_mallocz_array(nb_channels,
                                                sizeof(*frame->extended_data))))
            return AVERROR(ENOMEM);
    } else {
        frame->extended_data = frame->data;
    }

    if ((ret = av_samples_fill_arrays(frame->extended_data, &frame->linesize[0],
                                      (uint8_t *)(intptr_t)buf, nb_channels, frame->nb_samples,
                                      sample_fmt, align)) < 0) {
        if (frame->extended_data != frame->data)
            av_freep(&frame->extended_data);
        return ret;
    }
    if (frame->extended_data != frame->data) {
        for (ch = 0; ch < AV_NUM_DATA_POINTERS; ch++)
            frame->data[ch] = frame->extended_data[ch];
    }

    return ret;
}

static int update_frame_pool(AVCodecContext *avctx, AVFrame *frame)
{
    FramePool *pool = avctx->internal->pool;
    int i, ret;

    switch (avctx->codec_type) {
    case AVMEDIA_TYPE_VIDEO: {
        AVPicture picture;
        int size[4] = { 0 };
        int w = frame->width;
        int h = frame->height;
        int tmpsize, unaligned;

        if (pool->format == frame->format &&
            pool->width == frame->width && pool->height == frame->height)
            return 0;

        avcodec_align_dimensions2(avctx, &w, &h, pool->stride_align);

        do {
            // NOTE: do not align linesizes individually, this breaks e.g. assumptions
            // that linesize[0] == 2*linesize[1] in the MPEG-encoder for 4:2:2
            av_image_fill_linesizes(picture.linesize, avctx->pix_fmt, w);
            // increase alignment of w for next try (rhs gives the lowest bit set in w)
            w += w & ~(w - 1);

            unaligned = 0;
            for (i = 0; i < 4; i++)
                unaligned |= picture.linesize[i] % pool->stride_align[i];
        } while (unaligned);

        tmpsize = av_image_fill_pointers(picture.data, avctx->pix_fmt, h,
                                         NULL, picture.linesize);
        if (tmpsize < 0)
            return -1;

        for (i = 0; i < 3 && picture.data[i + 1]; i++)
            size[i] = picture.data[i + 1] - picture.data[i];
        size[i] = tmpsize - (picture.data[i] - picture.data[0]);

        for (i = 0; i < 4; i++) {
            av_buffer_pool_uninit(&pool->pools[i]);
            pool->linesize[i] = picture.linesize[i];
            if (size[i]) {
                pool->pools[i] = av_buffer_pool_init(size[i] + 16 + STRIDE_ALIGN - 1,
                                                     CONFIG_MEMORY_POISONING ?
                                                        NULL :
                                                        av_buffer_allocz);
                if (!pool->pools[i]) {
                    ret = AVERROR(ENOMEM);
                    goto fail;
                }
            }
        }
        pool->format = frame->format;
        pool->width  = frame->width;
        pool->height = frame->height;

        break;
        }
    case AVMEDIA_TYPE_AUDIO: {
        int ch     = av_frame_get_channels(frame); //av_get_channel_layout_nb_channels(frame->channel_layout);
        int planar = av_sample_fmt_is_planar(frame->format);
        int planes = planar ? ch : 1;

        if (pool->format == frame->format && pool->planes == planes &&
            pool->channels == ch && frame->nb_samples == pool->samples)
            return 0;

        av_buffer_pool_uninit(&pool->pools[0]);
        ret = av_samples_get_buffer_size(&pool->linesize[0], ch,
                                         frame->nb_samples, frame->format, 0);
        if (ret < 0)
            goto fail;

        pool->pools[0] = av_buffer_pool_init(pool->linesize[0], NULL);
        if (!pool->pools[0]) {
            ret = AVERROR(ENOMEM);
            goto fail;
        }

        pool->format     = frame->format;
        pool->planes     = planes;
        pool->channels   = ch;
        pool->samples = frame->nb_samples;
        break;
        }
    default: av_assert0(0);
    }
    return 0;
fail:
    for (i = 0; i < 4; i++)
        av_buffer_pool_uninit(&pool->pools[i]);
    pool->format = -1;
    pool->planes = pool->channels = pool->samples = 0;
    pool->width  = pool->height = 0;
    return ret;
}

static int audio_get_buffer(AVCodecContext *avctx, AVFrame *frame)
{
    FramePool *pool = avctx->internal->pool;
    int planes = pool->planes;
    int i;

    frame->linesize[0] = pool->linesize[0];

    if (planes > AV_NUM_DATA_POINTERS) {
        frame->extended_data = av_mallocz_array(planes, sizeof(*frame->extended_data));
        frame->nb_extended_buf = planes - AV_NUM_DATA_POINTERS;
        frame->extended_buf  = av_mallocz_array(frame->nb_extended_buf,
                                          sizeof(*frame->extended_buf));
        if (!frame->extended_data || !frame->extended_buf) {
            av_freep(&frame->extended_data);
            av_freep(&frame->extended_buf);
            return AVERROR(ENOMEM);
        }
    } else {
        frame->extended_data = frame->data;
        av_assert0(frame->nb_extended_buf == 0);
    }

    for (i = 0; i < FFMIN(planes, AV_NUM_DATA_POINTERS); i++) {
        frame->buf[i] = av_buffer_pool_get(pool->pools[0]);
        if (!frame->buf[i])
            goto fail;
        frame->extended_data[i] = frame->data[i] = frame->buf[i]->data;
    }
    for (i = 0; i < frame->nb_extended_buf; i++) {
        frame->extended_buf[i] = av_buffer_pool_get(pool->pools[0]);
        if (!frame->extended_buf[i])
            goto fail;
        frame->extended_data[i + AV_NUM_DATA_POINTERS] = frame->extended_buf[i]->data;
    }

    if (avctx->debug & FF_DEBUG_BUFFERS)
        av_log(avctx, AV_LOG_DEBUG, "default_get_buffer called on frame %p", frame);

    return 0;
fail:
    av_frame_unref(frame);
    return AVERROR(ENOMEM);
}

static int video_get_buffer(AVCodecContext *s, AVFrame *pic)
{
    FramePool *pool = s->internal->pool;
    int i;

    if (pic->data[0] != NULL) {
        av_log(s, AV_LOG_ERROR, "pic->data[0]!=NULL in avcodec_default_get_buffer\n");
        return -1;
    }

    memset(pic->data, 0, sizeof(pic->data));
    pic->extended_data = pic->data;

    for (i = 0; i < 4 && pool->pools[i]; i++) {
        pic->linesize[i] = pool->linesize[i];

        pic->buf[i] = av_buffer_pool_get(pool->pools[i]);
        if (!pic->buf[i])
            goto fail;

        pic->data[i] = pic->buf[i]->data;
    }
    for (; i < AV_NUM_DATA_POINTERS; i++) {
        pic->data[i] = NULL;
        pic->linesize[i] = 0;
    }
    if (pic->data[1] && !pic->data[2])
        avpriv_set_systematic_pal2((uint32_t *)pic->data[1], s->pix_fmt);

    if (s->debug & FF_DEBUG_BUFFERS)
        av_log(s, AV_LOG_DEBUG, "default_get_buffer called on pic %p\n", pic);

    return 0;
fail:
    av_frame_unref(pic);
    return AVERROR(ENOMEM);
}

void avpriv_color_frame(AVFrame *frame, const int c[4])
{
    const AVPixFmtDescriptor *desc = av_pix_fmt_desc_get(frame->format);
    int p, y, x;

    av_assert0(desc->flags & AV_PIX_FMT_FLAG_PLANAR);

    for (p = 0; p<desc->nb_components; p++) {
        uint8_t *dst = frame->data[p];
        int is_chroma = p == 1 || p == 2;
        int bytes  = is_chroma ? FF_CEIL_RSHIFT(frame->width,  desc->log2_chroma_w) : frame->width;
        int height = is_chroma ? FF_CEIL_RSHIFT(frame->height, desc->log2_chroma_h) : frame->height;
        for (y = 0; y < height; y++) {
            if (desc->comp[0].depth_minus1 >= 8) {
                for (x = 0; x<bytes; x++)
                    ((uint16_t*)dst)[x] = c[p];
            }else
                memset(dst, c[p], bytes);
            dst += frame->linesize[p];
        }
    }
}

int avcodec_default_get_buffer2(AVCodecContext *avctx, AVFrame *frame, int flags)
{
    int ret;

    if ((ret = update_frame_pool(avctx, frame)) < 0)
        return ret;

#if FF_API_GET_BUFFER
FF_DISABLE_DEPRECATION_WARNINGS
    frame->type = FF_BUFFER_TYPE_INTERNAL;
FF_ENABLE_DEPRECATION_WARNINGS
#endif

    switch (avctx->codec_type) {
    case AVMEDIA_TYPE_VIDEO:
        return video_get_buffer(avctx, frame);
    case AVMEDIA_TYPE_AUDIO:
        return audio_get_buffer(avctx, frame);
    default:
        return -1;
    }
}

int ff_init_buffer_info(AVCodecContext *avctx, AVFrame *frame)
{
    AVPacket *pkt = avctx->internal->pkt;

    if (pkt) {
        uint8_t *packet_sd;
        AVFrameSideData *frame_sd;
        int size;
        frame->pkt_pts = pkt->pts;
        av_frame_set_pkt_pos     (frame, pkt->pos);
        av_frame_set_pkt_duration(frame, pkt->duration);
        av_frame_set_pkt_size    (frame, pkt->size);

        /* copy the replaygain data to the output frame */
        packet_sd = av_packet_get_side_data(pkt, AV_PKT_DATA_REPLAYGAIN, &size);
        if (packet_sd) {
            frame_sd = av_frame_new_side_data(frame, AV_FRAME_DATA_REPLAYGAIN, size);
            if (!frame_sd)
                return AVERROR(ENOMEM);

            memcpy(frame_sd->data, packet_sd, size);
        }

        /* copy the displaymatrix to the output frame */
        packet_sd = av_packet_get_side_data(pkt, AV_PKT_DATA_DISPLAYMATRIX, &size);
        if (packet_sd) {
            frame_sd = av_frame_new_side_data(frame, AV_FRAME_DATA_DISPLAYMATRIX, size);
            if (!frame_sd)
                return AVERROR(ENOMEM);

            memcpy(frame_sd->data, packet_sd, size);
        }
    } else {
        frame->pkt_pts = AV_NOPTS_VALUE;
        av_frame_set_pkt_pos     (frame, -1);
        av_frame_set_pkt_duration(frame, 0);
        av_frame_set_pkt_size    (frame, -1);
    }
    frame->reordered_opaque = avctx->reordered_opaque;

#if FF_API_AVFRAME_COLORSPACE
    if (frame->color_primaries == AVCOL_PRI_UNSPECIFIED)
        frame->color_primaries = avctx->color_primaries;
    if (frame->color_trc == AVCOL_TRC_UNSPECIFIED)
        frame->color_trc = avctx->color_trc;
    if (av_frame_get_colorspace(frame) == AVCOL_SPC_UNSPECIFIED)
        av_frame_set_colorspace(frame, avctx->colorspace);
    if (av_frame_get_color_range(frame) == AVCOL_RANGE_UNSPECIFIED)
        av_frame_set_color_range(frame, avctx->color_range);
    if (frame->chroma_location == AVCHROMA_LOC_UNSPECIFIED)
        frame->chroma_location = avctx->chroma_sample_location;
#endif

    switch (avctx->codec->type) {
    case AVMEDIA_TYPE_VIDEO:
        frame->format              = avctx->pix_fmt;
        if (!frame->sample_aspect_ratio.num)
            frame->sample_aspect_ratio = avctx->sample_aspect_ratio;

        if (frame->width && frame->height &&
            av_image_check_sar(frame->width, frame->height,
                               frame->sample_aspect_ratio) < 0) {
            av_log(avctx, AV_LOG_WARNING, "ignoring invalid SAR: %u/%u\n",
                   frame->sample_aspect_ratio.num,
                   frame->sample_aspect_ratio.den);
            frame->sample_aspect_ratio = (AVRational){ 0, 1 };
        }

        break;
    case AVMEDIA_TYPE_AUDIO:
        if (!frame->sample_rate)
            frame->sample_rate    = avctx->sample_rate;
        if (frame->format < 0)
            frame->format         = avctx->sample_fmt;
        if (!frame->channel_layout) {
            if (avctx->channel_layout) {
                 if (av_get_channel_layout_nb_channels(avctx->channel_layout) !=
                     avctx->channels) {
                     av_log(avctx, AV_LOG_ERROR, "Inconsistent channel "
                            "configuration.\n");
                     return AVERROR(EINVAL);
                 }

                frame->channel_layout = avctx->channel_layout;
            } else {
                if (avctx->channels > FF_SANE_NB_CHANNELS) {
                    av_log(avctx, AV_LOG_ERROR, "Too many channels: %d.\n",
                           avctx->channels);
                    return AVERROR(ENOSYS);
                }
            }
        }
        av_frame_set_channels(frame, avctx->channels);
        break;
    }
    return 0;
}

#if FF_API_GET_BUFFER
FF_DISABLE_DEPRECATION_WARNINGS
int avcodec_default_get_buffer(AVCodecContext *avctx, AVFrame *frame)
{
    return avcodec_default_get_buffer2(avctx, frame, 0);
}

typedef struct CompatReleaseBufPriv {
    AVCodecContext avctx;
    AVFrame frame;
    uint8_t avframe_padding[1024]; // hack to allow linking to a avutil with larger AVFrame
} CompatReleaseBufPriv;

static void compat_free_buffer(void *opaque, uint8_t *data)
{
    CompatReleaseBufPriv *priv = opaque;
    if (priv->avctx.release_buffer)
        priv->avctx.release_buffer(&priv->avctx, &priv->frame);
    av_freep(&priv);
}

static void compat_release_buffer(void *opaque, uint8_t *data)
{
    AVBufferRef *buf = opaque;
    av_buffer_unref(&buf);
}
FF_ENABLE_DEPRECATION_WARNINGS
#endif

int ff_decode_frame_props(AVCodecContext *avctx, AVFrame *frame)
{
    return ff_init_buffer_info(avctx, frame);
}

static int get_buffer_internal(AVCodecContext *avctx, AVFrame *frame, int flags)
{
    const AVHWAccel *hwaccel = avctx->hwaccel;
    int override_dimensions = 1;
    int ret;

    if (avctx->codec_type == AVMEDIA_TYPE_VIDEO) {
        if ((ret = av_image_check_size(avctx->width, avctx->height, 0, avctx)) < 0 || avctx->pix_fmt<0) {
            av_log(avctx, AV_LOG_ERROR, "video_get_buffer: image parameters invalid\n");
            return AVERROR(EINVAL);
        }
    }
    if (avctx->codec_type == AVMEDIA_TYPE_VIDEO) {
        if (frame->width <= 0 || frame->height <= 0) {
            frame->width  = FFMAX(avctx->width,  FF_CEIL_RSHIFT(avctx->coded_width,  avctx->lowres));
            frame->height = FFMAX(avctx->height, FF_CEIL_RSHIFT(avctx->coded_height, avctx->lowres));
            override_dimensions = 0;
        }
    }
    ret = ff_decode_frame_props(avctx, frame);
    if (ret < 0)
        return ret;
    if ((ret = ff_init_buffer_info(avctx, frame)) < 0)
        return ret;

    if (hwaccel && hwaccel->alloc_frame) {
        ret = hwaccel->alloc_frame(avctx, frame);
        goto end;
    }

#if FF_API_GET_BUFFER
FF_DISABLE_DEPRECATION_WARNINGS
    /*
     * Wrap an old get_buffer()-allocated buffer in a bunch of AVBuffers.
     * We wrap each plane in its own AVBuffer. Each of those has a reference to
     * a dummy AVBuffer as its private data, unreffing it on free.
     * When all the planes are freed, the dummy buffer's free callback calls
     * release_buffer().
     */
    if (avctx->get_buffer) {
        CompatReleaseBufPriv *priv = NULL;
        AVBufferRef *dummy_buf = NULL;
        int planes, i, ret;

        if (flags & AV_GET_BUFFER_FLAG_REF)
            frame->reference    = 1;

        ret = avctx->get_buffer(avctx, frame);
        if (ret < 0)
            return ret;

        /* return if the buffers are already set up
         * this would happen e.g. when a custom get_buffer() calls
         * avcodec_default_get_buffer
         */
        if (frame->buf[0])
            goto end0;

        priv = av_mallocz(sizeof(*priv));
        if (!priv) {
            ret = AVERROR(ENOMEM);
            goto fail;
        }
        priv->avctx = *avctx;
        priv->frame = *frame;

        dummy_buf = av_buffer_create(NULL, 0, compat_free_buffer, priv, 0);
        if (!dummy_buf) {
            ret = AVERROR(ENOMEM);
            goto fail;
        }

#define WRAP_PLANE(ref_out, data, data_size)                            \
do {                                                                    \
    AVBufferRef *dummy_ref = av_buffer_ref(dummy_buf);                  \
    if (!dummy_ref) {                                                   \
        ret = AVERROR(ENOMEM);                                          \
        goto fail;                                                      \
    }                                                                   \
    ref_out = av_buffer_create(data, data_size, compat_release_buffer,  \
                               dummy_ref, 0);                           \
    if (!ref_out) {                                                     \
        av_frame_unref(frame);                                          \
        ret = AVERROR(ENOMEM);                                          \
        goto fail;                                                      \
    }                                                                   \
} while (0)

        if (avctx->codec_type == AVMEDIA_TYPE_VIDEO) {
            const AVPixFmtDescriptor *desc = av_pix_fmt_desc_get(frame->format);

            planes = av_pix_fmt_count_planes(frame->format);
            /* workaround for AVHWAccel plane count of 0, buf[0] is used as
               check for allocated buffers: make libavcodec happy */
            if (desc && desc->flags & AV_PIX_FMT_FLAG_HWACCEL)
                planes = 1;
            if (!desc || planes <= 0) {
                ret = AVERROR(EINVAL);
                goto fail;
            }

            for (i = 0; i < planes; i++) {
                int v_shift    = (i == 1 || i == 2) ? desc->log2_chroma_h : 0;
                int plane_size = (frame->height >> v_shift) * frame->linesize[i];

                WRAP_PLANE(frame->buf[i], frame->data[i], plane_size);
            }
        } else {
            int planar = av_sample_fmt_is_planar(frame->format);
            planes = planar ? avctx->channels : 1;

            if (planes > FF_ARRAY_ELEMS(frame->buf)) {
                frame->nb_extended_buf = planes - FF_ARRAY_ELEMS(frame->buf);
                frame->extended_buf = av_malloc_array(sizeof(*frame->extended_buf),
                                                frame->nb_extended_buf);
                if (!frame->extended_buf) {
                    ret = AVERROR(ENOMEM);
                    goto fail;
                }
            }

            for (i = 0; i < FFMIN(planes, FF_ARRAY_ELEMS(frame->buf)); i++)
                WRAP_PLANE(frame->buf[i], frame->extended_data[i], frame->linesize[0]);

            for (i = 0; i < frame->nb_extended_buf; i++)
                WRAP_PLANE(frame->extended_buf[i],
                           frame->extended_data[i + FF_ARRAY_ELEMS(frame->buf)],
                           frame->linesize[0]);
        }

        av_buffer_unref(&dummy_buf);

end0:
        frame->width  = avctx->width;
        frame->height = avctx->height;

        return 0;

fail:
        avctx->release_buffer(avctx, frame);
        av_freep(&priv);
        av_buffer_unref(&dummy_buf);
        return ret;
    }
FF_ENABLE_DEPRECATION_WARNINGS
#endif

    ret = avctx->get_buffer2(avctx, frame, flags);

end:
    if (avctx->codec_type == AVMEDIA_TYPE_VIDEO && !override_dimensions) {
        frame->width  = avctx->width;
        frame->height = avctx->height;
    }

    return ret;
}

int ff_get_buffer(AVCodecContext *avctx, AVFrame *frame, int flags)
{
    int ret = get_buffer_internal(avctx, frame, flags);
    if (ret < 0)
        av_log(avctx, AV_LOG_ERROR, "get_buffer() failed\n");
    return ret;
}

static int reget_buffer_internal(AVCodecContext *avctx, AVFrame *frame)
{
    AVFrame *tmp;
    int ret;

    av_assert0(avctx->codec_type == AVMEDIA_TYPE_VIDEO);

    if (frame->data[0] && (frame->width != avctx->width || frame->height != avctx->height || frame->format != avctx->pix_fmt)) {
        av_log(avctx, AV_LOG_WARNING, "Picture changed from size:%dx%d fmt:%s to size:%dx%d fmt:%s in reget buffer()\n",
               frame->width, frame->height, av_get_pix_fmt_name(frame->format), avctx->width, avctx->height, av_get_pix_fmt_name(avctx->pix_fmt));
        av_frame_unref(frame);
    }

    ff_init_buffer_info(avctx, frame);

    if (!frame->data[0])
        return ff_get_buffer(avctx, frame, AV_GET_BUFFER_FLAG_REF);

    if (av_frame_is_writable(frame))
        return ff_decode_frame_props(avctx, frame);

    tmp = av_frame_alloc();
    if (!tmp)
        return AVERROR(ENOMEM);

    av_frame_move_ref(tmp, frame);

    ret = ff_get_buffer(avctx, frame, AV_GET_BUFFER_FLAG_REF);
    if (ret < 0) {
        av_frame_free(&tmp);
        return ret;
    }

    av_frame_copy(frame, tmp);
    av_frame_free(&tmp);

    return 0;
}

int ff_reget_buffer(AVCodecContext *avctx, AVFrame *frame)
{
    int ret = reget_buffer_internal(avctx, frame);
    if (ret < 0)
        av_log(avctx, AV_LOG_ERROR, "reget_buffer() failed\n");
    return ret;
}

#if FF_API_GET_BUFFER
void avcodec_default_release_buffer(AVCodecContext *s, AVFrame *pic)
{
    av_assert0(s->codec_type == AVMEDIA_TYPE_VIDEO);

    av_frame_unref(pic);
}

int avcodec_default_reget_buffer(AVCodecContext *s, AVFrame *pic)
{
    av_assert0(0);
    return AVERROR_BUG;
}
#endif

int avcodec_default_execute(AVCodecContext *c, int (*func)(AVCodecContext *c2, void *arg2), void *arg, int *ret, int count, int size)
{
    int i;

    for (i = 0; i < count; i++) {
        int r = func(c, (char *)arg + i * size);
        if (ret)
            ret[i] = r;
    }
    return 0;
}

int avcodec_default_execute2(AVCodecContext *c, int (*func)(AVCodecContext *c2, void *arg2, int jobnr, int threadnr), void *arg, int *ret, int count)
{
    int i;

    for (i = 0; i < count; i++) {
        int r = func(c, arg, i, 0);
        if (ret)
            ret[i] = r;
    }
    return 0;
}

enum AVPixelFormat avpriv_find_pix_fmt(const PixelFormatTag *tags,
                                       unsigned int fourcc)
{
    while (tags->pix_fmt >= 0) {
        if (tags->fourcc == fourcc)
            return tags->pix_fmt;
        tags++;
    }
    return AV_PIX_FMT_NONE;
}

static int is_hwaccel_pix_fmt(enum AVPixelFormat pix_fmt)
{
    const AVPixFmtDescriptor *desc = av_pix_fmt_desc_get(pix_fmt);
    return desc->flags & AV_PIX_FMT_FLAG_HWACCEL;
}

enum AVPixelFormat avcodec_default_get_format(struct AVCodecContext *s, const enum AVPixelFormat *fmt)
{
    while (*fmt != AV_PIX_FMT_NONE && is_hwaccel_pix_fmt(*fmt))
        ++fmt;
    return fmt[0];
}

static AVHWAccel *find_hwaccel(enum AVCodecID codec_id,
                               enum AVPixelFormat pix_fmt)
{
    AVHWAccel *hwaccel = NULL;

    while ((hwaccel = av_hwaccel_next(hwaccel)))
        if (hwaccel->id == codec_id
            && hwaccel->pix_fmt == pix_fmt)
            return hwaccel;
    return NULL;
}


int ff_get_format(AVCodecContext *avctx, const enum AVPixelFormat *fmt)
{
    const AVPixFmtDescriptor *desc;
    enum AVPixelFormat ret = avctx->get_format(avctx, fmt);

    desc = av_pix_fmt_desc_get(ret);
    if (!desc)
        return AV_PIX_FMT_NONE;

    if (avctx->hwaccel && avctx->hwaccel->uninit)
        avctx->hwaccel->uninit(avctx);
    av_freep(&avctx->internal->hwaccel_priv_data);
    avctx->hwaccel = NULL;

    if (desc->flags & AV_PIX_FMT_FLAG_HWACCEL &&
        !(avctx->codec->capabilities&CODEC_CAP_HWACCEL_VDPAU)) {
        AVHWAccel *hwaccel;
        int err;

        hwaccel = find_hwaccel(avctx->codec_id, ret);
        if (!hwaccel) {
            av_log(avctx, AV_LOG_ERROR,
                   "Could not find an AVHWAccel for the pixel format: %s",
                   desc->name);
            return AV_PIX_FMT_NONE;
        }

        if (hwaccel->priv_data_size) {
            avctx->internal->hwaccel_priv_data = av_mallocz(hwaccel->priv_data_size);
            if (!avctx->internal->hwaccel_priv_data)
                return AV_PIX_FMT_NONE;
        }

        if (hwaccel->init) {
            err = hwaccel->init(avctx);
            if (err < 0) {
                av_freep(&avctx->internal->hwaccel_priv_data);
                return AV_PIX_FMT_NONE;
            }
        }
        avctx->hwaccel = hwaccel;
    }

    return ret;
}

#if FF_API_AVFRAME_LAVC
void avcodec_get_frame_defaults(AVFrame *frame)
{
#if LIBAVCODEC_VERSION_MAJOR >= 55
     // extended_data should explicitly be freed when needed, this code is unsafe currently
     // also this is not compatible to the <55 ABI/API
    if (frame->extended_data != frame->data && 0)
        av_freep(&frame->extended_data);
#endif

    memset(frame, 0, sizeof(AVFrame));
    av_frame_unref(frame);
}

AVFrame *avcodec_alloc_frame(void)
{
    return av_frame_alloc();
}

void avcodec_free_frame(AVFrame **frame)
{
    av_frame_free(frame);
}
#endif

MAKE_ACCESSORS(AVCodecContext, codec, AVRational, pkt_timebase)
MAKE_ACCESSORS(AVCodecContext, codec, const AVCodecDescriptor *, codec_descriptor)
MAKE_ACCESSORS(AVCodecContext, codec, int, lowres)
MAKE_ACCESSORS(AVCodecContext, codec, int, seek_preroll)
MAKE_ACCESSORS(AVCodecContext, codec, uint16_t*, chroma_intra_matrix)

int av_codec_get_max_lowres(const AVCodec *codec)
{
    return codec->max_lowres;
}

static void avcodec_get_subtitle_defaults(AVSubtitle *sub)
{
    memset(sub, 0, sizeof(*sub));
    sub->pts = AV_NOPTS_VALUE;
}

static int get_bit_rate(AVCodecContext *ctx)
{
    int bit_rate;
    int bits_per_sample;

    switch (ctx->codec_type) {
    case AVMEDIA_TYPE_VIDEO:
    case AVMEDIA_TYPE_DATA:
    case AVMEDIA_TYPE_SUBTITLE:
    case AVMEDIA_TYPE_ATTACHMENT:
        bit_rate = ctx->bit_rate;
        break;
    case AVMEDIA_TYPE_AUDIO:
        bits_per_sample = av_get_bits_per_sample(ctx->codec_id);
        bit_rate = bits_per_sample ? ctx->sample_rate * ctx->channels * bits_per_sample : ctx->bit_rate;
        break;
    default:
        bit_rate = 0;
        break;
    }
    return bit_rate;
}

int attribute_align_arg ff_codec_open2_recursive(AVCodecContext *avctx, const AVCodec *codec, AVDictionary **options)
{
    int ret = 0;

    ff_unlock_avcodec();

    ret = avcodec_open2(avctx, codec, options);

    ff_lock_avcodec(avctx);
    return ret;
}

int attribute_align_arg avcodec_open2(AVCodecContext *avctx, const AVCodec *codec, AVDictionary **options)
{
    int ret = 0;
    AVDictionary *tmp = NULL;

    if (avcodec_is_open(avctx))
        return 0;

    if ((!codec && !avctx->codec)) {
        av_log(avctx, AV_LOG_ERROR, "No codec provided to avcodec_open2()\n");
        return AVERROR(EINVAL);
    }
    if ((codec && avctx->codec && codec != avctx->codec)) {
        av_log(avctx, AV_LOG_ERROR, "This AVCodecContext was allocated for %s, "
                                    "but %s passed to avcodec_open2()\n", avctx->codec->name, codec->name);
        return AVERROR(EINVAL);
    }
    if (!codec)
        codec = avctx->codec;

    if (avctx->extradata_size < 0 || avctx->extradata_size >= FF_MAX_EXTRADATA_SIZE)
        return AVERROR(EINVAL);

    if (options)
        av_dict_copy(&tmp, *options, 0);

    ret = ff_lock_avcodec(avctx);
    if (ret < 0)
        return ret;

    avctx->internal = av_mallocz(sizeof(AVCodecInternal));
    if (!avctx->internal) {
        ret = AVERROR(ENOMEM);
        goto end;
    }

    avctx->internal->pool = av_mallocz(sizeof(*avctx->internal->pool));
    if (!avctx->internal->pool) {
        ret = AVERROR(ENOMEM);
        goto free_and_end;
    }

    avctx->internal->to_free = av_frame_alloc();
    if (!avctx->internal->to_free) {
        ret = AVERROR(ENOMEM);
        goto free_and_end;
    }

    if (codec->priv_data_size > 0) {
        if (!avctx->priv_data) {
            avctx->priv_data = av_mallocz(codec->priv_data_size);
            if (!avctx->priv_data) {
                ret = AVERROR(ENOMEM);
                goto end;
            }
            if (codec->priv_class) {
                *(const AVClass **)avctx->priv_data = codec->priv_class;
                av_opt_set_defaults(avctx->priv_data);
            }
        }
        if (codec->priv_class && (ret = av_opt_set_dict(avctx->priv_data, &tmp)) < 0)
            goto free_and_end;
    } else {
        avctx->priv_data = NULL;
    }
    if ((ret = av_opt_set_dict(avctx, &tmp)) < 0)
        goto free_and_end;

    // only call ff_set_dimensions() for non H.264/VP6F codecs so as not to overwrite previously setup dimensions
    if (!(avctx->coded_width && avctx->coded_height && avctx->width && avctx->height &&
          (avctx->codec_id == AV_CODEC_ID_H264 || avctx->codec_id == AV_CODEC_ID_VP6F))) {
    if (avctx->coded_width && avctx->coded_height)
        ret = ff_set_dimensions(avctx, avctx->coded_width, avctx->coded_height);
    else if (avctx->width && avctx->height)
        ret = ff_set_dimensions(avctx, avctx->width, avctx->height);
    if (ret < 0)
        goto free_and_end;
    }

    if ((avctx->coded_width || avctx->coded_height || avctx->width || avctx->height)
        && (  av_image_check_size(avctx->coded_width, avctx->coded_height, 0, avctx) < 0
           || av_image_check_size(avctx->width,       avctx->height,       0, avctx) < 0)) {
        av_log(avctx, AV_LOG_WARNING, "Ignoring invalid width/height values\n");
        ff_set_dimensions(avctx, 0, 0);
    }

    if (avctx->width > 0 && avctx->height > 0) {
        if (av_image_check_sar(avctx->width, avctx->height,
                               avctx->sample_aspect_ratio) < 0) {
            av_log(avctx, AV_LOG_WARNING, "ignoring invalid SAR: %u/%u\n",
                   avctx->sample_aspect_ratio.num,
                   avctx->sample_aspect_ratio.den);
            avctx->sample_aspect_ratio = (AVRational){ 0, 1 };
        }
    }

    /* if the decoder init function was already called previously,
     * free the already allocated subtitle_header before overwriting it */
    if (av_codec_is_decoder(codec))
        av_freep(&avctx->subtitle_header);

    if (avctx->channels > FF_SANE_NB_CHANNELS) {
        ret = AVERROR(EINVAL);
        goto free_and_end;
    }

    avctx->codec = codec;
    if ((avctx->codec_type == AVMEDIA_TYPE_UNKNOWN || avctx->codec_type == codec->type) &&
        avctx->codec_id == AV_CODEC_ID_NONE) {
        avctx->codec_type = codec->type;
        avctx->codec_id   = codec->id;
    }
    if (avctx->codec_id != codec->id || (avctx->codec_type != codec->type
                                         && avctx->codec_type != AVMEDIA_TYPE_ATTACHMENT)) {
        av_log(avctx, AV_LOG_ERROR, "Codec type or id mismatches\n");
        ret = AVERROR(EINVAL);
        goto free_and_end;
    }
    avctx->frame_number = 0;
    avctx->codec_descriptor = avcodec_descriptor_get(avctx->codec_id);

    if (avctx->codec->capabilities & CODEC_CAP_EXPERIMENTAL &&
        avctx->strict_std_compliance > FF_COMPLIANCE_EXPERIMENTAL) {
        const char *codec_string = av_codec_is_encoder(codec) ? "encoder" : "decoder";
        AVCodec *codec2;
        av_log(avctx, AV_LOG_ERROR,
               "The %s '%s' is experimental but experimental codecs are not enabled, "
               "add '-strict %d' if you want to use it.\n",
               codec_string, codec->name, FF_COMPLIANCE_EXPERIMENTAL);
        codec2 = av_codec_is_encoder(codec) ? avcodec_find_encoder(codec->id) : avcodec_find_decoder(codec->id);
        if (!(codec2->capabilities & CODEC_CAP_EXPERIMENTAL))
            av_log(avctx, AV_LOG_ERROR, "Alternatively use the non experimental %s '%s'.\n",
                codec_string, codec2->name);
        ret = AVERROR_EXPERIMENTAL;
        goto free_and_end;
    }

    if (avctx->codec_type == AVMEDIA_TYPE_AUDIO &&
        (!avctx->time_base.num || !avctx->time_base.den)) {
        avctx->time_base.num = 1;
        avctx->time_base.den = avctx->sample_rate;
    }

    if (!HAVE_THREADS)
        av_log(avctx, AV_LOG_WARNING, "Warning: not compiled with thread support, using thread emulation\n");

    if (CONFIG_FRAME_THREAD_ENCODER) {
        ff_unlock_avcodec(); //we will instanciate a few encoders thus kick the counter to prevent false detection of a problem
        ret = ff_frame_thread_encoder_init(avctx, options ? *options : NULL);
        ff_lock_avcodec(avctx);
        if (ret < 0)
            goto free_and_end;
    }

    if (HAVE_THREADS
        && !(avctx->internal->frame_thread_encoder && (avctx->active_thread_type&FF_THREAD_FRAME))) {
        ret = ff_thread_init(avctx);
        if (ret < 0) {
            goto free_and_end;
        }
    }
    if (!HAVE_THREADS && !(codec->capabilities & CODEC_CAP_AUTO_THREADS))
        avctx->thread_count = 1;

    if (avctx->codec->max_lowres < avctx->lowres || avctx->lowres < 0) {
        av_log(avctx, AV_LOG_ERROR, "The maximum value for lowres supported by the decoder is %d\n",
               avctx->codec->max_lowres);
        ret = AVERROR(EINVAL);
        goto free_and_end;
    }

    if (av_codec_is_encoder(avctx->codec)) {
        int i;
        if (avctx->codec->sample_fmts) {
            for (i = 0; avctx->codec->sample_fmts[i] != AV_SAMPLE_FMT_NONE; i++) {
                if (avctx->sample_fmt == avctx->codec->sample_fmts[i])
                    break;
                if (avctx->channels == 1 &&
                    av_get_planar_sample_fmt(avctx->sample_fmt) ==
                    av_get_planar_sample_fmt(avctx->codec->sample_fmts[i])) {
                    avctx->sample_fmt = avctx->codec->sample_fmts[i];
                    break;
                }
            }
            if (avctx->codec->sample_fmts[i] == AV_SAMPLE_FMT_NONE) {
                char buf[128];
                snprintf(buf, sizeof(buf), "%d", avctx->sample_fmt);
                av_log(avctx, AV_LOG_ERROR, "Specified sample format %s is invalid or not supported\n",
                       (char *)av_x_if_null(av_get_sample_fmt_name(avctx->sample_fmt), buf));
                ret = AVERROR(EINVAL);
                goto free_and_end;
            }
        }
        if (avctx->codec->pix_fmts) {
            for (i = 0; avctx->codec->pix_fmts[i] != AV_PIX_FMT_NONE; i++)
                if (avctx->pix_fmt == avctx->codec->pix_fmts[i])
                    break;
            if (avctx->codec->pix_fmts[i] == AV_PIX_FMT_NONE
                && !((avctx->codec_id == AV_CODEC_ID_MJPEG || avctx->codec_id == AV_CODEC_ID_LJPEG)
                     && avctx->strict_std_compliance <= FF_COMPLIANCE_UNOFFICIAL)) {
                char buf[128];
                snprintf(buf, sizeof(buf), "%d", avctx->pix_fmt);
                av_log(avctx, AV_LOG_ERROR, "Specified pixel format %s is invalid or not supported\n",
                       (char *)av_x_if_null(av_get_pix_fmt_name(avctx->pix_fmt), buf));
                ret = AVERROR(EINVAL);
                goto free_and_end;
            }
        }
        if (avctx->codec->supported_samplerates) {
            for (i = 0; avctx->codec->supported_samplerates[i] != 0; i++)
                if (avctx->sample_rate == avctx->codec->supported_samplerates[i])
                    break;
            if (avctx->codec->supported_samplerates[i] == 0) {
                av_log(avctx, AV_LOG_ERROR, "Specified sample rate %d is not supported\n",
                       avctx->sample_rate);
                ret = AVERROR(EINVAL);
                goto free_and_end;
            }
        }
        if (avctx->codec->channel_layouts) {
            if (!avctx->channel_layout) {
                av_log(avctx, AV_LOG_WARNING, "Channel layout not specified\n");
            } else {
                for (i = 0; avctx->codec->channel_layouts[i] != 0; i++)
                    if (avctx->channel_layout == avctx->codec->channel_layouts[i])
                        break;
                if (avctx->codec->channel_layouts[i] == 0) {
                    char buf[512];
                    av_get_channel_layout_string(buf, sizeof(buf), -1, avctx->channel_layout);
                    av_log(avctx, AV_LOG_ERROR, "Specified channel layout '%s' is not supported\n", buf);
                    ret = AVERROR(EINVAL);
                    goto free_and_end;
                }
            }
        }
        if (avctx->channel_layout && avctx->channels) {
            int channels = av_get_channel_layout_nb_channels(avctx->channel_layout);
            if (channels != avctx->channels) {
                char buf[512];
                av_get_channel_layout_string(buf, sizeof(buf), -1, avctx->channel_layout);
                av_log(avctx, AV_LOG_ERROR,
                       "Channel layout '%s' with %d channels does not match number of specified channels %d\n",
                       buf, channels, avctx->channels);
                ret = AVERROR(EINVAL);
                goto free_and_end;
            }
        } else if (avctx->channel_layout) {
            avctx->channels = av_get_channel_layout_nb_channels(avctx->channel_layout);
        }
        if(avctx->codec_type == AVMEDIA_TYPE_VIDEO &&
           avctx->codec_id != AV_CODEC_ID_PNG // For mplayer
        ) {
            if (avctx->width <= 0 || avctx->height <= 0) {
                av_log(avctx, AV_LOG_ERROR, "dimensions not set\n");
                ret = AVERROR(EINVAL);
                goto free_and_end;
            }
        }
        if (   (avctx->codec_type == AVMEDIA_TYPE_VIDEO || avctx->codec_type == AVMEDIA_TYPE_AUDIO)
            && avctx->bit_rate>0 && avctx->bit_rate<1000) {
            av_log(avctx, AV_LOG_WARNING, "Bitrate %d is extremely low, maybe you mean %dk\n", avctx->bit_rate, avctx->bit_rate);
        }

        if (!avctx->rc_initial_buffer_occupancy)
            avctx->rc_initial_buffer_occupancy = avctx->rc_buffer_size * 3 / 4;
    }

    avctx->pts_correction_num_faulty_pts =
    avctx->pts_correction_num_faulty_dts = 0;
    avctx->pts_correction_last_pts =
    avctx->pts_correction_last_dts = INT64_MIN;

    if (   avctx->codec->init && (!(avctx->active_thread_type&FF_THREAD_FRAME)
        || avctx->internal->frame_thread_encoder)) {
        ret = avctx->codec->init(avctx);
        if (ret < 0) {
            goto free_and_end;
        }
    }

    ret=0;

    if (av_codec_is_decoder(avctx->codec)) {
        if (!avctx->bit_rate)
            avctx->bit_rate = get_bit_rate(avctx);
        /* validate channel layout from the decoder */
        if (avctx->channel_layout) {
            int channels = av_get_channel_layout_nb_channels(avctx->channel_layout);
            if (!avctx->channels)
                avctx->channels = channels;
            else if (channels != avctx->channels) {
                char buf[512];
                av_get_channel_layout_string(buf, sizeof(buf), -1, avctx->channel_layout);
                av_log(avctx, AV_LOG_WARNING,
                       "Channel layout '%s' with %d channels does not match specified number of channels %d: "
                       "ignoring specified channel layout\n",
                       buf, channels, avctx->channels);
                avctx->channel_layout = 0;
            }
        }
        if (avctx->channels && avctx->channels < 0 ||
            avctx->channels > FF_SANE_NB_CHANNELS) {
            ret = AVERROR(EINVAL);
            goto free_and_end;
        }
        if (avctx->sub_charenc) {
            if (avctx->codec_type != AVMEDIA_TYPE_SUBTITLE) {
                av_log(avctx, AV_LOG_ERROR, "Character encoding is only "
                       "supported with subtitles codecs\n");
                ret = AVERROR(EINVAL);
                goto free_and_end;
            } else if (avctx->codec_descriptor->props & AV_CODEC_PROP_BITMAP_SUB) {
                av_log(avctx, AV_LOG_WARNING, "Codec '%s' is bitmap-based, "
                       "subtitles character encoding will be ignored\n",
                       avctx->codec_descriptor->name);
                avctx->sub_charenc_mode = FF_SUB_CHARENC_MODE_DO_NOTHING;
            } else {
                /* input character encoding is set for a text based subtitle
                 * codec at this point */
                if (avctx->sub_charenc_mode == FF_SUB_CHARENC_MODE_AUTOMATIC)
                    avctx->sub_charenc_mode = FF_SUB_CHARENC_MODE_PRE_DECODER;

                if (avctx->sub_charenc_mode == FF_SUB_CHARENC_MODE_PRE_DECODER) {
#if CONFIG_ICONV
                    iconv_t cd = iconv_open("UTF-8", avctx->sub_charenc);
                    if (cd == (iconv_t)-1) {
                        av_log(avctx, AV_LOG_ERROR, "Unable to open iconv context "
                               "with input character encoding \"%s\"\n", avctx->sub_charenc);
                        ret = AVERROR(errno);
                        goto free_and_end;
                    }
                    iconv_close(cd);
#else
                    av_log(avctx, AV_LOG_ERROR, "Character encoding subtitles "
                           "conversion needs a libavcodec built with iconv support "
                           "for this codec\n");
                    ret = AVERROR(ENOSYS);
                    goto free_and_end;
#endif
                }
            }
        }
    }
end:
    ff_unlock_avcodec();
    if (options) {
        av_dict_free(options);
        *options = tmp;
    }

    return ret;
free_and_end:
    av_dict_free(&tmp);
    av_freep(&avctx->priv_data);
    if (avctx->internal) {
        av_frame_free(&avctx->internal->to_free);
        av_freep(&avctx->internal->pool);
    }
    av_freep(&avctx->internal);
    avctx->codec = NULL;
    goto end;
}

int ff_alloc_packet2(AVCodecContext *avctx, AVPacket *avpkt, int64_t size)
{
    if (avpkt->size < 0) {
        av_log(avctx, AV_LOG_ERROR, "Invalid negative user packet size %d\n", avpkt->size);
        return AVERROR(EINVAL);
    }
    if (size < 0 || size > INT_MAX - FF_INPUT_BUFFER_PADDING_SIZE) {
        av_log(avctx, AV_LOG_ERROR, "Invalid minimum required packet size %"PRId64" (max allowed is %d)\n",
               size, INT_MAX - FF_INPUT_BUFFER_PADDING_SIZE);
        return AVERROR(EINVAL);
    }

    if (avctx) {
        av_assert0(!avpkt->data || avpkt->data != avctx->internal->byte_buffer);
        if (!avpkt->data || avpkt->size < size) {
            av_fast_padded_malloc(&avctx->internal->byte_buffer, &avctx->internal->byte_buffer_size, size);
            avpkt->data = avctx->internal->byte_buffer;
            avpkt->size = avctx->internal->byte_buffer_size;
#if FF_API_DESTRUCT_PACKET
FF_DISABLE_DEPRECATION_WARNINGS
            avpkt->destruct = NULL;
FF_ENABLE_DEPRECATION_WARNINGS
#endif
        }
    }

    if (avpkt->data) {
        AVBufferRef *buf = avpkt->buf;
#if FF_API_DESTRUCT_PACKET
FF_DISABLE_DEPRECATION_WARNINGS
        void *destruct = avpkt->destruct;
FF_ENABLE_DEPRECATION_WARNINGS
#endif

        if (avpkt->size < size) {
            av_log(avctx, AV_LOG_ERROR, "User packet is too small (%d < %"PRId64")\n", avpkt->size, size);
            return AVERROR(EINVAL);
        }

        av_init_packet(avpkt);
#if FF_API_DESTRUCT_PACKET
FF_DISABLE_DEPRECATION_WARNINGS
        avpkt->destruct = destruct;
FF_ENABLE_DEPRECATION_WARNINGS
#endif
        avpkt->buf      = buf;
        avpkt->size     = size;
        return 0;
    } else {
        int ret = av_new_packet(avpkt, size);
        if (ret < 0)
            av_log(avctx, AV_LOG_ERROR, "Failed to allocate packet of size %"PRId64"\n", size);
        return ret;
    }
}

int ff_alloc_packet(AVPacket *avpkt, int size)
{
    return ff_alloc_packet2(NULL, avpkt, size);
}

/**
 * Pad last frame with silence.
 */
static int pad_last_frame(AVCodecContext *s, AVFrame **dst, const AVFrame *src)
{
    AVFrame *frame = NULL;
    int ret;

    if (!(frame = av_frame_alloc()))
        return AVERROR(ENOMEM);

    frame->format         = src->format;
    frame->channel_layout = src->channel_layout;
    av_frame_set_channels(frame, av_frame_get_channels(src));
    frame->nb_samples     = s->frame_size;
    ret = av_frame_get_buffer(frame, 32);
    if (ret < 0)
        goto fail;

    ret = av_frame_copy_props(frame, src);
    if (ret < 0)
        goto fail;

    if ((ret = av_samples_copy(frame->extended_data, src->extended_data, 0, 0,
                               src->nb_samples, s->channels, s->sample_fmt)) < 0)
        goto fail;
    if ((ret = av_samples_set_silence(frame->extended_data, src->nb_samples,
                                      frame->nb_samples - src->nb_samples,
                                      s->channels, s->sample_fmt)) < 0)
        goto fail;

    *dst = frame;

    return 0;

fail:
    av_frame_free(&frame);
    return ret;
}

int attribute_align_arg avcodec_encode_audio2(AVCodecContext *avctx,
                                              AVPacket *avpkt,
                                              const AVFrame *frame,
                                              int *got_packet_ptr)
{
    AVFrame *extended_frame = NULL;
    AVFrame *padded_frame = NULL;
    int ret;
    AVPacket user_pkt = *avpkt;
    int needs_realloc = !user_pkt.data;

    *got_packet_ptr = 0;

    if (!(avctx->codec->capabilities & CODEC_CAP_DELAY) && !frame) {
        av_free_packet(avpkt);
        av_init_packet(avpkt);
        return 0;
    }

    /* ensure that extended_data is properly set */
    if (frame && !frame->extended_data) {
        if (av_sample_fmt_is_planar(avctx->sample_fmt) &&
            avctx->channels > AV_NUM_DATA_POINTERS) {
            av_log(avctx, AV_LOG_ERROR, "Encoding to a planar sample format, "
                                        "with more than %d channels, but extended_data is not set.\n",
                   AV_NUM_DATA_POINTERS);
            return AVERROR(EINVAL);
        }
        av_log(avctx, AV_LOG_WARNING, "extended_data is not set.\n");

        extended_frame = av_frame_alloc();
        if (!extended_frame)
            return AVERROR(ENOMEM);

        memcpy(extended_frame, frame, sizeof(AVFrame));
        extended_frame->extended_data = extended_frame->data;
        frame = extended_frame;
    }

    /* check for valid frame size */
    if (frame) {
        if (avctx->codec->capabilities & CODEC_CAP_SMALL_LAST_FRAME) {
            if (frame->nb_samples > avctx->frame_size) {
                av_log(avctx, AV_LOG_ERROR, "more samples than frame size (avcodec_encode_audio2)\n");
                ret = AVERROR(EINVAL);
                goto end;
            }
        } else if (!(avctx->codec->capabilities & CODEC_CAP_VARIABLE_FRAME_SIZE)) {
            if (frame->nb_samples < avctx->frame_size &&
                !avctx->internal->last_audio_frame) {
                ret = pad_last_frame(avctx, &padded_frame, frame);
                if (ret < 0)
                    goto end;

                frame = padded_frame;
                avctx->internal->last_audio_frame = 1;
            }

            if (frame->nb_samples != avctx->frame_size) {
                av_log(avctx, AV_LOG_ERROR, "nb_samples (%d) != frame_size (%d) (avcodec_encode_audio2)\n", frame->nb_samples, avctx->frame_size);
                ret = AVERROR(EINVAL);
                goto end;
            }
        }
    }

    ret = avctx->codec->encode2(avctx, avpkt, frame, got_packet_ptr);
    if (!ret) {
        if (*got_packet_ptr) {
            if (!(avctx->codec->capabilities & CODEC_CAP_DELAY)) {
                if (avpkt->pts == AV_NOPTS_VALUE)
                    avpkt->pts = frame->pts;
                if (!avpkt->duration)
                    avpkt->duration = ff_samples_to_time_base(avctx,
                                                              frame->nb_samples);
            }
            avpkt->dts = avpkt->pts;
        } else {
            avpkt->size = 0;
        }
    }
    if (avpkt->data && avpkt->data == avctx->internal->byte_buffer) {
        needs_realloc = 0;
        if (user_pkt.data) {
            if (user_pkt.size >= avpkt->size) {
                memcpy(user_pkt.data, avpkt->data, avpkt->size);
            } else {
                av_log(avctx, AV_LOG_ERROR, "Provided packet is too small, needs to be %d\n", avpkt->size);
                avpkt->size = user_pkt.size;
                ret = -1;
            }
            avpkt->buf      = user_pkt.buf;
            avpkt->data     = user_pkt.data;
#if FF_API_DESTRUCT_PACKET
FF_DISABLE_DEPRECATION_WARNINGS
            avpkt->destruct = user_pkt.destruct;
FF_ENABLE_DEPRECATION_WARNINGS
#endif
        } else {
            if (av_dup_packet(avpkt) < 0) {
                ret = AVERROR(ENOMEM);
            }
        }
    }

    if (!ret) {
        if (needs_realloc && avpkt->data) {
            ret = av_buffer_realloc(&avpkt->buf, avpkt->size + FF_INPUT_BUFFER_PADDING_SIZE);
            if (ret >= 0)
                avpkt->data = avpkt->buf->data;
        }

        avctx->frame_number++;
    }

    if (ret < 0 || !*got_packet_ptr) {
        av_free_packet(avpkt);
        av_init_packet(avpkt);
        goto end;
    }

    /* NOTE: if we add any audio encoders which output non-keyframe packets,
     *       this needs to be moved to the encoders, but for now we can do it
     *       here to simplify things */
    avpkt->flags |= AV_PKT_FLAG_KEY;

end:
    av_frame_free(&padded_frame);
    av_free(extended_frame);

    return ret;
}

#if FF_API_OLD_ENCODE_AUDIO
int attribute_align_arg avcodec_encode_audio(AVCodecContext *avctx,
                                             uint8_t *buf, int buf_size,
                                             const short *samples)
{
    AVPacket pkt;
    AVFrame *frame;
    int ret, samples_size, got_packet;

    av_init_packet(&pkt);
    pkt.data = buf;
    pkt.size = buf_size;

    if (samples) {
        frame = av_frame_alloc();
        if (!frame)
            return AVERROR(ENOMEM);

        if (avctx->frame_size) {
            frame->nb_samples = avctx->frame_size;
        } else {
            /* if frame_size is not set, the number of samples must be
             * calculated from the buffer size */
            int64_t nb_samples;
            if (!av_get_bits_per_sample(avctx->codec_id)) {
                av_log(avctx, AV_LOG_ERROR, "avcodec_encode_audio() does not "
                                            "support this codec\n");
                av_frame_free(&frame);
                return AVERROR(EINVAL);
            }
            nb_samples = (int64_t)buf_size * 8 /
                         (av_get_bits_per_sample(avctx->codec_id) *
                          avctx->channels);
            if (nb_samples >= INT_MAX) {
                av_frame_free(&frame);
                return AVERROR(EINVAL);
            }
            frame->nb_samples = nb_samples;
        }

        /* it is assumed that the samples buffer is large enough based on the
         * relevant parameters */
        samples_size = av_samples_get_buffer_size(NULL, avctx->channels,
                                                  frame->nb_samples,
                                                  avctx->sample_fmt, 1);
        if ((ret = avcodec_fill_audio_frame(frame, avctx->channels,
                                            avctx->sample_fmt,
                                            (const uint8_t *)samples,
                                            samples_size, 1)) < 0) {
            av_frame_free(&frame);
            return ret;
        }

        /* fabricate frame pts from sample count.
         * this is needed because the avcodec_encode_audio() API does not have
         * a way for the user to provide pts */
        if (avctx->sample_rate && avctx->time_base.num)
            frame->pts = ff_samples_to_time_base(avctx,
                                                 avctx->internal->sample_count);
        else
            frame->pts = AV_NOPTS_VALUE;
        avctx->internal->sample_count += frame->nb_samples;
    } else {
        frame = NULL;
    }

    got_packet = 0;
    ret = avcodec_encode_audio2(avctx, &pkt, frame, &got_packet);
    if (!ret && got_packet && avctx->coded_frame) {
        avctx->coded_frame->pts       = pkt.pts;
        avctx->coded_frame->key_frame = !!(pkt.flags & AV_PKT_FLAG_KEY);
    }
    /* free any side data since we cannot return it */
    av_packet_free_side_data(&pkt);

    if (frame && frame->extended_data != frame->data)
        av_freep(&frame->extended_data);

    av_frame_free(&frame);
    return ret ? ret : pkt.size;
}

#endif

#if FF_API_OLD_ENCODE_VIDEO
int attribute_align_arg avcodec_encode_video(AVCodecContext *avctx, uint8_t *buf, int buf_size,
                                             const AVFrame *pict)
{
    AVPacket pkt;
    int ret, got_packet = 0;

    if (buf_size < FF_MIN_BUFFER_SIZE) {
        av_log(avctx, AV_LOG_ERROR, "buffer smaller than minimum size\n");
        return -1;
    }

    av_init_packet(&pkt);
    pkt.data = buf;
    pkt.size = buf_size;

    ret = avcodec_encode_video2(avctx, &pkt, pict, &got_packet);
    if (!ret && got_packet && avctx->coded_frame) {
        avctx->coded_frame->pts       = pkt.pts;
        avctx->coded_frame->key_frame = !!(pkt.flags & AV_PKT_FLAG_KEY);
    }

    /* free any side data since we cannot return it */
    if (pkt.side_data_elems > 0) {
        int i;
        for (i = 0; i < pkt.side_data_elems; i++)
            av_free(pkt.side_data[i].data);
        av_freep(&pkt.side_data);
        pkt.side_data_elems = 0;
    }

    return ret ? ret : pkt.size;
}

#endif

int attribute_align_arg avcodec_encode_video2(AVCodecContext *avctx,
                                              AVPacket *avpkt,
                                              const AVFrame *frame,
                                              int *got_packet_ptr)
{
    int ret;
    AVPacket user_pkt = *avpkt;
    int needs_realloc = !user_pkt.data;

    *got_packet_ptr = 0;

    if(CONFIG_FRAME_THREAD_ENCODER &&
       avctx->internal->frame_thread_encoder && (avctx->active_thread_type&FF_THREAD_FRAME))
        return ff_thread_video_encode_frame(avctx, avpkt, frame, got_packet_ptr);

    if ((avctx->flags&CODEC_FLAG_PASS1) && avctx->stats_out)
        avctx->stats_out[0] = '\0';

    if (!(avctx->codec->capabilities & CODEC_CAP_DELAY) && !frame) {
        av_free_packet(avpkt);
        av_init_packet(avpkt);
        avpkt->size = 0;
        return 0;
    }

    if (av_image_check_size(avctx->width, avctx->height, 0, avctx))
        return AVERROR(EINVAL);

    av_assert0(avctx->codec->encode2);

    ret = avctx->codec->encode2(avctx, avpkt, frame, got_packet_ptr);
    av_assert0(ret <= 0);

    if (avpkt->data && avpkt->data == avctx->internal->byte_buffer) {
        needs_realloc = 0;
        if (user_pkt.data) {
            if (user_pkt.size >= avpkt->size) {
                memcpy(user_pkt.data, avpkt->data, avpkt->size);
            } else {
                av_log(avctx, AV_LOG_ERROR, "Provided packet is too small, needs to be %d\n", avpkt->size);
                avpkt->size = user_pkt.size;
                ret = -1;
            }
            avpkt->buf      = user_pkt.buf;
            avpkt->data     = user_pkt.data;
#if FF_API_DESTRUCT_PACKET
FF_DISABLE_DEPRECATION_WARNINGS
            avpkt->destruct = user_pkt.destruct;
FF_ENABLE_DEPRECATION_WARNINGS
#endif
        } else {
            if (av_dup_packet(avpkt) < 0) {
                ret = AVERROR(ENOMEM);
            }
        }
    }

    if (!ret) {
        if (!*got_packet_ptr)
            avpkt->size = 0;
        else if (!(avctx->codec->capabilities & CODEC_CAP_DELAY))
            avpkt->pts = avpkt->dts = frame->pts;

        if (needs_realloc && avpkt->data) {
            ret = av_buffer_realloc(&avpkt->buf, avpkt->size + FF_INPUT_BUFFER_PADDING_SIZE);
            if (ret >= 0)
                avpkt->data = avpkt->buf->data;
        }

        avctx->frame_number++;
    }

    if (ret < 0 || !*got_packet_ptr)
        av_free_packet(avpkt);
    else
        av_packet_merge_side_data(avpkt);

    emms_c();
    return ret;
}

int avcodec_encode_subtitle(AVCodecContext *avctx, uint8_t *buf, int buf_size,
                            const AVSubtitle *sub)
{
    int ret;
    if (sub->start_display_time) {
        av_log(avctx, AV_LOG_ERROR, "start_display_time must be 0.\n");
        return -1;
    }

    ret = avctx->codec->encode_sub(avctx, buf, buf_size, sub);
    avctx->frame_number++;
    return ret;
}

/**
 * Attempt to guess proper monotonic timestamps for decoded video frames
 * which might have incorrect times. Input timestamps may wrap around, in
 * which case the output will as well.
 *
 * @param pts the pts field of the decoded AVPacket, as passed through
 * AVFrame.pkt_pts
 * @param dts the dts field of the decoded AVPacket
 * @return one of the input values, may be AV_NOPTS_VALUE
 */
static int64_t guess_correct_pts(AVCodecContext *ctx,
                                 int64_t reordered_pts, int64_t dts)
{
    int64_t pts = AV_NOPTS_VALUE;

    if (dts != AV_NOPTS_VALUE) {
        ctx->pts_correction_num_faulty_dts += dts <= ctx->pts_correction_last_dts;
        ctx->pts_correction_last_dts = dts;
    } else if (reordered_pts != AV_NOPTS_VALUE)
        ctx->pts_correction_last_dts = reordered_pts;

    if (reordered_pts != AV_NOPTS_VALUE) {
        ctx->pts_correction_num_faulty_pts += reordered_pts <= ctx->pts_correction_last_pts;
        ctx->pts_correction_last_pts = reordered_pts;
    } else if(dts != AV_NOPTS_VALUE)
        ctx->pts_correction_last_pts = dts;

    if ((ctx->pts_correction_num_faulty_pts<=ctx->pts_correction_num_faulty_dts || dts == AV_NOPTS_VALUE)
       && reordered_pts != AV_NOPTS_VALUE)
        pts = reordered_pts;
    else
        pts = dts;

    return pts;
}

static int apply_param_change(AVCodecContext *avctx, AVPacket *avpkt)
{
    int size = 0, ret;
    const uint8_t *data;
    uint32_t flags;

    data = av_packet_get_side_data(avpkt, AV_PKT_DATA_PARAM_CHANGE, &size);
    if (!data)
        return 0;

    if (!(avctx->codec->capabilities & CODEC_CAP_PARAM_CHANGE)) {
        av_log(avctx, AV_LOG_ERROR, "This decoder does not support parameter "
               "changes, but PARAM_CHANGE side data was sent to it.\n");
        return AVERROR(EINVAL);
    }

    if (size < 4)
        goto fail;

    flags = bytestream_get_le32(&data);
    size -= 4;

    if (flags & AV_SIDE_DATA_PARAM_CHANGE_CHANNEL_COUNT) {
        if (size < 4)
            goto fail;
        avctx->channels = bytestream_get_le32(&data);
        size -= 4;
    }
    if (flags & AV_SIDE_DATA_PARAM_CHANGE_CHANNEL_LAYOUT) {
        if (size < 8)
            goto fail;
        avctx->channel_layout = bytestream_get_le64(&data);
        size -= 8;
    }
    if (flags & AV_SIDE_DATA_PARAM_CHANGE_SAMPLE_RATE) {
        if (size < 4)
            goto fail;
        avctx->sample_rate = bytestream_get_le32(&data);
        size -= 4;
    }
    if (flags & AV_SIDE_DATA_PARAM_CHANGE_DIMENSIONS) {
        if (size < 8)
            goto fail;
        avctx->width  = bytestream_get_le32(&data);
        avctx->height = bytestream_get_le32(&data);
        size -= 8;
        ret = ff_set_dimensions(avctx, avctx->width, avctx->height);
        if (ret < 0)
            return ret;
    }

    return 0;
fail:
    av_log(avctx, AV_LOG_ERROR, "PARAM_CHANGE side data too small.\n");
    return AVERROR_INVALIDDATA;
}

static int add_metadata_from_side_data(AVCodecContext *avctx, AVFrame *frame)
{
    int size;
    const uint8_t *side_metadata;

    AVDictionary **frame_md = avpriv_frame_get_metadatap(frame);

    side_metadata = av_packet_get_side_data(avctx->internal->pkt,
                                            AV_PKT_DATA_STRINGS_METADATA, &size);
    return av_packet_unpack_dictionary(side_metadata, size, frame_md);
}

static int unrefcount_frame(AVCodecInternal *avci, AVFrame *frame)
{
    int ret;

    /* move the original frame to our backup */
    av_frame_unref(avci->to_free);
    av_frame_move_ref(avci->to_free, frame);

    /* now copy everything except the AVBufferRefs back
     * note that we make a COPY of the side data, so calling av_frame_free() on
     * the caller's frame will work properly */
    ret = av_frame_copy_props(frame, avci->to_free);
    if (ret < 0)
        return ret;

    memcpy(frame->data,     avci->to_free->data,     sizeof(frame->data));
    memcpy(frame->linesize, avci->to_free->linesize, sizeof(frame->linesize));
    if (avci->to_free->extended_data != avci->to_free->data) {
        int planes = av_frame_get_channels(avci->to_free);
        int size   = planes * sizeof(*frame->extended_data);

        if (!size) {
            av_frame_unref(frame);
            return AVERROR_BUG;
        }

        frame->extended_data = av_malloc(size);
        if (!frame->extended_data) {
            av_frame_unref(frame);
            return AVERROR(ENOMEM);
        }
        memcpy(frame->extended_data, avci->to_free->extended_data,
               size);
    } else
        frame->extended_data = frame->data;

    frame->format         = avci->to_free->format;
    frame->width          = avci->to_free->width;
    frame->height         = avci->to_free->height;
    frame->channel_layout = avci->to_free->channel_layout;
    frame->nb_samples     = avci->to_free->nb_samples;
    av_frame_set_channels(frame, av_frame_get_channels(avci->to_free));

    return 0;
}

int attribute_align_arg avcodec_decode_video2(AVCodecContext *avctx, AVFrame *picture,
                                              int *got_picture_ptr,
                                              const AVPacket *avpkt)
{
    AVCodecInternal *avci = avctx->internal;
    int ret;
    // copy to ensure we do not change avpkt
    AVPacket tmp = *avpkt;

    if (!avctx->codec)
        return AVERROR(EINVAL);
    if (avctx->codec->type != AVMEDIA_TYPE_VIDEO) {
        av_log(avctx, AV_LOG_ERROR, "Invalid media type for video\n");
        return AVERROR(EINVAL);
    }

    *got_picture_ptr = 0;
    if ((avctx->coded_width || avctx->coded_height) && av_image_check_size(avctx->coded_width, avctx->coded_height, 0, avctx))
        return AVERROR(EINVAL);

    av_frame_unref(picture);

    if ((avctx->codec->capabilities & CODEC_CAP_DELAY) || avpkt->size || (avctx->active_thread_type & FF_THREAD_FRAME)) {
        int did_split = av_packet_split_side_data(&tmp);
        ret = apply_param_change(avctx, &tmp);
        if (ret < 0) {
            av_log(avctx, AV_LOG_ERROR, "Error applying parameter changes.\n");
            if (avctx->err_recognition & AV_EF_EXPLODE)
                goto fail;
        }

        avctx->internal->pkt = &tmp;
        if (HAVE_THREADS && avctx->active_thread_type & FF_THREAD_FRAME)
            ret = ff_thread_decode_frame(avctx, picture, got_picture_ptr,
                                         &tmp);
        else {
            ret = avctx->codec->decode(avctx, picture, got_picture_ptr,
                                       &tmp);
            picture->pkt_dts = avpkt->dts;

            if(!avctx->has_b_frames){
                av_frame_set_pkt_pos(picture, avpkt->pos);
            }
            //FIXME these should be under if(!avctx->has_b_frames)
            /* get_buffer is supposed to set frame parameters */
            if (!(avctx->codec->capabilities & CODEC_CAP_DR1)) {
                if (!picture->sample_aspect_ratio.num)    picture->sample_aspect_ratio = avctx->sample_aspect_ratio;
                if (!picture->width)                      picture->width               = avctx->width;
                if (!picture->height)                     picture->height              = avctx->height;
                if (picture->format == AV_PIX_FMT_NONE)   picture->format              = avctx->pix_fmt;
            }
        }
        add_metadata_from_side_data(avctx, picture);

fail:
        emms_c(); //needed to avoid an emms_c() call before every return;

        avctx->internal->pkt = NULL;
        if (did_split) {
            av_packet_free_side_data(&tmp);
            if(ret == tmp.size)
                ret = avpkt->size;
        }

        if (*got_picture_ptr) {
            if (!avctx->refcounted_frames) {
                int err = unrefcount_frame(avci, picture);
                if (err < 0)
                    return err;
            }

            avctx->frame_number++;
            av_frame_set_best_effort_timestamp(picture,
                                               guess_correct_pts(avctx,
                                                                 picture->pkt_pts,
                                                                 picture->pkt_dts));
        } else
            av_frame_unref(picture);
    } else
        ret = 0;

    /* many decoders assign whole AVFrames, thus overwriting extended_data;
     * make sure it's set correctly */
    av_assert0(!picture->extended_data || picture->extended_data == picture->data);

    return ret;
}

#if FF_API_OLD_DECODE_AUDIO
int attribute_align_arg avcodec_decode_audio3(AVCodecContext *avctx, int16_t *samples,
                                              int *frame_size_ptr,
                                              AVPacket *avpkt)
{
    AVFrame *frame = av_frame_alloc();
    int ret, got_frame = 0;

    if (!frame)
        return AVERROR(ENOMEM);
    if (avctx->get_buffer != avcodec_default_get_buffer) {
        av_log(avctx, AV_LOG_ERROR, "Custom get_buffer() for use with"
                                    "avcodec_decode_audio3() detected. Overriding with avcodec_default_get_buffer\n");
        av_log(avctx, AV_LOG_ERROR, "Please port your application to "
                                    "avcodec_decode_audio4()\n");
        avctx->get_buffer = avcodec_default_get_buffer;
        avctx->release_buffer = avcodec_default_release_buffer;
    }

    ret = avcodec_decode_audio4(avctx, frame, &got_frame, avpkt);

    if (ret >= 0 && got_frame) {
        int ch, plane_size;
        int planar    = av_sample_fmt_is_planar(avctx->sample_fmt);
        int data_size = av_samples_get_buffer_size(&plane_size, avctx->channels,
                                                   frame->nb_samples,
                                                   avctx->sample_fmt, 1);
        if (*frame_size_ptr < data_size) {
            av_log(avctx, AV_LOG_ERROR, "output buffer size is too small for "
                                        "the current frame (%d < %d)\n", *frame_size_ptr, data_size);
            av_frame_free(&frame);
            return AVERROR(EINVAL);
        }

        memcpy(samples, frame->extended_data[0], plane_size);

        if (planar && avctx->channels > 1) {
            uint8_t *out = ((uint8_t *)samples) + plane_size;
            for (ch = 1; ch < avctx->channels; ch++) {
                memcpy(out, frame->extended_data[ch], plane_size);
                out += plane_size;
            }
        }
        *frame_size_ptr = data_size;
    } else {
        *frame_size_ptr = 0;
    }
    av_frame_free(&frame);
    return ret;
}

#endif

int attribute_align_arg avcodec_decode_audio4(AVCodecContext *avctx,
                                              AVFrame *frame,
                                              int *got_frame_ptr,
                                              const AVPacket *avpkt)
{
    AVCodecInternal *avci = avctx->internal;
    int ret = 0;

    *got_frame_ptr = 0;

    if (!avpkt->data && avpkt->size) {
        av_log(avctx, AV_LOG_ERROR, "invalid packet: NULL data, size != 0\n");
        return AVERROR(EINVAL);
    }
    if (!avctx->codec)
        return AVERROR(EINVAL);
    if (avctx->codec->type != AVMEDIA_TYPE_AUDIO) {
        av_log(avctx, AV_LOG_ERROR, "Invalid media type for audio\n");
        return AVERROR(EINVAL);
    }

    av_frame_unref(frame);

    if ((avctx->codec->capabilities & CODEC_CAP_DELAY) || avpkt->size || (avctx->active_thread_type & FF_THREAD_FRAME)) {
        uint8_t *side;
        int side_size;
        uint32_t discard_padding = 0;
        // copy to ensure we do not change avpkt
        AVPacket tmp = *avpkt;
        int did_split = av_packet_split_side_data(&tmp);
        ret = apply_param_change(avctx, &tmp);
        if (ret < 0) {
            av_log(avctx, AV_LOG_ERROR, "Error applying parameter changes.\n");
            if (avctx->err_recognition & AV_EF_EXPLODE)
                goto fail;
        }

        avctx->internal->pkt = &tmp;
        if (HAVE_THREADS && avctx->active_thread_type & FF_THREAD_FRAME)
            ret = ff_thread_decode_frame(avctx, frame, got_frame_ptr, &tmp);
        else {
            ret = avctx->codec->decode(avctx, frame, got_frame_ptr, &tmp);
            frame->pkt_dts = avpkt->dts;
        }
        if (ret >= 0 && *got_frame_ptr) {
            add_metadata_from_side_data(avctx, frame);
            avctx->frame_number++;
            av_frame_set_best_effort_timestamp(frame,
                                               guess_correct_pts(avctx,
                                                                 frame->pkt_pts,
                                                                 frame->pkt_dts));
            if (frame->format == AV_SAMPLE_FMT_NONE)
                frame->format = avctx->sample_fmt;
            if (!frame->channel_layout)
                frame->channel_layout = avctx->channel_layout;
            if (!av_frame_get_channels(frame))
                av_frame_set_channels(frame, avctx->channels);
            if (!frame->sample_rate)
                frame->sample_rate = avctx->sample_rate;
        }

        side= av_packet_get_side_data(avctx->internal->pkt, AV_PKT_DATA_SKIP_SAMPLES, &side_size);
        if(side && side_size>=10) {
            avctx->internal->skip_samples = AV_RL32(side);
            av_log(avctx, AV_LOG_DEBUG, "skip %d samples due to side data\n",
                   avctx->internal->skip_samples);
            discard_padding = AV_RL32(side + 4);
        }
        if (avctx->internal->skip_samples && *got_frame_ptr) {
            if(frame->nb_samples <= avctx->internal->skip_samples){
                *got_frame_ptr = 0;
                avctx->internal->skip_samples -= frame->nb_samples;
                av_log(avctx, AV_LOG_DEBUG, "skip whole frame, skip left: %d\n",
                       avctx->internal->skip_samples);
            } else {
                av_samples_copy(frame->extended_data, frame->extended_data, 0, avctx->internal->skip_samples,
                                frame->nb_samples - avctx->internal->skip_samples, avctx->channels, frame->format);
                if(avctx->pkt_timebase.num && avctx->sample_rate) {
                    int64_t diff_ts = av_rescale_q(avctx->internal->skip_samples,
                                                   (AVRational){1, avctx->sample_rate},
                                                   avctx->pkt_timebase);
                    if(frame->pkt_pts!=AV_NOPTS_VALUE)
                        frame->pkt_pts += diff_ts;
                    if(frame->pkt_dts!=AV_NOPTS_VALUE)
                        frame->pkt_dts += diff_ts;
                    if (av_frame_get_pkt_duration(frame) >= diff_ts)
                        av_frame_set_pkt_duration(frame, av_frame_get_pkt_duration(frame) - diff_ts);
                } else {
                    av_log(avctx, AV_LOG_WARNING, "Could not update timestamps for skipped samples.\n");
                }
                av_log(avctx, AV_LOG_DEBUG, "skip %d/%d samples\n",
                       avctx->internal->skip_samples, frame->nb_samples);
                frame->nb_samples -= avctx->internal->skip_samples;
                avctx->internal->skip_samples = 0;
            }
        }

        if (discard_padding > 0 && discard_padding <= frame->nb_samples && *got_frame_ptr) {
            if (discard_padding == frame->nb_samples) {
                *got_frame_ptr = 0;
            } else {
                if(avctx->pkt_timebase.num && avctx->sample_rate) {
                    int64_t diff_ts = av_rescale_q(frame->nb_samples - discard_padding,
                                                   (AVRational){1, avctx->sample_rate},
                                                   avctx->pkt_timebase);
                    if (av_frame_get_pkt_duration(frame) >= diff_ts)
                        av_frame_set_pkt_duration(frame, av_frame_get_pkt_duration(frame) - diff_ts);
                } else {
                    av_log(avctx, AV_LOG_WARNING, "Could not update timestamps for discarded samples.\n");
                }
                av_log(avctx, AV_LOG_DEBUG, "discard %d/%d samples\n",
                       discard_padding, frame->nb_samples);
                frame->nb_samples -= discard_padding;
            }
        }
fail:
        avctx->internal->pkt = NULL;
        if (did_split) {
            av_packet_free_side_data(&tmp);
            if(ret == tmp.size)
                ret = avpkt->size;
        }

        if (ret >= 0 && *got_frame_ptr) {
            if (!avctx->refcounted_frames) {
                int err = unrefcount_frame(avci, frame);
                if (err < 0)
                    return err;
            }
        } else
            av_frame_unref(frame);
    }

    return ret;
}

#define UTF8_MAX_BYTES 4 /* 5 and 6 bytes sequences should not be used */
static int recode_subtitle(AVCodecContext *avctx,
                           AVPacket *outpkt, const AVPacket *inpkt)
{
#if CONFIG_ICONV
    iconv_t cd = (iconv_t)-1;
    int ret = 0;
    char *inb, *outb;
    size_t inl, outl;
    AVPacket tmp;
#endif

    if (avctx->sub_charenc_mode != FF_SUB_CHARENC_MODE_PRE_DECODER || inpkt->size == 0)
        return 0;

#if CONFIG_ICONV
    cd = iconv_open("UTF-8", avctx->sub_charenc);
    av_assert0(cd != (iconv_t)-1);

    inb = inpkt->data;
    inl = inpkt->size;

    if (inl >= INT_MAX / UTF8_MAX_BYTES - FF_INPUT_BUFFER_PADDING_SIZE) {
        av_log(avctx, AV_LOG_ERROR, "Subtitles packet is too big for recoding\n");
        ret = AVERROR(ENOMEM);
        goto end;
    }

    ret = av_new_packet(&tmp, inl * UTF8_MAX_BYTES);
    if (ret < 0)
        goto end;
    outpkt->buf  = tmp.buf;
    outpkt->data = tmp.data;
    outpkt->size = tmp.size;
    outb = outpkt->data;
    outl = outpkt->size;

    if (iconv(cd, &inb, &inl, &outb, &outl) == (size_t)-1 ||
        iconv(cd, NULL, NULL, &outb, &outl) == (size_t)-1 ||
        outl >= outpkt->size || inl != 0) {
        av_log(avctx, AV_LOG_ERROR, "Unable to recode subtitle event \"%s\" "
               "from %s to UTF-8\n", inpkt->data, avctx->sub_charenc);
        av_free_packet(&tmp);
        ret = AVERROR(errno);
        goto end;
    }
    outpkt->size -= outl;
    memset(outpkt->data + outpkt->size, 0, outl);

end:
    if (cd != (iconv_t)-1)
        iconv_close(cd);
    return ret;
#else
<<<<<<< HEAD
=======
    av_log(avctx, AV_LOG_ERROR, "requesting subtitles recoding without iconv");
>>>>>>> afd62b3f
    return AVERROR(EINVAL);
#endif
}

static int utf8_check(const uint8_t *str)
{
    const uint8_t *byte;
    uint32_t codepoint, min;

    while (*str) {
        byte = str;
        GET_UTF8(codepoint, *(byte++), return 0;);
        min = byte - str == 1 ? 0 : byte - str == 2 ? 0x80 :
              1 << (5 * (byte - str) - 4);
        if (codepoint < min || codepoint >= 0x110000 ||
            codepoint == 0xFFFE /* BOM */ ||
            codepoint >= 0xD800 && codepoint <= 0xDFFF /* surrogates */)
            return 0;
        str = byte;
    }
    return 1;
}

int avcodec_decode_subtitle2(AVCodecContext *avctx, AVSubtitle *sub,
                             int *got_sub_ptr,
                             AVPacket *avpkt)
{
    int i, ret = 0;

    if (!avpkt->data && avpkt->size) {
        av_log(avctx, AV_LOG_ERROR, "invalid packet: NULL data, size != 0\n");
        return AVERROR(EINVAL);
    }
    if (!avctx->codec)
        return AVERROR(EINVAL);
    if (avctx->codec->type != AVMEDIA_TYPE_SUBTITLE) {
        av_log(avctx, AV_LOG_ERROR, "Invalid media type for subtitles\n");
        return AVERROR(EINVAL);
    }

    *got_sub_ptr = 0;
    avcodec_get_subtitle_defaults(sub);

    if ((avctx->codec->capabilities & CODEC_CAP_DELAY) || avpkt->size) {
        AVPacket pkt_recoded;
        AVPacket tmp = *avpkt;
        int did_split = av_packet_split_side_data(&tmp);
        //apply_param_change(avctx, &tmp);

        if (did_split) {
            /* FFMIN() prevents overflow in case the packet wasn't allocated with
             * proper padding.
             * If the side data is smaller than the buffer padding size, the
             * remaining bytes should have already been filled with zeros by the
             * original packet allocation anyway. */
            memset(tmp.data + tmp.size, 0,
                   FFMIN(avpkt->size - tmp.size, FF_INPUT_BUFFER_PADDING_SIZE));
        }

        pkt_recoded = tmp;
        ret = recode_subtitle(avctx, &pkt_recoded, &tmp);
        if (ret < 0) {
            *got_sub_ptr = 0;
        } else {
            avctx->internal->pkt = &pkt_recoded;

            if (avctx->pkt_timebase.den && avpkt->pts != AV_NOPTS_VALUE)
                sub->pts = av_rescale_q(avpkt->pts,
                                        avctx->pkt_timebase, AV_TIME_BASE_Q);
            ret = avctx->codec->decode(avctx, sub, got_sub_ptr, &pkt_recoded);
            av_assert1((ret >= 0) >= !!*got_sub_ptr &&
                       !!*got_sub_ptr >= !!sub->num_rects);

            if (sub->num_rects && !sub->end_display_time && avpkt->duration &&
                avctx->pkt_timebase.num) {
                AVRational ms = { 1, 1000 };
                sub->end_display_time = av_rescale_q(avpkt->duration,
                                                     avctx->pkt_timebase, ms);
            }

            for (i = 0; i < sub->num_rects; i++) {
                if (sub->rects[i]->ass && !utf8_check(sub->rects[i]->ass)) {
                    av_log(avctx, AV_LOG_ERROR,
                           "Invalid UTF-8 in decoded subtitles text; "
                           "maybe missing -sub_charenc option\n");
                    avsubtitle_free(sub);
                    return AVERROR_INVALIDDATA;
                }
            }

            if (tmp.data != pkt_recoded.data) { // did we recode?
                /* prevent from destroying side data from original packet */
                pkt_recoded.side_data = NULL;
                pkt_recoded.side_data_elems = 0;

                av_free_packet(&pkt_recoded);
            }
            if (avctx->codec_descriptor->props & AV_CODEC_PROP_BITMAP_SUB)
                sub->format = 0;
            else if (avctx->codec_descriptor->props & AV_CODEC_PROP_TEXT_SUB)
                sub->format = 1;
            avctx->internal->pkt = NULL;
        }

        if (did_split) {
            av_packet_free_side_data(&tmp);
            if(ret == tmp.size)
                ret = avpkt->size;
        }

        if (*got_sub_ptr)
            avctx->frame_number++;
    }

    return ret;
}

void avsubtitle_free(AVSubtitle *sub)
{
    int i;

    for (i = 0; i < sub->num_rects; i++) {
        av_freep(&sub->rects[i]->pict.data[0]);
        av_freep(&sub->rects[i]->pict.data[1]);
        av_freep(&sub->rects[i]->pict.data[2]);
        av_freep(&sub->rects[i]->pict.data[3]);
        av_freep(&sub->rects[i]->text);
        av_freep(&sub->rects[i]->ass);
        av_freep(&sub->rects[i]);
    }

    av_freep(&sub->rects);

    memset(sub, 0, sizeof(AVSubtitle));
}

av_cold int avcodec_close(AVCodecContext *avctx)
{
    if (!avctx)
        return 0;

    if (avcodec_is_open(avctx)) {
        FramePool *pool = avctx->internal->pool;
        int i;
        if (CONFIG_FRAME_THREAD_ENCODER &&
            avctx->internal->frame_thread_encoder && avctx->thread_count > 1) {
            ff_frame_thread_encoder_free(avctx);
        }
        if (HAVE_THREADS && avctx->internal->thread_ctx)
            ff_thread_free(avctx);
        if (avctx->codec && avctx->codec->close)
            avctx->codec->close(avctx);
        avctx->coded_frame = NULL;
        avctx->internal->byte_buffer_size = 0;
        av_freep(&avctx->internal->byte_buffer);
        av_frame_free(&avctx->internal->to_free);
        for (i = 0; i < FF_ARRAY_ELEMS(pool->pools); i++)
            av_buffer_pool_uninit(&pool->pools[i]);
        av_freep(&avctx->internal->pool);

        if (avctx->hwaccel && avctx->hwaccel->uninit)
            avctx->hwaccel->uninit(avctx);
        av_freep(&avctx->internal->hwaccel_priv_data);

        av_freep(&avctx->internal);
    }

    if (avctx->priv_data && avctx->codec && avctx->codec->priv_class)
        av_opt_free(avctx->priv_data);
    av_opt_free(avctx);
    av_freep(&avctx->priv_data);
    if (av_codec_is_encoder(avctx->codec))
        av_freep(&avctx->extradata);
    avctx->codec = NULL;
    avctx->active_thread_type = 0;

    return 0;
}

static enum AVCodecID remap_deprecated_codec_id(enum AVCodecID id)
{
    switch(id){
        //This is for future deprecatec codec ids, its empty since
        //last major bump but will fill up again over time, please don't remove it
//         case AV_CODEC_ID_UTVIDEO_DEPRECATED: return AV_CODEC_ID_UTVIDEO;
        case AV_CODEC_ID_BRENDER_PIX_DEPRECATED         : return AV_CODEC_ID_BRENDER_PIX;
        case AV_CODEC_ID_OPUS_DEPRECATED                : return AV_CODEC_ID_OPUS;
        case AV_CODEC_ID_TAK_DEPRECATED                 : return AV_CODEC_ID_TAK;
        case AV_CODEC_ID_PAF_AUDIO_DEPRECATED           : return AV_CODEC_ID_PAF_AUDIO;
        case AV_CODEC_ID_PCM_S24LE_PLANAR_DEPRECATED    : return AV_CODEC_ID_PCM_S24LE_PLANAR;
        case AV_CODEC_ID_PCM_S32LE_PLANAR_DEPRECATED    : return AV_CODEC_ID_PCM_S32LE_PLANAR;
        case AV_CODEC_ID_ADPCM_VIMA_DEPRECATED          : return AV_CODEC_ID_ADPCM_VIMA;
        case AV_CODEC_ID_ESCAPE130_DEPRECATED           : return AV_CODEC_ID_ESCAPE130;
        case AV_CODEC_ID_EXR_DEPRECATED                 : return AV_CODEC_ID_EXR;
        case AV_CODEC_ID_G2M_DEPRECATED                 : return AV_CODEC_ID_G2M;
        case AV_CODEC_ID_PAF_VIDEO_DEPRECATED           : return AV_CODEC_ID_PAF_VIDEO;
        case AV_CODEC_ID_WEBP_DEPRECATED                : return AV_CODEC_ID_WEBP;
        case AV_CODEC_ID_HEVC_DEPRECATED                : return AV_CODEC_ID_HEVC;
        case AV_CODEC_ID_MVC1_DEPRECATED                : return AV_CODEC_ID_MVC1;
        case AV_CODEC_ID_MVC2_DEPRECATED                : return AV_CODEC_ID_MVC2;
        case AV_CODEC_ID_SANM_DEPRECATED                : return AV_CODEC_ID_SANM;
        case AV_CODEC_ID_SGIRLE_DEPRECATED              : return AV_CODEC_ID_SGIRLE;
        case AV_CODEC_ID_VP7_DEPRECATED                 : return AV_CODEC_ID_VP7;
        default                                         : return id;
    }
}

static AVCodec *find_encdec(enum AVCodecID id, int encoder)
{
    AVCodec *p, *experimental = NULL;
    p = first_avcodec;
    id= remap_deprecated_codec_id(id);
    while (p) {
        if ((encoder ? av_codec_is_encoder(p) : av_codec_is_decoder(p)) &&
            p->id == id) {
            if (p->capabilities & CODEC_CAP_EXPERIMENTAL && !experimental) {
                experimental = p;
            } else
                return p;
        }
        p = p->next;
    }
    return experimental;
}

AVCodec *avcodec_find_encoder(enum AVCodecID id)
{
    return find_encdec(id, 1);
}

AVCodec *avcodec_find_encoder_by_name(const char *name)
{
    AVCodec *p;
    if (!name)
        return NULL;
    p = first_avcodec;
    while (p) {
        if (av_codec_is_encoder(p) && strcmp(name, p->name) == 0)
            return p;
        p = p->next;
    }
    return NULL;
}

AVCodec *avcodec_find_decoder(enum AVCodecID id)
{
    return find_encdec(id, 0);
}

AVCodec *avcodec_find_decoder_by_name(const char *name)
{
    AVCodec *p;
    if (!name)
        return NULL;
    p = first_avcodec;
    while (p) {
        if (av_codec_is_decoder(p) && strcmp(name, p->name) == 0)
            return p;
        p = p->next;
    }
    return NULL;
}

const char *avcodec_get_name(enum AVCodecID id)
{
    const AVCodecDescriptor *cd;
    AVCodec *codec;

    if (id == AV_CODEC_ID_NONE)
        return "none";
    cd = avcodec_descriptor_get(id);
    if (cd)
        return cd->name;
    av_log(NULL, AV_LOG_WARNING, "Codec 0x%x is not in the full list.\n", id);
    codec = avcodec_find_decoder(id);
    if (codec)
        return codec->name;
    codec = avcodec_find_encoder(id);
    if (codec)
        return codec->name;
    return "unknown_codec";
}

size_t av_get_codec_tag_string(char *buf, size_t buf_size, unsigned int codec_tag)
{
    int i, len, ret = 0;

#define TAG_PRINT(x)                                              \
    (((x) >= '0' && (x) <= '9') ||                                \
     ((x) >= 'a' && (x) <= 'z') || ((x) >= 'A' && (x) <= 'Z') ||  \
     ((x) == '.' || (x) == ' ' || (x) == '-' || (x) == '_'))

    for (i = 0; i < 4; i++) {
        len = snprintf(buf, buf_size,
                       TAG_PRINT(codec_tag & 0xFF) ? "%c" : "[%d]", codec_tag & 0xFF);
        buf        += len;
        buf_size    = buf_size > len ? buf_size - len : 0;
        ret        += len;
        codec_tag >>= 8;
    }
    return ret;
}

void avcodec_string(char *buf, int buf_size, AVCodecContext *enc, int encode)
{
    const char *codec_type;
    const char *codec_name;
    const char *profile = NULL;
    const AVCodec *p;
    int bitrate;
    AVRational display_aspect_ratio;

    if (!buf || buf_size <= 0)
        return;
    codec_type = av_get_media_type_string(enc->codec_type);
    codec_name = avcodec_get_name(enc->codec_id);
    if (enc->profile != FF_PROFILE_UNKNOWN) {
        if (enc->codec)
            p = enc->codec;
        else
            p = encode ? avcodec_find_encoder(enc->codec_id) :
                        avcodec_find_decoder(enc->codec_id);
        if (p)
            profile = av_get_profile_name(p, enc->profile);
    }

    snprintf(buf, buf_size, "%s: %s", codec_type ? codec_type : "unknown",
             codec_name);
    buf[0] ^= 'a' ^ 'A'; /* first letter in uppercase */

    if (enc->codec && strcmp(enc->codec->name, codec_name))
        snprintf(buf + strlen(buf), buf_size - strlen(buf), " (%s)", enc->codec->name);

    if (profile)
        snprintf(buf + strlen(buf), buf_size - strlen(buf), " (%s)", profile);
    if (enc->codec_tag) {
        char tag_buf[32];
        av_get_codec_tag_string(tag_buf, sizeof(tag_buf), enc->codec_tag);
        snprintf(buf + strlen(buf), buf_size - strlen(buf),
                 " (%s / 0x%04X)", tag_buf, enc->codec_tag);
    }

    switch (enc->codec_type) {
    case AVMEDIA_TYPE_VIDEO:
        if (enc->pix_fmt != AV_PIX_FMT_NONE) {
            char detail[256] = "(";
            const char *colorspace_name;
            snprintf(buf + strlen(buf), buf_size - strlen(buf),
                     ", %s",
                     av_get_pix_fmt_name(enc->pix_fmt));
            if (enc->bits_per_raw_sample &&
                enc->bits_per_raw_sample <= av_pix_fmt_desc_get(enc->pix_fmt)->comp[0].depth_minus1)
                av_strlcatf(detail, sizeof(detail), "%d bpc, ", enc->bits_per_raw_sample);
            if (enc->color_range != AVCOL_RANGE_UNSPECIFIED)
                av_strlcatf(detail, sizeof(detail),
                            enc->color_range == AVCOL_RANGE_MPEG ? "tv, ": "pc, ");

            colorspace_name = av_get_colorspace_name(enc->colorspace);
            if (colorspace_name)
                av_strlcatf(detail, sizeof(detail), "%s, ", colorspace_name);

            if (strlen(detail) > 1) {
                detail[strlen(detail) - 2] = 0;
                av_strlcatf(buf, buf_size, "%s)", detail);
            }
        }
        if (enc->width) {
            snprintf(buf + strlen(buf), buf_size - strlen(buf),
                     ", %dx%d",
                     enc->width, enc->height);
            if (enc->sample_aspect_ratio.num) {
                av_reduce(&display_aspect_ratio.num, &display_aspect_ratio.den,
                          enc->width * enc->sample_aspect_ratio.num,
                          enc->height * enc->sample_aspect_ratio.den,
                          1024 * 1024);
                snprintf(buf + strlen(buf), buf_size - strlen(buf),
                         " [SAR %d:%d DAR %d:%d]",
                         enc->sample_aspect_ratio.num, enc->sample_aspect_ratio.den,
                         display_aspect_ratio.num, display_aspect_ratio.den);
            }
            if (av_log_get_level() >= AV_LOG_DEBUG) {
                int g = av_gcd(enc->time_base.num, enc->time_base.den);
                snprintf(buf + strlen(buf), buf_size - strlen(buf),
                         ", %d/%d",
                         enc->time_base.num / g, enc->time_base.den / g);
            }
        }
        if (encode) {
            snprintf(buf + strlen(buf), buf_size - strlen(buf),
                     ", q=%d-%d", enc->qmin, enc->qmax);
        }
        break;
    case AVMEDIA_TYPE_AUDIO:
        if (enc->sample_rate) {
            snprintf(buf + strlen(buf), buf_size - strlen(buf),
                     ", %d Hz", enc->sample_rate);
        }
        av_strlcat(buf, ", ", buf_size);
        av_get_channel_layout_string(buf + strlen(buf), buf_size - strlen(buf), enc->channels, enc->channel_layout);
        if (enc->sample_fmt != AV_SAMPLE_FMT_NONE) {
            snprintf(buf + strlen(buf), buf_size - strlen(buf),
                     ", %s", av_get_sample_fmt_name(enc->sample_fmt));
        }
        break;
    case AVMEDIA_TYPE_DATA:
        if (av_log_get_level() >= AV_LOG_DEBUG) {
            int g = av_gcd(enc->time_base.num, enc->time_base.den);
            if (g)
                snprintf(buf + strlen(buf), buf_size - strlen(buf),
                         ", %d/%d",
                         enc->time_base.num / g, enc->time_base.den / g);
        }
        break;
    case AVMEDIA_TYPE_SUBTITLE:
        if (enc->width)
            snprintf(buf + strlen(buf), buf_size - strlen(buf),
                     ", %dx%d", enc->width, enc->height);
        break;
    default:
        return;
    }
    if (encode) {
        if (enc->flags & CODEC_FLAG_PASS1)
            snprintf(buf + strlen(buf), buf_size - strlen(buf),
                     ", pass 1");
        if (enc->flags & CODEC_FLAG_PASS2)
            snprintf(buf + strlen(buf), buf_size - strlen(buf),
                     ", pass 2");
    }
    bitrate = get_bit_rate(enc);
    if (bitrate != 0) {
        snprintf(buf + strlen(buf), buf_size - strlen(buf),
                 ", %d kb/s", bitrate / 1000);
    } else if (enc->rc_max_rate > 0) {
        snprintf(buf + strlen(buf), buf_size - strlen(buf),
                 ", max. %d kb/s", enc->rc_max_rate / 1000);
    }
}

const char *av_get_profile_name(const AVCodec *codec, int profile)
{
    const AVProfile *p;
    if (profile == FF_PROFILE_UNKNOWN || !codec->profiles)
        return NULL;

    for (p = codec->profiles; p->profile != FF_PROFILE_UNKNOWN; p++)
        if (p->profile == profile)
            return p->name;

    return NULL;
}

unsigned avcodec_version(void)
{
//    av_assert0(AV_CODEC_ID_V410==164);
    av_assert0(AV_CODEC_ID_PCM_S8_PLANAR==65563);
    av_assert0(AV_CODEC_ID_ADPCM_G722==69660);
//     av_assert0(AV_CODEC_ID_BMV_AUDIO==86071);
    av_assert0(AV_CODEC_ID_SRT==94216);
    av_assert0(LIBAVCODEC_VERSION_MICRO >= 100);

    av_assert0(CODEC_ID_CLLC == AV_CODEC_ID_CLLC);
    av_assert0(CODEC_ID_PCM_S8_PLANAR == AV_CODEC_ID_PCM_S8_PLANAR);
    av_assert0(CODEC_ID_ADPCM_IMA_APC == AV_CODEC_ID_ADPCM_IMA_APC);
    av_assert0(CODEC_ID_ILBC == AV_CODEC_ID_ILBC);
    av_assert0(CODEC_ID_SRT == AV_CODEC_ID_SRT);
    return LIBAVCODEC_VERSION_INT;
}

const char *avcodec_configuration(void)
{
    return FFMPEG_CONFIGURATION;
}

const char *avcodec_license(void)
{
#define LICENSE_PREFIX "libavcodec license: "
    return LICENSE_PREFIX FFMPEG_LICENSE + sizeof(LICENSE_PREFIX) - 1;
}

void avcodec_flush_buffers(AVCodecContext *avctx)
{
    if (HAVE_THREADS && avctx->active_thread_type & FF_THREAD_FRAME)
        ff_thread_flush(avctx);
    else if (avctx->codec->flush)
        avctx->codec->flush(avctx);

    avctx->pts_correction_last_pts =
    avctx->pts_correction_last_dts = INT64_MIN;

    if (!avctx->refcounted_frames)
        av_frame_unref(avctx->internal->to_free);
}

int av_get_exact_bits_per_sample(enum AVCodecID codec_id)
{
    switch (codec_id) {
    case AV_CODEC_ID_8SVX_EXP:
    case AV_CODEC_ID_8SVX_FIB:
    case AV_CODEC_ID_ADPCM_CT:
    case AV_CODEC_ID_ADPCM_IMA_APC:
    case AV_CODEC_ID_ADPCM_IMA_EA_SEAD:
    case AV_CODEC_ID_ADPCM_IMA_OKI:
    case AV_CODEC_ID_ADPCM_IMA_WS:
    case AV_CODEC_ID_ADPCM_G722:
    case AV_CODEC_ID_ADPCM_YAMAHA:
        return 4;
    case AV_CODEC_ID_DSD_LSBF:
    case AV_CODEC_ID_DSD_MSBF:
    case AV_CODEC_ID_DSD_LSBF_PLANAR:
    case AV_CODEC_ID_DSD_MSBF_PLANAR:
    case AV_CODEC_ID_PCM_ALAW:
    case AV_CODEC_ID_PCM_MULAW:
    case AV_CODEC_ID_PCM_S8:
    case AV_CODEC_ID_PCM_S8_PLANAR:
    case AV_CODEC_ID_PCM_U8:
    case AV_CODEC_ID_PCM_ZORK:
        return 8;
    case AV_CODEC_ID_PCM_S16BE:
    case AV_CODEC_ID_PCM_S16BE_PLANAR:
    case AV_CODEC_ID_PCM_S16LE:
    case AV_CODEC_ID_PCM_S16LE_PLANAR:
    case AV_CODEC_ID_PCM_U16BE:
    case AV_CODEC_ID_PCM_U16LE:
        return 16;
    case AV_CODEC_ID_PCM_S24DAUD:
    case AV_CODEC_ID_PCM_S24BE:
    case AV_CODEC_ID_PCM_S24LE:
    case AV_CODEC_ID_PCM_S24LE_PLANAR:
    case AV_CODEC_ID_PCM_U24BE:
    case AV_CODEC_ID_PCM_U24LE:
        return 24;
    case AV_CODEC_ID_PCM_S32BE:
    case AV_CODEC_ID_PCM_S32LE:
    case AV_CODEC_ID_PCM_S32LE_PLANAR:
    case AV_CODEC_ID_PCM_U32BE:
    case AV_CODEC_ID_PCM_U32LE:
    case AV_CODEC_ID_PCM_F32BE:
    case AV_CODEC_ID_PCM_F32LE:
        return 32;
    case AV_CODEC_ID_PCM_F64BE:
    case AV_CODEC_ID_PCM_F64LE:
        return 64;
    default:
        return 0;
    }
}

enum AVCodecID av_get_pcm_codec(enum AVSampleFormat fmt, int be)
{
    static const enum AVCodecID map[AV_SAMPLE_FMT_NB][2] = {
        [AV_SAMPLE_FMT_U8  ] = { AV_CODEC_ID_PCM_U8,    AV_CODEC_ID_PCM_U8    },
        [AV_SAMPLE_FMT_S16 ] = { AV_CODEC_ID_PCM_S16LE, AV_CODEC_ID_PCM_S16BE },
        [AV_SAMPLE_FMT_S32 ] = { AV_CODEC_ID_PCM_S32LE, AV_CODEC_ID_PCM_S32BE },
        [AV_SAMPLE_FMT_FLT ] = { AV_CODEC_ID_PCM_F32LE, AV_CODEC_ID_PCM_F32BE },
        [AV_SAMPLE_FMT_DBL ] = { AV_CODEC_ID_PCM_F64LE, AV_CODEC_ID_PCM_F64BE },
        [AV_SAMPLE_FMT_U8P ] = { AV_CODEC_ID_PCM_U8,    AV_CODEC_ID_PCM_U8    },
        [AV_SAMPLE_FMT_S16P] = { AV_CODEC_ID_PCM_S16LE, AV_CODEC_ID_PCM_S16BE },
        [AV_SAMPLE_FMT_S32P] = { AV_CODEC_ID_PCM_S32LE, AV_CODEC_ID_PCM_S32BE },
        [AV_SAMPLE_FMT_FLTP] = { AV_CODEC_ID_PCM_F32LE, AV_CODEC_ID_PCM_F32BE },
        [AV_SAMPLE_FMT_DBLP] = { AV_CODEC_ID_PCM_F64LE, AV_CODEC_ID_PCM_F64BE },
    };
    if (fmt < 0 || fmt >= AV_SAMPLE_FMT_NB)
        return AV_CODEC_ID_NONE;
    if (be < 0 || be > 1)
        be = AV_NE(1, 0);
    return map[fmt][be];
}

int av_get_bits_per_sample(enum AVCodecID codec_id)
{
    switch (codec_id) {
    case AV_CODEC_ID_ADPCM_SBPRO_2:
        return 2;
    case AV_CODEC_ID_ADPCM_SBPRO_3:
        return 3;
    case AV_CODEC_ID_ADPCM_SBPRO_4:
    case AV_CODEC_ID_ADPCM_IMA_WAV:
    case AV_CODEC_ID_ADPCM_IMA_QT:
    case AV_CODEC_ID_ADPCM_SWF:
    case AV_CODEC_ID_ADPCM_MS:
        return 4;
    default:
        return av_get_exact_bits_per_sample(codec_id);
    }
}

int av_get_audio_frame_duration(AVCodecContext *avctx, int frame_bytes)
{
    int id, sr, ch, ba, tag, bps;

    id  = avctx->codec_id;
    sr  = avctx->sample_rate;
    ch  = avctx->channels;
    ba  = avctx->block_align;
    tag = avctx->codec_tag;
    bps = av_get_exact_bits_per_sample(avctx->codec_id);

    /* codecs with an exact constant bits per sample */
    if (bps > 0 && ch > 0 && frame_bytes > 0 && ch < 32768 && bps < 32768)
        return (frame_bytes * 8LL) / (bps * ch);
    bps = avctx->bits_per_coded_sample;

    /* codecs with a fixed packet duration */
    switch (id) {
    case AV_CODEC_ID_ADPCM_ADX:    return   32;
    case AV_CODEC_ID_ADPCM_IMA_QT: return   64;
    case AV_CODEC_ID_ADPCM_EA_XAS: return  128;
    case AV_CODEC_ID_AMR_NB:
    case AV_CODEC_ID_EVRC:
    case AV_CODEC_ID_GSM:
    case AV_CODEC_ID_QCELP:
    case AV_CODEC_ID_RA_288:       return  160;
    case AV_CODEC_ID_AMR_WB:
    case AV_CODEC_ID_GSM_MS:       return  320;
    case AV_CODEC_ID_MP1:          return  384;
    case AV_CODEC_ID_ATRAC1:       return  512;
    case AV_CODEC_ID_ATRAC3:       return 1024;
    case AV_CODEC_ID_MP2:
    case AV_CODEC_ID_MUSEPACK7:    return 1152;
    case AV_CODEC_ID_AC3:          return 1536;
    }

    if (sr > 0) {
        /* calc from sample rate */
        if (id == AV_CODEC_ID_TTA)
            return 256 * sr / 245;

        if (ch > 0) {
            /* calc from sample rate and channels */
            if (id == AV_CODEC_ID_BINKAUDIO_DCT)
                return (480 << (sr / 22050)) / ch;
        }
    }

    if (ba > 0) {
        /* calc from block_align */
        if (id == AV_CODEC_ID_SIPR) {
            switch (ba) {
            case 20: return 160;
            case 19: return 144;
            case 29: return 288;
            case 37: return 480;
            }
        } else if (id == AV_CODEC_ID_ILBC) {
            switch (ba) {
            case 38: return 160;
            case 50: return 240;
            }
        }
    }

    if (frame_bytes > 0) {
        /* calc from frame_bytes only */
        if (id == AV_CODEC_ID_TRUESPEECH)
            return 240 * (frame_bytes / 32);
        if (id == AV_CODEC_ID_NELLYMOSER)
            return 256 * (frame_bytes / 64);
        if (id == AV_CODEC_ID_RA_144)
            return 160 * (frame_bytes / 20);
        if (id == AV_CODEC_ID_G723_1)
            return 240 * (frame_bytes / 24);

        if (bps > 0) {
            /* calc from frame_bytes and bits_per_coded_sample */
            if (id == AV_CODEC_ID_ADPCM_G726)
                return frame_bytes * 8 / bps;
        }

        if (ch > 0) {
            /* calc from frame_bytes and channels */
            switch (id) {
            case AV_CODEC_ID_ADPCM_AFC:
                return frame_bytes / (9 * ch) * 16;
            case AV_CODEC_ID_ADPCM_DTK:
                return frame_bytes / (16 * ch) * 28;
            case AV_CODEC_ID_ADPCM_4XM:
            case AV_CODEC_ID_ADPCM_IMA_ISS:
                return (frame_bytes - 4 * ch) * 2 / ch;
            case AV_CODEC_ID_ADPCM_IMA_SMJPEG:
                return (frame_bytes - 4) * 2 / ch;
            case AV_CODEC_ID_ADPCM_IMA_AMV:
                return (frame_bytes - 8) * 2 / ch;
            case AV_CODEC_ID_ADPCM_XA:
                return (frame_bytes / 128) * 224 / ch;
            case AV_CODEC_ID_INTERPLAY_DPCM:
                return (frame_bytes - 6 - ch) / ch;
            case AV_CODEC_ID_ROQ_DPCM:
                return (frame_bytes - 8) / ch;
            case AV_CODEC_ID_XAN_DPCM:
                return (frame_bytes - 2 * ch) / ch;
            case AV_CODEC_ID_MACE3:
                return 3 * frame_bytes / ch;
            case AV_CODEC_ID_MACE6:
                return 6 * frame_bytes / ch;
            case AV_CODEC_ID_PCM_LXF:
                return 2 * (frame_bytes / (5 * ch));
            case AV_CODEC_ID_IAC:
            case AV_CODEC_ID_IMC:
                return 4 * frame_bytes / ch;
            }

            if (tag) {
                /* calc from frame_bytes, channels, and codec_tag */
                if (id == AV_CODEC_ID_SOL_DPCM) {
                    if (tag == 3)
                        return frame_bytes / ch;
                    else
                        return frame_bytes * 2 / ch;
                }
            }

            if (ba > 0) {
                /* calc from frame_bytes, channels, and block_align */
                int blocks = frame_bytes / ba;
                switch (avctx->codec_id) {
                case AV_CODEC_ID_ADPCM_IMA_WAV:
                    if (bps < 2 || bps > 5)
                        return 0;
                    return blocks * (1 + (ba - 4 * ch) / (bps * ch) * 8);
                case AV_CODEC_ID_ADPCM_IMA_DK3:
                    return blocks * (((ba - 16) * 2 / 3 * 4) / ch);
                case AV_CODEC_ID_ADPCM_IMA_DK4:
                    return blocks * (1 + (ba - 4 * ch) * 2 / ch);
                case AV_CODEC_ID_ADPCM_IMA_RAD:
                    return blocks * ((ba - 4 * ch) * 2 / ch);
                case AV_CODEC_ID_ADPCM_MS:
                    return blocks * (2 + (ba - 7 * ch) * 2 / ch);
                }
            }

            if (bps > 0) {
                /* calc from frame_bytes, channels, and bits_per_coded_sample */
                switch (avctx->codec_id) {
                case AV_CODEC_ID_PCM_DVD:
                    if(bps<4)
                        return 0;
                    return 2 * (frame_bytes / ((bps * 2 / 8) * ch));
                case AV_CODEC_ID_PCM_BLURAY:
                    if(bps<4)
                        return 0;
                    return frame_bytes / ((FFALIGN(ch, 2) * bps) / 8);
                case AV_CODEC_ID_S302M:
                    return 2 * (frame_bytes / ((bps + 4) / 4)) / ch;
                }
            }
        }
    }

    return 0;
}

#if !HAVE_THREADS
int ff_thread_init(AVCodecContext *s)
{
    return -1;
}

#endif

unsigned int av_xiphlacing(unsigned char *s, unsigned int v)
{
    unsigned int n = 0;

    while (v >= 0xff) {
        *s++ = 0xff;
        v -= 0xff;
        n++;
    }
    *s = v;
    n++;
    return n;
}

int ff_match_2uint16(const uint16_t(*tab)[2], int size, int a, int b)
{
    int i;
    for (i = 0; i < size && !(tab[i][0] == a && tab[i][1] == b); i++) ;
    return i;
}

#if FF_API_MISSING_SAMPLE
FF_DISABLE_DEPRECATION_WARNINGS
void av_log_missing_feature(void *avc, const char *feature, int want_sample)
{
    av_log(avc, AV_LOG_WARNING, "%s is not implemented. Update your FFmpeg "
            "version to the newest one from Git. If the problem still "
            "occurs, it means that your file has a feature which has not "
            "been implemented.\n", feature);
    if(want_sample)
        av_log_ask_for_sample(avc, NULL);
}

void av_log_ask_for_sample(void *avc, const char *msg, ...)
{
    va_list argument_list;

    va_start(argument_list, msg);

    if (msg)
        av_vlog(avc, AV_LOG_WARNING, msg, argument_list);
    av_log(avc, AV_LOG_WARNING, "If you want to help, upload a sample "
            "of this file to ftp://upload.ffmpeg.org/incoming/ "
            "and contact the ffmpeg-devel mailing list. (ffmpeg-devel@ffmpeg.org)\n");

    va_end(argument_list);
}
FF_ENABLE_DEPRECATION_WARNINGS
#endif /* FF_API_MISSING_SAMPLE */

static AVHWAccel *first_hwaccel = NULL;
static AVHWAccel **last_hwaccel = &first_hwaccel;

void av_register_hwaccel(AVHWAccel *hwaccel)
{
    AVHWAccel **p = last_hwaccel;
    hwaccel->next = NULL;
    while(*p || avpriv_atomic_ptr_cas((void * volatile *)p, NULL, hwaccel))
        p = &(*p)->next;
    last_hwaccel = &hwaccel->next;
}

AVHWAccel *av_hwaccel_next(const AVHWAccel *hwaccel)
{
    return hwaccel ? hwaccel->next : first_hwaccel;
}

int av_lockmgr_register(int (*cb)(void **mutex, enum AVLockOp op))
{
    if (lockmgr_cb) {
        if (lockmgr_cb(&codec_mutex, AV_LOCK_DESTROY))
            return -1;
        if (lockmgr_cb(&avformat_mutex, AV_LOCK_DESTROY))
            return -1;
    }

    lockmgr_cb = cb;

    if (lockmgr_cb) {
        if (lockmgr_cb(&codec_mutex, AV_LOCK_CREATE))
            return -1;
        if (lockmgr_cb(&avformat_mutex, AV_LOCK_CREATE))
            return -1;
    }
    return 0;
}

int ff_lock_avcodec(AVCodecContext *log_ctx)
{
    if (lockmgr_cb) {
        if ((*lockmgr_cb)(&codec_mutex, AV_LOCK_OBTAIN))
            return -1;
    }
    entangled_thread_counter++;
    if (entangled_thread_counter != 1) {
        av_log(log_ctx, AV_LOG_ERROR, "Insufficient thread locking around avcodec_open/close()\n");
        if (!lockmgr_cb)
            av_log(log_ctx, AV_LOG_ERROR, "No lock manager is set, please see av_lockmgr_register()\n");
        ff_avcodec_locked = 1;
        ff_unlock_avcodec();
        return AVERROR(EINVAL);
    }
    av_assert0(!ff_avcodec_locked);
    ff_avcodec_locked = 1;
    return 0;
}

int ff_unlock_avcodec(void)
{
    av_assert0(ff_avcodec_locked);
    ff_avcodec_locked = 0;
    entangled_thread_counter--;
    if (lockmgr_cb) {
        if ((*lockmgr_cb)(&codec_mutex, AV_LOCK_RELEASE))
            return -1;
    }
    return 0;
}

int avpriv_lock_avformat(void)
{
    if (lockmgr_cb) {
        if ((*lockmgr_cb)(&avformat_mutex, AV_LOCK_OBTAIN))
            return -1;
    }
    return 0;
}

int avpriv_unlock_avformat(void)
{
    if (lockmgr_cb) {
        if ((*lockmgr_cb)(&avformat_mutex, AV_LOCK_RELEASE))
            return -1;
    }
    return 0;
}

unsigned int avpriv_toupper4(unsigned int x)
{
    return av_toupper(x & 0xFF) +
          (av_toupper((x >>  8) & 0xFF) << 8)  +
          (av_toupper((x >> 16) & 0xFF) << 16) +
((unsigned)av_toupper((x >> 24) & 0xFF) << 24);
}

int ff_thread_ref_frame(ThreadFrame *dst, ThreadFrame *src)
{
    int ret;

    dst->owner = src->owner;

    ret = av_frame_ref(dst->f, src->f);
    if (ret < 0)
        return ret;

    if (src->progress &&
        !(dst->progress = av_buffer_ref(src->progress))) {
        ff_thread_release_buffer(dst->owner, dst);
        return AVERROR(ENOMEM);
    }

    return 0;
}

#if !HAVE_THREADS

enum AVPixelFormat ff_thread_get_format(AVCodecContext *avctx, const enum AVPixelFormat *fmt)
{
    return ff_get_format(avctx, fmt);
}

int ff_thread_get_buffer(AVCodecContext *avctx, ThreadFrame *f, int flags)
{
    f->owner = avctx;
    return ff_get_buffer(avctx, f->f, flags);
}

void ff_thread_release_buffer(AVCodecContext *avctx, ThreadFrame *f)
{
    if (f->f)
        av_frame_unref(f->f);
}

void ff_thread_finish_setup(AVCodecContext *avctx)
{
}

void ff_thread_report_progress(ThreadFrame *f, int progress, int field)
{
}

void ff_thread_await_progress(ThreadFrame *f, int progress, int field)
{
}

int ff_thread_can_start_frame(AVCodecContext *avctx)
{
    return 1;
}

int ff_alloc_entries(AVCodecContext *avctx, int count)
{
    return 0;
}

void ff_reset_entries(AVCodecContext *avctx)
{
}

void ff_thread_await_progress2(AVCodecContext *avctx, int field, int thread, int shift)
{
}

void ff_thread_report_progress2(AVCodecContext *avctx, int field, int thread, int n)
{
}

#endif

enum AVMediaType avcodec_get_type(enum AVCodecID codec_id)
{
    AVCodec *c= avcodec_find_decoder(codec_id);
    if(!c)
        c= avcodec_find_encoder(codec_id);
    if(c)
        return c->type;

    if (codec_id <= AV_CODEC_ID_NONE)
        return AVMEDIA_TYPE_UNKNOWN;
    else if (codec_id < AV_CODEC_ID_FIRST_AUDIO)
        return AVMEDIA_TYPE_VIDEO;
    else if (codec_id < AV_CODEC_ID_FIRST_SUBTITLE)
        return AVMEDIA_TYPE_AUDIO;
    else if (codec_id < AV_CODEC_ID_FIRST_UNKNOWN)
        return AVMEDIA_TYPE_SUBTITLE;

    return AVMEDIA_TYPE_UNKNOWN;
}

int avcodec_is_open(AVCodecContext *s)
{
    return !!s->internal;
}

int avpriv_bprint_to_extradata(AVCodecContext *avctx, struct AVBPrint *buf)
{
    int ret;
    char *str;

    ret = av_bprint_finalize(buf, &str);
    if (ret < 0)
        return ret;
    avctx->extradata = str;
    /* Note: the string is NUL terminated (so extradata can be read as a
     * string), but the ending character is not accounted in the size (in
     * binary formats you are likely not supposed to mux that character). When
     * extradata is copied, it is also padded with FF_INPUT_BUFFER_PADDING_SIZE
     * zeros. */
    avctx->extradata_size = buf->len;
    return 0;
}

const uint8_t *avpriv_find_start_code(const uint8_t *av_restrict p,
                                      const uint8_t *end,
                                      uint32_t *av_restrict state)
{
    int i;

    av_assert0(p <= end);
    if (p >= end)
        return end;

    for (i = 0; i < 3; i++) {
        uint32_t tmp = *state << 8;
        *state = tmp + *(p++);
        if (tmp == 0x100 || p == end)
            return p;
    }

    while (p < end) {
        if      (p[-1] > 1      ) p += 3;
        else if (p[-2]          ) p += 2;
        else if (p[-3]|(p[-1]-1)) p++;
        else {
            p++;
            break;
        }
    }

    p = FFMIN(p, end) - 4;
    *state = AV_RB32(p);

    return p + 4;
}<|MERGE_RESOLUTION|>--- conflicted
+++ resolved
@@ -2578,10 +2578,7 @@
         iconv_close(cd);
     return ret;
 #else
-<<<<<<< HEAD
-=======
     av_log(avctx, AV_LOG_ERROR, "requesting subtitles recoding without iconv");
->>>>>>> afd62b3f
     return AVERROR(EINVAL);
 #endif
 }
