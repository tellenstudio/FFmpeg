--- conflicted
+++ resolved
@@ -620,12 +620,8 @@
 OBJS-$(CONFIG_MPEGTS_DEMUXER)          += mpeg4audio.o mpegaudiodata.o
 OBJS-$(CONFIG_MXF_MUXER)               += timecode.o
 OBJS-$(CONFIG_NUT_MUXER)               += mpegaudiodata.o
-<<<<<<< HEAD
-OBJS-$(CONFIG_OGG_DEMUXER)             += dirac.o mpeg12data.o vorbis_data.o
-=======
 OBJS-$(CONFIG_OGG_DEMUXER)             += flacdec.o flacdata.o flac.o \
                                           dirac.o mpeg12data.o vorbis_parser.o vorbis_data.o
->>>>>>> 1e43786b
 OBJS-$(CONFIG_OGG_MUXER)               += xiph.o flacdec.o flacdata.o flac.o \
                                           vorbis_data.o
 OBJS-$(CONFIG_RTP_MUXER)               += mpeg4audio.o mpegvideo.o xiph.o
