--- conflicted
+++ resolved
@@ -460,12 +460,7 @@
 
     // append Zero motion vector candidates
     while (nb_merge_cand < s->sh.max_num_merge_cand) {
-<<<<<<< HEAD
-        mergecandlist[nb_merge_cand].pred_flag    = PF_L0 + ((s->sh.slice_type == B_SLICE) << 1);
-=======
-        mergecandlist[nb_merge_cand].pred_flag[0] = 1;
-        mergecandlist[nb_merge_cand].pred_flag[1] = s->sh.slice_type == HEVC_SLICE_B;
->>>>>>> 0bfdcce4
+        mergecandlist[nb_merge_cand].pred_flag    = PF_L0 + ((s->sh.slice_type == HEVC_SLICE_B) << 1);
         AV_ZERO32(mergecandlist[nb_merge_cand].mv + 0);
         AV_ZERO32(mergecandlist[nb_merge_cand].mv + 1);
         mergecandlist[nb_merge_cand].ref_idx[0]   = zero_idx < nb_refs ? zero_idx : 0;
