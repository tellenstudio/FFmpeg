--- conflicted
+++ resolved
@@ -1122,13 +1122,8 @@
             }
         }
     } else {
-<<<<<<< HEAD
         for(i = 0; i < s->num_channels; i++)
-            if(s->is_channel_coded[i])
-                decode_channel_residues(s, i, subframe_len);
-=======
-	for(i = 0; i < s->num_channels; i++)
-	    if(s->is_channel_coded[i]) {
+            if(s->is_channel_coded[i]) {
             decode_channel_residues(s, i, subframe_len);
             if (s->seekable_tile)
                 use_high_update_speed(s, i);
@@ -1136,7 +1131,6 @@
                 use_normal_update_speed(s, i);
             revert_cdlms(s, i, 0, subframe_len);
         }
->>>>>>> c5cd2311
     }
 
     /** handled one subframe */
