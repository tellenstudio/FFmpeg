--- conflicted
+++ resolved
@@ -109,18 +109,12 @@
      */
     VdpBitstreamBuffer *bitstream_buffers;
 };
-<<<<<<< HEAD
-#else
-struct vdpau_picture_context;
-#endif
-=======
 
 int ff_vdpau_common_init(AVCodecContext *avctx, VdpDecoderProfile profile,
                          int level);
 #endif //CONFIG_VDPAU
 
 int ff_vdpau_common_uninit(AVCodecContext *avctx);
->>>>>>> f0585541
 
 int ff_vdpau_common_start_frame(struct vdpau_picture_context *pic,
                                 const uint8_t *buffer, uint32_t size);
