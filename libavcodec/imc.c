--- conflicted
+++ resolved
@@ -256,17 +256,13 @@
         return ret;
     }
     ff_bswapdsp_init(&q->bdsp);
-<<<<<<< HEAD
-    q->fdsp = avpriv_float_dsp_alloc(avctx->flags & CODEC_FLAG_BITEXACT);
+    q->fdsp = avpriv_float_dsp_alloc(avctx->flags & AV_CODEC_FLAG_BITEXACT);
     if (!q->fdsp) {
         ff_fft_end(&q->fft);
 
         return AVERROR(ENOMEM);
     }
 
-=======
-    avpriv_float_dsp_init(&q->fdsp, avctx->flags & AV_CODEC_FLAG_BITEXACT);
->>>>>>> 7c6eb0a1
     avctx->sample_fmt     = AV_SAMPLE_FMT_FLTP;
     avctx->channel_layout = avctx->channels == 1 ? AV_CH_LAYOUT_MONO
                                                  : AV_CH_LAYOUT_STEREO;
