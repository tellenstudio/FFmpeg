/*
 * H.26L/H.264/AVC/JVT/14496-10/... decoder
 * Copyright (c) 2003 Michael Niedermayer <michaelni@gmx.at>
 *
 * This file is part of FFmpeg.
 *
 * FFmpeg is free software; you can redistribute it and/or
 * modify it under the terms of the GNU Lesser General Public
 * License as published by the Free Software Foundation; either
 * version 2.1 of the License, or (at your option) any later version.
 *
 * FFmpeg is distributed in the hope that it will be useful,
 * but WITHOUT ANY WARRANTY; without even the implied warranty of
 * MERCHANTABILITY or FITNESS FOR A PARTICULAR PURPOSE.  See the GNU
 * Lesser General Public License for more details.
 *
 * You should have received a copy of the GNU Lesser General Public
 * License along with FFmpeg; if not, write to the Free Software
 * Foundation, Inc., 51 Franklin Street, Fifth Floor, Boston, MA 02110-1301 USA
 */

/**
 * @file
 * H.264 / AVC / MPEG4 part10 codec.
 * @author Michael Niedermayer <michaelni@gmx.at>
 */

#include "libavutil/avassert.h"
#include "libavutil/imgutils.h"
#include "libavutil/timer.h"
#include "internal.h"
#include "cabac.h"
#include "cabac_functions.h"
#include "error_resilience.h"
#include "avcodec.h"
#include "h264.h"
#include "h264data.h"
#include "h264chroma.h"
#include "h264_mvpred.h"
#include "golomb.h"
#include "mathops.h"
#include "mpegutils.h"
#include "rectangle.h"
#include "thread.h"


static const uint8_t rem6[QP_MAX_NUM + 1] = {
    0, 1, 2, 3, 4, 5, 0, 1, 2, 3, 4, 5, 0, 1, 2, 3, 4, 5, 0, 1, 2,
    3, 4, 5, 0, 1, 2, 3, 4, 5, 0, 1, 2, 3, 4, 5, 0, 1, 2, 3, 4, 5,
    0, 1, 2, 3, 4, 5, 0, 1, 2, 3, 4, 5, 0, 1, 2, 3, 4, 5, 0, 1, 2,
    3, 4, 5, 0, 1, 2, 3, 4, 5, 0, 1, 2, 3, 4, 5, 0, 1, 2, 3, 4, 5,
    0, 1, 2, 3,
};

static const uint8_t div6[QP_MAX_NUM + 1] = {
    0, 0, 0, 0, 0, 0, 1, 1, 1, 1, 1, 1, 2, 2, 2, 2, 2, 2, 3,  3,  3,
    3, 3, 3, 4, 4, 4, 4, 4, 4, 5, 5, 5, 5, 5, 5, 6, 6, 6, 6,  6,  6,
    7, 7, 7, 7, 7, 7, 8, 8, 8, 8, 8, 8, 9, 9, 9, 9, 9, 9, 10, 10, 10,
   10,10,10,11,11,11,11,11,11,12,12,12,12,12,12,13,13,13, 13, 13, 13,
   14,14,14,14,
};

static const uint8_t field_scan[16+1] = {
    0 + 0 * 4, 0 + 1 * 4, 1 + 0 * 4, 0 + 2 * 4,
    0 + 3 * 4, 1 + 1 * 4, 1 + 2 * 4, 1 + 3 * 4,
    2 + 0 * 4, 2 + 1 * 4, 2 + 2 * 4, 2 + 3 * 4,
    3 + 0 * 4, 3 + 1 * 4, 3 + 2 * 4, 3 + 3 * 4,
};

static const uint8_t field_scan8x8[64+1] = {
    0 + 0 * 8, 0 + 1 * 8, 0 + 2 * 8, 1 + 0 * 8,
    1 + 1 * 8, 0 + 3 * 8, 0 + 4 * 8, 1 + 2 * 8,
    2 + 0 * 8, 1 + 3 * 8, 0 + 5 * 8, 0 + 6 * 8,
    0 + 7 * 8, 1 + 4 * 8, 2 + 1 * 8, 3 + 0 * 8,
    2 + 2 * 8, 1 + 5 * 8, 1 + 6 * 8, 1 + 7 * 8,
    2 + 3 * 8, 3 + 1 * 8, 4 + 0 * 8, 3 + 2 * 8,
    2 + 4 * 8, 2 + 5 * 8, 2 + 6 * 8, 2 + 7 * 8,
    3 + 3 * 8, 4 + 1 * 8, 5 + 0 * 8, 4 + 2 * 8,
    3 + 4 * 8, 3 + 5 * 8, 3 + 6 * 8, 3 + 7 * 8,
    4 + 3 * 8, 5 + 1 * 8, 6 + 0 * 8, 5 + 2 * 8,
    4 + 4 * 8, 4 + 5 * 8, 4 + 6 * 8, 4 + 7 * 8,
    5 + 3 * 8, 6 + 1 * 8, 6 + 2 * 8, 5 + 4 * 8,
    5 + 5 * 8, 5 + 6 * 8, 5 + 7 * 8, 6 + 3 * 8,
    7 + 0 * 8, 7 + 1 * 8, 6 + 4 * 8, 6 + 5 * 8,
    6 + 6 * 8, 6 + 7 * 8, 7 + 2 * 8, 7 + 3 * 8,
    7 + 4 * 8, 7 + 5 * 8, 7 + 6 * 8, 7 + 7 * 8,
};

static const uint8_t field_scan8x8_cavlc[64+1] = {
    0 + 0 * 8, 1 + 1 * 8, 2 + 0 * 8, 0 + 7 * 8,
    2 + 2 * 8, 2 + 3 * 8, 2 + 4 * 8, 3 + 3 * 8,
    3 + 4 * 8, 4 + 3 * 8, 4 + 4 * 8, 5 + 3 * 8,
    5 + 5 * 8, 7 + 0 * 8, 6 + 6 * 8, 7 + 4 * 8,
    0 + 1 * 8, 0 + 3 * 8, 1 + 3 * 8, 1 + 4 * 8,
    1 + 5 * 8, 3 + 1 * 8, 2 + 5 * 8, 4 + 1 * 8,
    3 + 5 * 8, 5 + 1 * 8, 4 + 5 * 8, 6 + 1 * 8,
    5 + 6 * 8, 7 + 1 * 8, 6 + 7 * 8, 7 + 5 * 8,
    0 + 2 * 8, 0 + 4 * 8, 0 + 5 * 8, 2 + 1 * 8,
    1 + 6 * 8, 4 + 0 * 8, 2 + 6 * 8, 5 + 0 * 8,
    3 + 6 * 8, 6 + 0 * 8, 4 + 6 * 8, 6 + 2 * 8,
    5 + 7 * 8, 6 + 4 * 8, 7 + 2 * 8, 7 + 6 * 8,
    1 + 0 * 8, 1 + 2 * 8, 0 + 6 * 8, 3 + 0 * 8,
    1 + 7 * 8, 3 + 2 * 8, 2 + 7 * 8, 4 + 2 * 8,
    3 + 7 * 8, 5 + 2 * 8, 4 + 7 * 8, 5 + 4 * 8,
    6 + 3 * 8, 6 + 5 * 8, 7 + 3 * 8, 7 + 7 * 8,
};

// zigzag_scan8x8_cavlc[i] = zigzag_scan8x8[(i/4) + 16*(i%4)]
static const uint8_t zigzag_scan8x8_cavlc[64+1] = {
    0 + 0 * 8, 1 + 1 * 8, 1 + 2 * 8, 2 + 2 * 8,
    4 + 1 * 8, 0 + 5 * 8, 3 + 3 * 8, 7 + 0 * 8,
    3 + 4 * 8, 1 + 7 * 8, 5 + 3 * 8, 6 + 3 * 8,
    2 + 7 * 8, 6 + 4 * 8, 5 + 6 * 8, 7 + 5 * 8,
    1 + 0 * 8, 2 + 0 * 8, 0 + 3 * 8, 3 + 1 * 8,
    3 + 2 * 8, 0 + 6 * 8, 4 + 2 * 8, 6 + 1 * 8,
    2 + 5 * 8, 2 + 6 * 8, 6 + 2 * 8, 5 + 4 * 8,
    3 + 7 * 8, 7 + 3 * 8, 4 + 7 * 8, 7 + 6 * 8,
    0 + 1 * 8, 3 + 0 * 8, 0 + 4 * 8, 4 + 0 * 8,
    2 + 3 * 8, 1 + 5 * 8, 5 + 1 * 8, 5 + 2 * 8,
    1 + 6 * 8, 3 + 5 * 8, 7 + 1 * 8, 4 + 5 * 8,
    4 + 6 * 8, 7 + 4 * 8, 5 + 7 * 8, 6 + 7 * 8,
    0 + 2 * 8, 2 + 1 * 8, 1 + 3 * 8, 5 + 0 * 8,
    1 + 4 * 8, 2 + 4 * 8, 6 + 0 * 8, 4 + 3 * 8,
    0 + 7 * 8, 4 + 4 * 8, 7 + 2 * 8, 3 + 6 * 8,
    5 + 5 * 8, 6 + 5 * 8, 6 + 6 * 8, 7 + 7 * 8,
};

static const uint8_t dequant4_coeff_init[6][3] = {
    { 10, 13, 16 },
    { 11, 14, 18 },
    { 13, 16, 20 },
    { 14, 18, 23 },
    { 16, 20, 25 },
    { 18, 23, 29 },
};

static const uint8_t dequant8_coeff_init_scan[16] = {
    0, 3, 4, 3, 3, 1, 5, 1, 4, 5, 2, 5, 3, 1, 5, 1
};

static const uint8_t dequant8_coeff_init[6][6] = {
    { 20, 18, 32, 19, 25, 24 },
    { 22, 19, 35, 21, 28, 26 },
    { 26, 23, 42, 24, 33, 31 },
    { 28, 25, 45, 26, 35, 33 },
    { 32, 28, 51, 30, 40, 38 },
    { 36, 32, 58, 34, 46, 43 },
};


static void release_unused_pictures(H264Context *h, int remove_current)
{
    int i;

    /* release non reference frames */
    for (i = 0; i < H264_MAX_PICTURE_COUNT; i++) {
        if (h->DPB[i].f.buf[0] && !h->DPB[i].reference &&
            (remove_current || &h->DPB[i] != h->cur_pic_ptr)) {
            ff_h264_unref_picture(h, &h->DPB[i]);
        }
    }
}

static int alloc_scratch_buffers(H264Context *h, int linesize)
{
    int alloc_size = FFALIGN(FFABS(linesize) + 32, 32);

    if (h->bipred_scratchpad)
        return 0;

    h->bipred_scratchpad = av_malloc(16 * 6 * alloc_size);
    // edge emu needs blocksize + filter length - 1
    // (= 21x21 for  h264)
    h->edge_emu_buffer = av_mallocz(alloc_size * 2 * 21);

    if (!h->bipred_scratchpad || !h->edge_emu_buffer) {
        av_freep(&h->bipred_scratchpad);
        av_freep(&h->edge_emu_buffer);
        return AVERROR(ENOMEM);
    }

    return 0;
}

static int init_table_pools(H264Context *h)
{
    const int big_mb_num    = h->mb_stride * (h->mb_height + 1) + 1;
    const int mb_array_size = h->mb_stride * h->mb_height;
    const int b4_stride     = h->mb_width * 4 + 1;
    const int b4_array_size = b4_stride * h->mb_height * 4;

    h->qscale_table_pool = av_buffer_pool_init(big_mb_num + h->mb_stride,
                                               av_buffer_allocz);
    h->mb_type_pool      = av_buffer_pool_init((big_mb_num + h->mb_stride) *
                                               sizeof(uint32_t), av_buffer_allocz);
    h->motion_val_pool   = av_buffer_pool_init(2 * (b4_array_size + 4) *
                                               sizeof(int16_t), av_buffer_allocz);
    h->ref_index_pool    = av_buffer_pool_init(4 * mb_array_size, av_buffer_allocz);

    if (!h->qscale_table_pool || !h->mb_type_pool || !h->motion_val_pool ||
        !h->ref_index_pool) {
        av_buffer_pool_uninit(&h->qscale_table_pool);
        av_buffer_pool_uninit(&h->mb_type_pool);
        av_buffer_pool_uninit(&h->motion_val_pool);
        av_buffer_pool_uninit(&h->ref_index_pool);
        return AVERROR(ENOMEM);
    }

    return 0;
}

static int alloc_picture(H264Context *h, H264Picture *pic)
{
    int i, ret = 0;

    av_assert0(!pic->f.data[0]);

    pic->tf.f = &pic->f;
    ret = ff_thread_get_buffer(h->avctx, &pic->tf, pic->reference ?
                                                   AV_GET_BUFFER_FLAG_REF : 0);
    if (ret < 0)
        goto fail;

    h->linesize   = pic->f.linesize[0];
    h->uvlinesize = pic->f.linesize[1];
    pic->crop     = h->sps.crop;
    pic->crop_top = h->sps.crop_top;
    pic->crop_left= h->sps.crop_left;

    if (h->avctx->hwaccel) {
        const AVHWAccel *hwaccel = h->avctx->hwaccel;
        av_assert0(!pic->hwaccel_picture_private);
        if (hwaccel->frame_priv_data_size) {
            pic->hwaccel_priv_buf = av_buffer_allocz(hwaccel->frame_priv_data_size);
            if (!pic->hwaccel_priv_buf)
                return AVERROR(ENOMEM);
            pic->hwaccel_picture_private = pic->hwaccel_priv_buf->data;
        }
    }
    if (!h->avctx->hwaccel && CONFIG_GRAY && h->flags & CODEC_FLAG_GRAY && pic->f.data[2]) {
        int h_chroma_shift, v_chroma_shift;
        av_pix_fmt_get_chroma_sub_sample(pic->f.format,
                                         &h_chroma_shift, &v_chroma_shift);

        for(i=0; i<FF_CEIL_RSHIFT(h->avctx->height, v_chroma_shift); i++) {
            memset(pic->f.data[1] + pic->f.linesize[1]*i,
                   0x80, FF_CEIL_RSHIFT(h->avctx->width, h_chroma_shift));
            memset(pic->f.data[2] + pic->f.linesize[2]*i,
                   0x80, FF_CEIL_RSHIFT(h->avctx->width, h_chroma_shift));
        }
    }

    if (!h->qscale_table_pool) {
        ret = init_table_pools(h);
        if (ret < 0)
            goto fail;
    }

    pic->qscale_table_buf = av_buffer_pool_get(h->qscale_table_pool);
    pic->mb_type_buf      = av_buffer_pool_get(h->mb_type_pool);
    if (!pic->qscale_table_buf || !pic->mb_type_buf)
        goto fail;

    pic->mb_type      = (uint32_t*)pic->mb_type_buf->data + 2 * h->mb_stride + 1;
    pic->qscale_table = pic->qscale_table_buf->data + 2 * h->mb_stride + 1;

    for (i = 0; i < 2; i++) {
        pic->motion_val_buf[i] = av_buffer_pool_get(h->motion_val_pool);
        pic->ref_index_buf[i]  = av_buffer_pool_get(h->ref_index_pool);
        if (!pic->motion_val_buf[i] || !pic->ref_index_buf[i])
            goto fail;

        pic->motion_val[i] = (int16_t (*)[2])pic->motion_val_buf[i]->data + 4;
        pic->ref_index[i]  = pic->ref_index_buf[i]->data;
    }

    return 0;
fail:
    ff_h264_unref_picture(h, pic);
    return (ret < 0) ? ret : AVERROR(ENOMEM);
}

static inline int pic_is_unused(H264Context *h, H264Picture *pic)
{
    if (!pic->f.buf[0])
        return 1;
    if (pic->needs_realloc && !(pic->reference & DELAYED_PIC_REF))
        return 1;
    return 0;
}

static int find_unused_picture(H264Context *h)
{
    int i;

    for (i = 0; i < H264_MAX_PICTURE_COUNT; i++) {
        if (pic_is_unused(h, &h->DPB[i]))
            break;
    }
    if (i == H264_MAX_PICTURE_COUNT)
        return AVERROR_INVALIDDATA;

    if (h->DPB[i].needs_realloc) {
        h->DPB[i].needs_realloc = 0;
        ff_h264_unref_picture(h, &h->DPB[i]);
    }

    return i;
}


static void init_dequant8_coeff_table(H264Context *h)
{
    int i, j, q, x;
    const int max_qp = 51 + 6 * (h->sps.bit_depth_luma - 8);

    for (i = 0; i < 6; i++) {
        h->dequant8_coeff[i] = h->dequant8_buffer[i];
        for (j = 0; j < i; j++)
            if (!memcmp(h->pps.scaling_matrix8[j], h->pps.scaling_matrix8[i],
                        64 * sizeof(uint8_t))) {
                h->dequant8_coeff[i] = h->dequant8_buffer[j];
                break;
            }
        if (j < i)
            continue;

        for (q = 0; q < max_qp + 1; q++) {
            int shift = div6[q];
            int idx   = rem6[q];
            for (x = 0; x < 64; x++)
                h->dequant8_coeff[i][q][(x >> 3) | ((x & 7) << 3)] =
                    ((uint32_t)dequant8_coeff_init[idx][dequant8_coeff_init_scan[((x >> 1) & 12) | (x & 3)]] *
                     h->pps.scaling_matrix8[i][x]) << shift;
        }
    }
}

static void init_dequant4_coeff_table(H264Context *h)
{
    int i, j, q, x;
    const int max_qp = 51 + 6 * (h->sps.bit_depth_luma - 8);
    for (i = 0; i < 6; i++) {
        h->dequant4_coeff[i] = h->dequant4_buffer[i];
        for (j = 0; j < i; j++)
            if (!memcmp(h->pps.scaling_matrix4[j], h->pps.scaling_matrix4[i],
                        16 * sizeof(uint8_t))) {
                h->dequant4_coeff[i] = h->dequant4_buffer[j];
                break;
            }
        if (j < i)
            continue;

        for (q = 0; q < max_qp + 1; q++) {
            int shift = div6[q] + 2;
            int idx   = rem6[q];
            for (x = 0; x < 16; x++)
                h->dequant4_coeff[i][q][(x >> 2) | ((x << 2) & 0xF)] =
                    ((uint32_t)dequant4_coeff_init[idx][(x & 1) + ((x >> 2) & 1)] *
                     h->pps.scaling_matrix4[i][x]) << shift;
        }
    }
}

void h264_init_dequant_tables(H264Context *h)
{
    int i, x;
    init_dequant4_coeff_table(h);
    memset(h->dequant8_coeff, 0, sizeof(h->dequant8_coeff));

    if (h->pps.transform_8x8_mode)
        init_dequant8_coeff_table(h);
    if (h->sps.transform_bypass) {
        for (i = 0; i < 6; i++)
            for (x = 0; x < 16; x++)
                h->dequant4_coeff[i][0][x] = 1 << 6;
        if (h->pps.transform_8x8_mode)
            for (i = 0; i < 6; i++)
                for (x = 0; x < 64; x++)
                    h->dequant8_coeff[i][0][x] = 1 << 6;
    }
}

/**
 * Mimic alloc_tables(), but for every context thread.
 */
static void clone_tables(H264Context *dst, H264Context *src, int i)
{
    dst->intra4x4_pred_mode     = src->intra4x4_pred_mode + i * 8 * 2 * src->mb_stride;
    dst->non_zero_count         = src->non_zero_count;
    dst->slice_table            = src->slice_table;
    dst->cbp_table              = src->cbp_table;
    dst->mb2b_xy                = src->mb2b_xy;
    dst->mb2br_xy               = src->mb2br_xy;
    dst->chroma_pred_mode_table = src->chroma_pred_mode_table;
    dst->mvd_table[0]           = src->mvd_table[0] + i * 8 * 2 * src->mb_stride;
    dst->mvd_table[1]           = src->mvd_table[1] + i * 8 * 2 * src->mb_stride;
    dst->direct_table           = src->direct_table;
    dst->list_counts            = src->list_counts;
    dst->DPB                    = src->DPB;
    dst->cur_pic_ptr            = src->cur_pic_ptr;
    dst->cur_pic                = src->cur_pic;
    dst->bipred_scratchpad      = NULL;
    dst->edge_emu_buffer        = NULL;
    ff_h264_pred_init(&dst->hpc, src->avctx->codec_id, src->sps.bit_depth_luma,
                      src->sps.chroma_format_idc);
}

#define IN_RANGE(a, b, size) (((a) >= (b)) && ((a) < ((b) + (size))))

#define REBASE_PICTURE(pic, new_ctx, old_ctx)             \
    (((pic) && (pic) >= (old_ctx)->DPB &&                       \
      (pic) < (old_ctx)->DPB + H264_MAX_PICTURE_COUNT) ?          \
     &(new_ctx)->DPB[(pic) - (old_ctx)->DPB] : NULL)

static void copy_picture_range(H264Picture **to, H264Picture **from, int count,
                               H264Context *new_base,
                               H264Context *old_base)
{
    int i;

    for (i = 0; i < count; i++) {
        assert((IN_RANGE(from[i], old_base, sizeof(*old_base)) ||
                IN_RANGE(from[i], old_base->DPB,
                         sizeof(H264Picture) * H264_MAX_PICTURE_COUNT) ||
                !from[i]));
        to[i] = REBASE_PICTURE(from[i], new_base, old_base);
    }
}

static int copy_parameter_set(void **to, void **from, int count, int size)
{
    int i;

    for (i = 0; i < count; i++) {
        if (to[i] && !from[i]) {
            av_freep(&to[i]);
        } else if (from[i] && !to[i]) {
            to[i] = av_malloc(size);
            if (!to[i])
                return AVERROR(ENOMEM);
        }

        if (from[i])
            memcpy(to[i], from[i], size);
    }

    return 0;
}

#define copy_fields(to, from, start_field, end_field)                   \
    memcpy(&(to)->start_field, &(from)->start_field,                        \
           (char *)&(to)->end_field - (char *)&(to)->start_field)

static int h264_slice_header_init(H264Context *h, int reinit);

int ff_h264_update_thread_context(AVCodecContext *dst,
                                  const AVCodecContext *src)
{
    H264Context *h = dst->priv_data, *h1 = src->priv_data;
    int inited = h->context_initialized, err = 0;
    int context_reinitialized = 0;
    int i, ret;

    if (dst == src)
        return 0;

    if (inited &&
        (h->width                 != h1->width                 ||
         h->height                != h1->height                ||
         h->mb_width              != h1->mb_width              ||
         h->mb_height             != h1->mb_height             ||
         h->sps.bit_depth_luma    != h1->sps.bit_depth_luma    ||
         h->sps.chroma_format_idc != h1->sps.chroma_format_idc ||
         h->sps.colorspace        != h1->sps.colorspace)) {

        /* set bits_per_raw_sample to the previous value. the check for changed
         * bit depth in h264_set_parameter_from_sps() uses it and sets it to
         * the current value */
        h->avctx->bits_per_raw_sample = h->sps.bit_depth_luma;

        av_freep(&h->bipred_scratchpad);

        h->width     = h1->width;
        h->height    = h1->height;
        h->mb_height = h1->mb_height;
        h->mb_width  = h1->mb_width;
        h->mb_num    = h1->mb_num;
        h->mb_stride = h1->mb_stride;
        h->b_stride  = h1->b_stride;
        // SPS/PPS
        if ((ret = copy_parameter_set((void **)h->sps_buffers,
                                      (void **)h1->sps_buffers,
                                      MAX_SPS_COUNT, sizeof(SPS))) < 0)
            return ret;
        h->sps = h1->sps;
        if ((ret = copy_parameter_set((void **)h->pps_buffers,
                                      (void **)h1->pps_buffers,
                                      MAX_PPS_COUNT, sizeof(PPS))) < 0)
            return ret;
        h->pps = h1->pps;

        if ((err = h264_slice_header_init(h, 1)) < 0) {
            av_log(h->avctx, AV_LOG_ERROR, "h264_slice_header_init() failed\n");
            return err;
        }
        context_reinitialized = 1;

#if 0
        h264_set_parameter_from_sps(h);
        //Note we set context_reinitialized which will cause h264_set_parameter_from_sps to be reexecuted
        h->cur_chroma_format_idc = h1->cur_chroma_format_idc;
#endif
    }
    /* update linesize on resize for h264. The h264 decoder doesn't
     * necessarily call ff_mpv_frame_start in the new thread */
    h->linesize   = h1->linesize;
    h->uvlinesize = h1->uvlinesize;

    /* copy block_offset since frame_start may not be called */
    memcpy(h->block_offset, h1->block_offset, sizeof(h->block_offset));

    if (!inited) {
        for (i = 0; i < MAX_SPS_COUNT; i++)
            av_freep(h->sps_buffers + i);

        for (i = 0; i < MAX_PPS_COUNT; i++)
            av_freep(h->pps_buffers + i);

        av_freep(&h->rbsp_buffer[0]);
        av_freep(&h->rbsp_buffer[1]);
        ff_h264_unref_picture(h, &h->last_pic_for_ec);
        memcpy(h, h1, offsetof(H264Context, intra_pcm_ptr));
        memcpy(&h->cabac, &h1->cabac,
               sizeof(H264Context) - offsetof(H264Context, cabac));
        av_assert0((void*)&h->cabac == &h->mb_padding + 1);

        memset(h->sps_buffers, 0, sizeof(h->sps_buffers));
        memset(h->pps_buffers, 0, sizeof(h->pps_buffers));

        memset(&h->er, 0, sizeof(h->er));
        memset(&h->mb, 0, sizeof(h->mb));
        memset(&h->mb_luma_dc, 0, sizeof(h->mb_luma_dc));
        memset(&h->mb_padding, 0, sizeof(h->mb_padding));
        memset(&h->cur_pic, 0, sizeof(h->cur_pic));
        memset(&h->last_pic_for_ec, 0, sizeof(h->last_pic_for_ec));

        h->avctx             = dst;
        h->DPB               = NULL;
        h->qscale_table_pool = NULL;
        h->mb_type_pool      = NULL;
        h->ref_index_pool    = NULL;
        h->motion_val_pool   = NULL;
        h->intra4x4_pred_mode= NULL;
        h->non_zero_count    = NULL;
        h->slice_table_base  = NULL;
        h->slice_table       = NULL;
        h->cbp_table         = NULL;
        h->chroma_pred_mode_table = NULL;
        memset(h->mvd_table, 0, sizeof(h->mvd_table));
        h->direct_table      = NULL;
        h->list_counts       = NULL;
        h->mb2b_xy           = NULL;
        h->mb2br_xy          = NULL;
        for (i = 0; i < 2; i++) {
            h->rbsp_buffer[i] = NULL;
            h->rbsp_buffer_size[i] = 0;
        }

        if (h1->context_initialized) {
        h->context_initialized = 0;

        memset(&h->cur_pic, 0, sizeof(h->cur_pic));
        av_frame_unref(&h->cur_pic.f);
        h->cur_pic.tf.f = &h->cur_pic.f;

        ret = ff_h264_alloc_tables(h);
        if (ret < 0) {
            av_log(dst, AV_LOG_ERROR, "Could not allocate memory\n");
            return ret;
        }
        ret = ff_h264_context_init(h);
        if (ret < 0) {
            av_log(dst, AV_LOG_ERROR, "context_init() failed.\n");
            return ret;
        }
        }

        h->bipred_scratchpad = NULL;
        h->edge_emu_buffer   = NULL;

        h->thread_context[0] = h;
        h->context_initialized = h1->context_initialized;
    }

    h->avctx->coded_height  = h1->avctx->coded_height;
    h->avctx->coded_width   = h1->avctx->coded_width;
    h->avctx->width         = h1->avctx->width;
    h->avctx->height        = h1->avctx->height;
    h->coded_picture_number = h1->coded_picture_number;
    h->first_field          = h1->first_field;
    h->picture_structure    = h1->picture_structure;
    h->qscale               = h1->qscale;
    h->droppable            = h1->droppable;
    h->low_delay            = h1->low_delay;

    for (i = 0; h->DPB && i < H264_MAX_PICTURE_COUNT; i++) {
        ff_h264_unref_picture(h, &h->DPB[i]);
        if (h1->DPB && h1->DPB[i].f.buf[0] &&
            (ret = ff_h264_ref_picture(h, &h->DPB[i], &h1->DPB[i])) < 0)
            return ret;
    }

    h->cur_pic_ptr = REBASE_PICTURE(h1->cur_pic_ptr, h, h1);
    ff_h264_unref_picture(h, &h->cur_pic);
    if (h1->cur_pic.f.buf[0] && (ret = ff_h264_ref_picture(h, &h->cur_pic, &h1->cur_pic)) < 0)
        return ret;

    h->workaround_bugs = h1->workaround_bugs;
    h->low_delay       = h1->low_delay;
    h->droppable       = h1->droppable;

    // extradata/NAL handling
    h->is_avc = h1->is_avc;

    // SPS/PPS
    if ((ret = copy_parameter_set((void **)h->sps_buffers,
                                  (void **)h1->sps_buffers,
                                  MAX_SPS_COUNT, sizeof(SPS))) < 0)
        return ret;
    h->sps = h1->sps;
    if ((ret = copy_parameter_set((void **)h->pps_buffers,
                                  (void **)h1->pps_buffers,
                                  MAX_PPS_COUNT, sizeof(PPS))) < 0)
        return ret;
    h->pps = h1->pps;

    // Dequantization matrices
    // FIXME these are big - can they be only copied when PPS changes?
    copy_fields(h, h1, dequant4_buffer, dequant4_coeff);

    for (i = 0; i < 6; i++)
        h->dequant4_coeff[i] = h->dequant4_buffer[0] +
                               (h1->dequant4_coeff[i] - h1->dequant4_buffer[0]);

    for (i = 0; i < 6; i++)
        h->dequant8_coeff[i] = h->dequant8_buffer[0] +
                               (h1->dequant8_coeff[i] - h1->dequant8_buffer[0]);

    h->dequant_coeff_pps = h1->dequant_coeff_pps;

    // POC timing
    copy_fields(h, h1, poc_lsb, redundant_pic_count);

    // reference lists
    copy_fields(h, h1, short_ref, cabac_init_idc);

    copy_picture_range(h->short_ref, h1->short_ref, 32, h, h1);
    copy_picture_range(h->long_ref, h1->long_ref, 32, h, h1);
    copy_picture_range(h->delayed_pic, h1->delayed_pic,
                       MAX_DELAYED_PIC_COUNT + 2, h, h1);

    h->frame_recovered       = h1->frame_recovered;

    if (context_reinitialized)
        ff_h264_set_parameter_from_sps(h);

    if (!h->cur_pic_ptr)
        return 0;

    if (!h->droppable) {
        err = ff_h264_execute_ref_pic_marking(h, h->mmco, h->mmco_index);
        h->prev_poc_msb = h->poc_msb;
        h->prev_poc_lsb = h->poc_lsb;
    }
    h->prev_frame_num_offset = h->frame_num_offset;
    h->prev_frame_num        = h->frame_num;
    h->outputed_poc          = h->next_outputed_poc;

    h->recovery_frame        = h1->recovery_frame;

    return err;
}

static int h264_frame_start(H264Context *h)
{
    H264Picture *pic;
    int i, ret;
    const int pixel_shift = h->pixel_shift;
    int c[4] = {
        1<<(h->sps.bit_depth_luma-1),
        1<<(h->sps.bit_depth_chroma-1),
        1<<(h->sps.bit_depth_chroma-1),
        -1
    };

    if (!ff_thread_can_start_frame(h->avctx)) {
        av_log(h->avctx, AV_LOG_ERROR, "Attempt to start a frame outside SETUP state\n");
        return -1;
    }

    release_unused_pictures(h, 1);
    h->cur_pic_ptr = NULL;

    i = find_unused_picture(h);
    if (i < 0) {
        av_log(h->avctx, AV_LOG_ERROR, "no frame buffer available\n");
        return i;
    }
    pic = &h->DPB[i];

    pic->reference              = h->droppable ? 0 : h->picture_structure;
    pic->f.coded_picture_number = h->coded_picture_number++;
    pic->field_picture          = h->picture_structure != PICT_FRAME;

    /*
     * Zero key_frame here; IDR markings per slice in frame or fields are ORed
     * in later.
     * See decode_nal_units().
     */
    pic->f.key_frame = 0;
    pic->mmco_reset  = 0;
    pic->recovered   = 0;
    pic->invalid_gap = 0;
    pic->sei_recovery_frame_cnt = h->sei_recovery_frame_cnt;

    if ((ret = alloc_picture(h, pic)) < 0)
        return ret;
    if(!h->frame_recovered && !h->avctx->hwaccel &&
       !(h->avctx->codec->capabilities & CODEC_CAP_HWACCEL_VDPAU))
        avpriv_color_frame(&pic->f, c);

    h->cur_pic_ptr = pic;
    ff_h264_unref_picture(h, &h->cur_pic);
    if (CONFIG_ERROR_RESILIENCE) {
        ff_h264_set_erpic(&h->er.cur_pic, NULL);
    }

    if ((ret = ff_h264_ref_picture(h, &h->cur_pic, h->cur_pic_ptr)) < 0)
        return ret;

    if (CONFIG_ERROR_RESILIENCE) {
        ff_er_frame_start(&h->er);
        ff_h264_set_erpic(&h->er.last_pic, NULL);
        ff_h264_set_erpic(&h->er.next_pic, NULL);
    }

    assert(h->linesize && h->uvlinesize);

    for (i = 0; i < 16; i++) {
        h->block_offset[i]           = (4 * ((scan8[i] - scan8[0]) & 7) << pixel_shift) + 4 * h->linesize * ((scan8[i] - scan8[0]) >> 3);
        h->block_offset[48 + i]      = (4 * ((scan8[i] - scan8[0]) & 7) << pixel_shift) + 8 * h->linesize * ((scan8[i] - scan8[0]) >> 3);
    }
    for (i = 0; i < 16; i++) {
        h->block_offset[16 + i]      =
        h->block_offset[32 + i]      = (4 * ((scan8[i] - scan8[0]) & 7) << pixel_shift) + 4 * h->uvlinesize * ((scan8[i] - scan8[0]) >> 3);
        h->block_offset[48 + 16 + i] =
        h->block_offset[48 + 32 + i] = (4 * ((scan8[i] - scan8[0]) & 7) << pixel_shift) + 8 * h->uvlinesize * ((scan8[i] - scan8[0]) >> 3);
    }

    /* We mark the current picture as non-reference after allocating it, so
     * that if we break out due to an error it can be released automatically
     * in the next ff_mpv_frame_start().
     */
    h->cur_pic_ptr->reference = 0;

    h->cur_pic_ptr->field_poc[0] = h->cur_pic_ptr->field_poc[1] = INT_MAX;

    h->next_output_pic = NULL;

    assert(h->cur_pic_ptr->long_ref == 0);

    return 0;
}

static av_always_inline void backup_mb_border(H264Context *h, uint8_t *src_y,
                                              uint8_t *src_cb, uint8_t *src_cr,
                                              int linesize, int uvlinesize,
                                              int simple)
{
    uint8_t *top_border;
    int top_idx = 1;
    const int pixel_shift = h->pixel_shift;
    int chroma444 = CHROMA444(h);
    int chroma422 = CHROMA422(h);

    src_y  -= linesize;
    src_cb -= uvlinesize;
    src_cr -= uvlinesize;

    if (!simple && FRAME_MBAFF(h)) {
        if (h->mb_y & 1) {
            if (!MB_MBAFF(h)) {
                top_border = h->top_borders[0][h->mb_x];
                AV_COPY128(top_border, src_y + 15 * linesize);
                if (pixel_shift)
                    AV_COPY128(top_border + 16, src_y + 15 * linesize + 16);
                if (simple || !CONFIG_GRAY || !(h->flags & CODEC_FLAG_GRAY)) {
                    if (chroma444) {
                        if (pixel_shift) {
                            AV_COPY128(top_border + 32, src_cb + 15 * uvlinesize);
                            AV_COPY128(top_border + 48, src_cb + 15 * uvlinesize + 16);
                            AV_COPY128(top_border + 64, src_cr + 15 * uvlinesize);
                            AV_COPY128(top_border + 80, src_cr + 15 * uvlinesize + 16);
                        } else {
                            AV_COPY128(top_border + 16, src_cb + 15 * uvlinesize);
                            AV_COPY128(top_border + 32, src_cr + 15 * uvlinesize);
                        }
                    } else if (chroma422) {
                        if (pixel_shift) {
                            AV_COPY128(top_border + 32, src_cb + 15 * uvlinesize);
                            AV_COPY128(top_border + 48, src_cr + 15 * uvlinesize);
                        } else {
                            AV_COPY64(top_border + 16, src_cb + 15 * uvlinesize);
                            AV_COPY64(top_border + 24, src_cr + 15 * uvlinesize);
                        }
                    } else {
                        if (pixel_shift) {
                            AV_COPY128(top_border + 32, src_cb + 7 * uvlinesize);
                            AV_COPY128(top_border + 48, src_cr + 7 * uvlinesize);
                        } else {
                            AV_COPY64(top_border + 16, src_cb + 7 * uvlinesize);
                            AV_COPY64(top_border + 24, src_cr + 7 * uvlinesize);
                        }
                    }
                }
            }
        } else if (MB_MBAFF(h)) {
            top_idx = 0;
        } else
            return;
    }

    top_border = h->top_borders[top_idx][h->mb_x];
    /* There are two lines saved, the line above the top macroblock
     * of a pair, and the line above the bottom macroblock. */
    AV_COPY128(top_border, src_y + 16 * linesize);
    if (pixel_shift)
        AV_COPY128(top_border + 16, src_y + 16 * linesize + 16);

    if (simple || !CONFIG_GRAY || !(h->flags & CODEC_FLAG_GRAY)) {
        if (chroma444) {
            if (pixel_shift) {
                AV_COPY128(top_border + 32, src_cb + 16 * linesize);
                AV_COPY128(top_border + 48, src_cb + 16 * linesize + 16);
                AV_COPY128(top_border + 64, src_cr + 16 * linesize);
                AV_COPY128(top_border + 80, src_cr + 16 * linesize + 16);
            } else {
                AV_COPY128(top_border + 16, src_cb + 16 * linesize);
                AV_COPY128(top_border + 32, src_cr + 16 * linesize);
            }
        } else if (chroma422) {
            if (pixel_shift) {
                AV_COPY128(top_border + 32, src_cb + 16 * uvlinesize);
                AV_COPY128(top_border + 48, src_cr + 16 * uvlinesize);
            } else {
                AV_COPY64(top_border + 16, src_cb + 16 * uvlinesize);
                AV_COPY64(top_border + 24, src_cr + 16 * uvlinesize);
            }
        } else {
            if (pixel_shift) {
                AV_COPY128(top_border + 32, src_cb + 8 * uvlinesize);
                AV_COPY128(top_border + 48, src_cr + 8 * uvlinesize);
            } else {
                AV_COPY64(top_border + 16, src_cb + 8 * uvlinesize);
                AV_COPY64(top_border + 24, src_cr + 8 * uvlinesize);
            }
        }
    }
}

/**
 * Initialize implicit_weight table.
 * @param field  0/1 initialize the weight for interlaced MBAFF
 *                -1 initializes the rest
 */
static void implicit_weight_table(H264Context *h, int field)
{
    int ref0, ref1, i, cur_poc, ref_start, ref_count0, ref_count1;

    for (i = 0; i < 2; i++) {
        h->luma_weight_flag[i]   = 0;
        h->chroma_weight_flag[i] = 0;
    }

    if (field < 0) {
        if (h->picture_structure == PICT_FRAME) {
            cur_poc = h->cur_pic_ptr->poc;
        } else {
            cur_poc = h->cur_pic_ptr->field_poc[h->picture_structure - 1];
        }
        if (h->ref_count[0] == 1 && h->ref_count[1] == 1 && !FRAME_MBAFF(h) &&
            h->ref_list[0][0].poc + h->ref_list[1][0].poc == 2 * cur_poc) {
            h->use_weight        = 0;
            h->use_weight_chroma = 0;
            return;
        }
        ref_start  = 0;
        ref_count0 = h->ref_count[0];
        ref_count1 = h->ref_count[1];
    } else {
        cur_poc    = h->cur_pic_ptr->field_poc[field];
        ref_start  = 16;
        ref_count0 = 16 + 2 * h->ref_count[0];
        ref_count1 = 16 + 2 * h->ref_count[1];
    }

    h->use_weight               = 2;
    h->use_weight_chroma        = 2;
    h->luma_log2_weight_denom   = 5;
    h->chroma_log2_weight_denom = 5;

    for (ref0 = ref_start; ref0 < ref_count0; ref0++) {
        int poc0 = h->ref_list[0][ref0].poc;
        for (ref1 = ref_start; ref1 < ref_count1; ref1++) {
            int w = 32;
            if (!h->ref_list[0][ref0].long_ref && !h->ref_list[1][ref1].long_ref) {
                int poc1 = h->ref_list[1][ref1].poc;
                int td   = av_clip(poc1 - poc0, -128, 127);
                if (td) {
                    int tb = av_clip(cur_poc - poc0, -128, 127);
                    int tx = (16384 + (FFABS(td) >> 1)) / td;
                    int dist_scale_factor = (tb * tx + 32) >> 8;
                    if (dist_scale_factor >= -64 && dist_scale_factor <= 128)
                        w = 64 - dist_scale_factor;
                }
            }
            if (field < 0) {
                h->implicit_weight[ref0][ref1][0] =
                h->implicit_weight[ref0][ref1][1] = w;
            } else {
                h->implicit_weight[ref0][ref1][field] = w;
            }
        }
    }
}

/**
 * initialize scan tables
 */
static void init_scan_tables(H264Context *h)
{
    int i;
    for (i = 0; i < 16; i++) {
#define TRANSPOSE(x) ((x) >> 2) | (((x) << 2) & 0xF)
        h->zigzag_scan[i] = TRANSPOSE(zigzag_scan[i]);
        h->field_scan[i]  = TRANSPOSE(field_scan[i]);
#undef TRANSPOSE
    }
    for (i = 0; i < 64; i++) {
#define TRANSPOSE(x) ((x) >> 3) | (((x) & 7) << 3)
        h->zigzag_scan8x8[i]       = TRANSPOSE(ff_zigzag_direct[i]);
        h->zigzag_scan8x8_cavlc[i] = TRANSPOSE(zigzag_scan8x8_cavlc[i]);
        h->field_scan8x8[i]        = TRANSPOSE(field_scan8x8[i]);
        h->field_scan8x8_cavlc[i]  = TRANSPOSE(field_scan8x8_cavlc[i]);
#undef TRANSPOSE
    }
    if (h->sps.transform_bypass) { // FIXME same ugly
        memcpy(h->zigzag_scan_q0          , zigzag_scan             , sizeof(h->zigzag_scan_q0         ));
        memcpy(h->zigzag_scan8x8_q0       , ff_zigzag_direct        , sizeof(h->zigzag_scan8x8_q0      ));
        memcpy(h->zigzag_scan8x8_cavlc_q0 , zigzag_scan8x8_cavlc    , sizeof(h->zigzag_scan8x8_cavlc_q0));
        memcpy(h->field_scan_q0           , field_scan              , sizeof(h->field_scan_q0          ));
        memcpy(h->field_scan8x8_q0        , field_scan8x8           , sizeof(h->field_scan8x8_q0       ));
        memcpy(h->field_scan8x8_cavlc_q0  , field_scan8x8_cavlc     , sizeof(h->field_scan8x8_cavlc_q0 ));
    } else {
        memcpy(h->zigzag_scan_q0          , h->zigzag_scan          , sizeof(h->zigzag_scan_q0         ));
        memcpy(h->zigzag_scan8x8_q0       , h->zigzag_scan8x8       , sizeof(h->zigzag_scan8x8_q0      ));
        memcpy(h->zigzag_scan8x8_cavlc_q0 , h->zigzag_scan8x8_cavlc , sizeof(h->zigzag_scan8x8_cavlc_q0));
        memcpy(h->field_scan_q0           , h->field_scan           , sizeof(h->field_scan_q0          ));
        memcpy(h->field_scan8x8_q0        , h->field_scan8x8        , sizeof(h->field_scan8x8_q0       ));
        memcpy(h->field_scan8x8_cavlc_q0  , h->field_scan8x8_cavlc  , sizeof(h->field_scan8x8_cavlc_q0 ));
    }
}

/**
 * Replicate H264 "master" context to thread contexts.
 */
static int clone_slice(H264Context *dst, H264Context *src)
{
    memcpy(dst->block_offset, src->block_offset, sizeof(dst->block_offset));
    dst->cur_pic_ptr = src->cur_pic_ptr;
    dst->cur_pic     = src->cur_pic;
    dst->linesize    = src->linesize;
    dst->uvlinesize  = src->uvlinesize;
    dst->first_field = src->first_field;

    dst->prev_poc_msb          = src->prev_poc_msb;
    dst->prev_poc_lsb          = src->prev_poc_lsb;
    dst->prev_frame_num_offset = src->prev_frame_num_offset;
    dst->prev_frame_num        = src->prev_frame_num;
    dst->short_ref_count       = src->short_ref_count;

    memcpy(dst->short_ref,        src->short_ref,        sizeof(dst->short_ref));
    memcpy(dst->long_ref,         src->long_ref,         sizeof(dst->long_ref));
    memcpy(dst->default_ref_list, src->default_ref_list, sizeof(dst->default_ref_list));

    memcpy(dst->dequant4_coeff,   src->dequant4_coeff,   sizeof(src->dequant4_coeff));
    memcpy(dst->dequant8_coeff,   src->dequant8_coeff,   sizeof(src->dequant8_coeff));

    return 0;
}

static enum AVPixelFormat get_pixel_format(H264Context *h, int force_callback)
{
#define HWACCEL_MAX (CONFIG_H264_DXVA2_HWACCEL + \
                     CONFIG_H264_VAAPI_HWACCEL + \
                     (CONFIG_H264_VDA_HWACCEL * 2) + \
                     CONFIG_H264_VDPAU_HWACCEL)
    enum AVPixelFormat pix_fmts[HWACCEL_MAX + 2], *fmt = pix_fmts;
    const enum AVPixelFormat *choices = pix_fmts;
    int i;

    switch (h->sps.bit_depth_luma) {
    case 9:
        if (CHROMA444(h)) {
            if (h->avctx->colorspace == AVCOL_SPC_RGB) {
                *fmt++ = AV_PIX_FMT_GBRP9;
            } else
                *fmt++ = AV_PIX_FMT_YUV444P9;
        } else if (CHROMA422(h))
            *fmt++ = AV_PIX_FMT_YUV422P9;
        else
            *fmt++ = AV_PIX_FMT_YUV420P9;
        break;
    case 10:
        if (CHROMA444(h)) {
            if (h->avctx->colorspace == AVCOL_SPC_RGB) {
                *fmt++ = AV_PIX_FMT_GBRP10;
            } else
                *fmt++ = AV_PIX_FMT_YUV444P10;
        } else if (CHROMA422(h))
            *fmt++ = AV_PIX_FMT_YUV422P10;
        else
            *fmt++ = AV_PIX_FMT_YUV420P10;
        break;
    case 12:
        if (CHROMA444(h)) {
            if (h->avctx->colorspace == AVCOL_SPC_RGB) {
                *fmt++ = AV_PIX_FMT_GBRP12;
            } else
                *fmt++ = AV_PIX_FMT_YUV444P12;
        } else if (CHROMA422(h))
            *fmt++ = AV_PIX_FMT_YUV422P12;
        else
            *fmt++ = AV_PIX_FMT_YUV420P12;
        break;
    case 14:
        if (CHROMA444(h)) {
            if (h->avctx->colorspace == AVCOL_SPC_RGB) {
                *fmt++ = AV_PIX_FMT_GBRP14;
            } else
                *fmt++ = AV_PIX_FMT_YUV444P14;
        } else if (CHROMA422(h))
            *fmt++ = AV_PIX_FMT_YUV422P14;
        else
            *fmt++ = AV_PIX_FMT_YUV420P14;
        break;
    case 8:
#if CONFIG_H264_VDPAU_HWACCEL
        *fmt++ = AV_PIX_FMT_VDPAU;
#endif
        if (CHROMA444(h)) {
            if (h->avctx->colorspace == AVCOL_SPC_YCGCO)
                av_log(h->avctx, AV_LOG_WARNING, "Detected unsupported YCgCo colorspace.\n");
            if (h->avctx->colorspace == AVCOL_SPC_RGB)
                *fmt++ = AV_PIX_FMT_GBRP;
            else if (h->avctx->color_range == AVCOL_RANGE_JPEG)
                *fmt++ = AV_PIX_FMT_YUVJ444P;
            else
                *fmt++ = AV_PIX_FMT_YUV444P;
        } else if (CHROMA422(h)) {
            if (h->avctx->color_range == AVCOL_RANGE_JPEG)
                *fmt++ = AV_PIX_FMT_YUVJ422P;
            else
                *fmt++ = AV_PIX_FMT_YUV422P;
        } else {
#if CONFIG_H264_DXVA2_HWACCEL
            *fmt++ = AV_PIX_FMT_DXVA2_VLD;
#endif
#if CONFIG_H264_VAAPI_HWACCEL
            *fmt++ = AV_PIX_FMT_VAAPI_VLD;
#endif
#if CONFIG_H264_VDA_HWACCEL
            *fmt++ = AV_PIX_FMT_VDA_VLD;
            *fmt++ = AV_PIX_FMT_VDA;
#endif
            if (h->avctx->codec->pix_fmts)
                choices = h->avctx->codec->pix_fmts;
            else if (h->avctx->color_range == AVCOL_RANGE_JPEG)
                *fmt++ = AV_PIX_FMT_YUVJ420P;
            else
                *fmt++ = AV_PIX_FMT_YUV420P;
        }
        break;
    default:
        av_log(h->avctx, AV_LOG_ERROR,
               "Unsupported bit depth %d\n", h->sps.bit_depth_luma);
        return AVERROR_INVALIDDATA;
    }

    *fmt = AV_PIX_FMT_NONE;

    for (i=0; choices[i] != AV_PIX_FMT_NONE; i++)
        if (choices[i] == h->avctx->pix_fmt && !force_callback)
            return choices[i];
    return ff_thread_get_format(h->avctx, choices);
}

/* export coded and cropped frame dimensions to AVCodecContext */
static int init_dimensions(H264Context *h)
{
    int width  = h->width  - (h->sps.crop_right + h->sps.crop_left);
    int height = h->height - (h->sps.crop_top   + h->sps.crop_bottom);
    int crop_present = h->sps.crop_left  || h->sps.crop_top ||
                       h->sps.crop_right || h->sps.crop_bottom;
    av_assert0(h->sps.crop_right + h->sps.crop_left < (unsigned)h->width);
    av_assert0(h->sps.crop_top + h->sps.crop_bottom < (unsigned)h->height);

    /* handle container cropping */
    if (!crop_present &&
        FFALIGN(h->avctx->width,  16) == h->width &&
        FFALIGN(h->avctx->height, 16) == h->height) {
        width  = h->avctx->width;
        height = h->avctx->height;
    }

    if (width <= 0 || height <= 0) {
        av_log(h->avctx, AV_LOG_ERROR, "Invalid cropped dimensions: %dx%d.\n",
               width, height);
        if (h->avctx->err_recognition & AV_EF_EXPLODE)
            return AVERROR_INVALIDDATA;

        av_log(h->avctx, AV_LOG_WARNING, "Ignoring cropping information.\n");
        h->sps.crop_bottom =
        h->sps.crop_top    =
        h->sps.crop_right  =
        h->sps.crop_left   =
        h->sps.crop        = 0;

        width  = h->width;
        height = h->height;
    }

    h->avctx->coded_width  = h->width;
    h->avctx->coded_height = h->height;
    h->avctx->width        = width;
    h->avctx->height       = height;

    return 0;
}

static int h264_slice_header_init(H264Context *h, int reinit)
{
    int nb_slices = (HAVE_THREADS &&
                     h->avctx->active_thread_type & FF_THREAD_SLICE) ?
                    h->avctx->thread_count : 1;
    int i, ret;

    ff_set_sar(h->avctx, h->sps.sar);
    av_pix_fmt_get_chroma_sub_sample(h->avctx->pix_fmt,
                                     &h->chroma_x_shift, &h->chroma_y_shift);

    if (h->sps.timing_info_present_flag) {
        int64_t den = h->sps.time_scale;
        if (h->x264_build < 44U)
            den *= 2;
        av_reduce(&h->avctx->framerate.den, &h->avctx->framerate.num,
                  h->sps.num_units_in_tick * h->avctx->ticks_per_frame, den, 1 << 30);
    }

    if (reinit)
        ff_h264_free_tables(h, 0);
    h->first_field           = 0;
    h->prev_interlaced_frame = 1;

    init_scan_tables(h);
    ret = ff_h264_alloc_tables(h);
    if (ret < 0) {
        av_log(h->avctx, AV_LOG_ERROR, "Could not allocate memory\n");
        goto fail;
    }

    if (nb_slices > H264_MAX_THREADS || (nb_slices > h->mb_height && h->mb_height)) {
        int max_slices;
        if (h->mb_height)
            max_slices = FFMIN(H264_MAX_THREADS, h->mb_height);
        else
            max_slices = H264_MAX_THREADS;
        av_log(h->avctx, AV_LOG_WARNING, "too many threads/slices %d,"
               " reducing to %d\n", nb_slices, max_slices);
        nb_slices = max_slices;
    }
    h->slice_context_count = nb_slices;

    if (!HAVE_THREADS || !(h->avctx->active_thread_type & FF_THREAD_SLICE)) {
        ret = ff_h264_context_init(h);
        if (ret < 0) {
            av_log(h->avctx, AV_LOG_ERROR, "context_init() failed.\n");
            goto fail;
        }
    } else {
        for (i = 1; i < h->slice_context_count; i++) {
            H264Context *c;
            c                    = h->thread_context[i] = av_mallocz(sizeof(H264Context));
            if (!c) {
                ret = AVERROR(ENOMEM);
                goto fail;
            }
            c->avctx             = h->avctx;
            c->vdsp              = h->vdsp;
            c->h264dsp           = h->h264dsp;
            c->h264qpel          = h->h264qpel;
            c->h264chroma        = h->h264chroma;
            c->sps               = h->sps;
            c->pps               = h->pps;
            c->pixel_shift       = h->pixel_shift;
            c->cur_chroma_format_idc = h->cur_chroma_format_idc;
            c->width             = h->width;
            c->height            = h->height;
            c->linesize          = h->linesize;
            c->uvlinesize        = h->uvlinesize;
            c->chroma_x_shift    = h->chroma_x_shift;
            c->chroma_y_shift    = h->chroma_y_shift;
            c->qscale            = h->qscale;
            c->droppable         = h->droppable;
            c->low_delay         = h->low_delay;
            c->mb_width          = h->mb_width;
            c->mb_height         = h->mb_height;
            c->mb_stride         = h->mb_stride;
            c->mb_num            = h->mb_num;
            c->flags             = h->flags;
            c->workaround_bugs   = h->workaround_bugs;
            c->pict_type         = h->pict_type;

            init_scan_tables(c);
            clone_tables(c, h, i);
            c->context_initialized = 1;
        }

        for (i = 0; i < h->slice_context_count; i++)
            if ((ret = ff_h264_context_init(h->thread_context[i])) < 0) {
                av_log(h->avctx, AV_LOG_ERROR, "context_init() failed.\n");
                goto fail;
            }
    }

    h->context_initialized = 1;

    return 0;
fail:
    ff_h264_free_tables(h, 0);
    h->context_initialized = 0;
    return ret;
}

static enum AVPixelFormat non_j_pixfmt(enum AVPixelFormat a)
{
    switch (a) {
    case AV_PIX_FMT_YUVJ420P: return AV_PIX_FMT_YUV420P;
    case AV_PIX_FMT_YUVJ422P: return AV_PIX_FMT_YUV422P;
    case AV_PIX_FMT_YUVJ444P: return AV_PIX_FMT_YUV444P;
    default:
        return a;
    }
}

/**
 * Decode a slice header.
 * This will (re)intialize the decoder and call h264_frame_start() as needed.
 *
 * @param h h264context
 * @param h0 h264 master context (differs from 'h' when doing sliced based
 *           parallel decoding)
 *
 * @return 0 if okay, <0 if an error occurred, 1 if decoding must not be multithreaded
 */
int ff_h264_decode_slice_header(H264Context *h, H264Context *h0)
{
    unsigned int first_mb_in_slice;
    unsigned int pps_id;
    int ret;
    unsigned int slice_type, tmp, i, j;
    int last_pic_structure, last_pic_droppable;
    int must_reinit;
    int needs_reinit = 0;
    int field_pic_flag, bottom_field_flag;

    h->qpel_put = h->h264qpel.put_h264_qpel_pixels_tab;
    h->qpel_avg = h->h264qpel.avg_h264_qpel_pixels_tab;

    first_mb_in_slice = get_ue_golomb_long(&h->gb);

    if (first_mb_in_slice == 0) { // FIXME better field boundary detection
        if (h0->current_slice && h->cur_pic_ptr && FIELD_PICTURE(h)) {
            ff_h264_field_end(h, 1);
        }

        h0->current_slice = 0;
        if (!h0->first_field) {
            if (h->cur_pic_ptr && !h->droppable) {
                ff_thread_report_progress(&h->cur_pic_ptr->tf, INT_MAX,
                                          h->picture_structure == PICT_BOTTOM_FIELD);
            }
            h->cur_pic_ptr = NULL;
        }
    }

    slice_type = get_ue_golomb_31(&h->gb);
    if (slice_type > 9) {
        av_log(h->avctx, AV_LOG_ERROR,
               "slice type %d too large at %d %d\n",
               slice_type, h->mb_x, h->mb_y);
        return AVERROR_INVALIDDATA;
    }
    if (slice_type > 4) {
        slice_type -= 5;
        h->slice_type_fixed = 1;
    } else
        h->slice_type_fixed = 0;

    slice_type = golomb_to_pict_type[slice_type];
    h->slice_type     = slice_type;
    h->slice_type_nos = slice_type & 3;

    if (h->nal_unit_type  == NAL_IDR_SLICE &&
        h->slice_type_nos != AV_PICTURE_TYPE_I) {
        av_log(h->avctx, AV_LOG_ERROR, "A non-intra slice in an IDR NAL unit.\n");
        return AVERROR_INVALIDDATA;
    }

    if (
        (h->avctx->skip_frame >= AVDISCARD_NONREF && !h->nal_ref_idc) ||
        (h->avctx->skip_frame >= AVDISCARD_BIDIR  && h->slice_type_nos == AV_PICTURE_TYPE_B) ||
        (h->avctx->skip_frame >= AVDISCARD_NONINTRA && h->slice_type_nos != AV_PICTURE_TYPE_I) ||
        (h->avctx->skip_frame >= AVDISCARD_NONKEY && h->nal_unit_type != NAL_IDR_SLICE) ||
         h->avctx->skip_frame >= AVDISCARD_ALL) {
         return SLICE_SKIPED;
     }

    // to make a few old functions happy, it's wrong though
    h->pict_type = h->slice_type;

    pps_id = get_ue_golomb(&h->gb);
    if (pps_id >= MAX_PPS_COUNT) {
        av_log(h->avctx, AV_LOG_ERROR, "pps_id %u out of range\n", pps_id);
        return AVERROR_INVALIDDATA;
    }
    if (!h0->pps_buffers[pps_id]) {
        av_log(h->avctx, AV_LOG_ERROR,
               "non-existing PPS %u referenced\n",
               pps_id);
        return AVERROR_INVALIDDATA;
    }
    if (h0->au_pps_id >= 0 && pps_id != h0->au_pps_id) {
        av_log(h->avctx, AV_LOG_ERROR,
               "PPS change from %d to %d forbidden\n",
               h0->au_pps_id, pps_id);
        return AVERROR_INVALIDDATA;
    }
    h->pps = *h0->pps_buffers[pps_id];

    if (!h0->sps_buffers[h->pps.sps_id]) {
        av_log(h->avctx, AV_LOG_ERROR,
               "non-existing SPS %u referenced\n",
               h->pps.sps_id);
        return AVERROR_INVALIDDATA;
    }

    if (h->pps.sps_id != h->sps.sps_id ||
        h->pps.sps_id != h->current_sps_id ||
        h0->sps_buffers[h->pps.sps_id]->new) {

        h->sps = *h0->sps_buffers[h->pps.sps_id];

        if (h->mb_width  != h->sps.mb_width ||
            h->mb_height != h->sps.mb_height * (2 - h->sps.frame_mbs_only_flag) ||
            h->avctx->bits_per_raw_sample != h->sps.bit_depth_luma ||
            h->cur_chroma_format_idc != h->sps.chroma_format_idc
        )
            needs_reinit = 1;

        if (h->bit_depth_luma    != h->sps.bit_depth_luma ||
            h->chroma_format_idc != h->sps.chroma_format_idc) {
            h->bit_depth_luma    = h->sps.bit_depth_luma;
            h->chroma_format_idc = h->sps.chroma_format_idc;
            needs_reinit         = 1;
        }
        if ((ret = ff_h264_set_parameter_from_sps(h)) < 0)
            return ret;
    }

    h->avctx->profile = ff_h264_get_profile(&h->sps);
    h->avctx->level   = h->sps.level_idc;
    h->avctx->refs    = h->sps.ref_frame_count;

    must_reinit = (h->context_initialized &&
                    (   16*h->sps.mb_width != h->avctx->coded_width
                     || 16*h->sps.mb_height * (2 - h->sps.frame_mbs_only_flag) != h->avctx->coded_height
                     || h->avctx->bits_per_raw_sample != h->sps.bit_depth_luma
                     || h->cur_chroma_format_idc != h->sps.chroma_format_idc
                     || av_cmp_q(h->sps.sar, h->avctx->sample_aspect_ratio)
                     || h->mb_width  != h->sps.mb_width
                     || h->mb_height != h->sps.mb_height * (2 - h->sps.frame_mbs_only_flag)
                    ));
    if (non_j_pixfmt(h0->avctx->pix_fmt) != non_j_pixfmt(get_pixel_format(h0, 0)))
        must_reinit = 1;

    h->mb_width  = h->sps.mb_width;
    h->mb_height = h->sps.mb_height * (2 - h->sps.frame_mbs_only_flag);
    h->mb_num    = h->mb_width * h->mb_height;
    h->mb_stride = h->mb_width + 1;

    h->b_stride = h->mb_width * 4;

    h->chroma_y_shift = h->sps.chroma_format_idc <= 1; // 400 uses yuv420p

    h->width  = 16 * h->mb_width;
    h->height = 16 * h->mb_height;

    ret = init_dimensions(h);
    if (ret < 0)
        return ret;

    if (h->sps.video_signal_type_present_flag) {
        h->avctx->color_range = h->sps.full_range>0 ? AVCOL_RANGE_JPEG
                                                    : AVCOL_RANGE_MPEG;
        if (h->sps.colour_description_present_flag) {
            if (h->avctx->colorspace != h->sps.colorspace)
                needs_reinit = 1;
            h->avctx->color_primaries = h->sps.color_primaries;
            h->avctx->color_trc       = h->sps.color_trc;
            h->avctx->colorspace      = h->sps.colorspace;
        }
    }

    if (h->context_initialized &&
        (must_reinit || needs_reinit)) {
        if (h != h0) {
            av_log(h->avctx, AV_LOG_ERROR,
                   "changing width %d -> %d / height %d -> %d on "
                   "slice %d\n",
                   h->width, h->avctx->coded_width,
                   h->height, h->avctx->coded_height,
                   h0->current_slice + 1);
            return AVERROR_INVALIDDATA;
        }

        ff_h264_flush_change(h);

        if ((ret = get_pixel_format(h, 1)) < 0)
            return ret;
        h->avctx->pix_fmt = ret;

        av_log(h->avctx, AV_LOG_INFO, "Reinit context to %dx%d, "
               "pix_fmt: %s\n", h->width, h->height, av_get_pix_fmt_name(h->avctx->pix_fmt));

        if ((ret = h264_slice_header_init(h, 1)) < 0) {
            av_log(h->avctx, AV_LOG_ERROR,
                   "h264_slice_header_init() failed\n");
            return ret;
        }
    }
    if (!h->context_initialized) {
        if (h != h0) {
            av_log(h->avctx, AV_LOG_ERROR,
                   "Cannot (re-)initialize context during parallel decoding.\n");
            return AVERROR_PATCHWELCOME;
        }

        if ((ret = get_pixel_format(h, 1)) < 0)
            return ret;
        h->avctx->pix_fmt = ret;

        if ((ret = h264_slice_header_init(h, 0)) < 0) {
            av_log(h->avctx, AV_LOG_ERROR,
                   "h264_slice_header_init() failed\n");
            return ret;
        }
    }

    if (h == h0 && h->dequant_coeff_pps != pps_id) {
        h->dequant_coeff_pps = pps_id;
        h264_init_dequant_tables(h);
    }

    h->frame_num = get_bits(&h->gb, h->sps.log2_max_frame_num);

    h->mb_mbaff        = 0;
    h->mb_aff_frame    = 0;
    last_pic_structure = h0->picture_structure;
    last_pic_droppable = h0->droppable;
    h->droppable       = h->nal_ref_idc == 0;
    if (h->sps.frame_mbs_only_flag) {
        h->picture_structure = PICT_FRAME;
    } else {
        if (!h->sps.direct_8x8_inference_flag && slice_type == AV_PICTURE_TYPE_B) {
            av_log(h->avctx, AV_LOG_ERROR, "This stream was generated by a broken encoder, invalid 8x8 inference\n");
            return -1;
        }
        field_pic_flag = get_bits1(&h->gb);
        if (field_pic_flag) {
            bottom_field_flag = get_bits1(&h->gb);
            h->picture_structure = PICT_TOP_FIELD + bottom_field_flag;
        } else {
            h->picture_structure = PICT_FRAME;
            h->mb_aff_frame      = h->sps.mb_aff;
        }
    }
    h->mb_field_decoding_flag = h->picture_structure != PICT_FRAME;

    if (h0->current_slice != 0) {
        if (last_pic_structure != h->picture_structure ||
            last_pic_droppable != h->droppable) {
            av_log(h->avctx, AV_LOG_ERROR,
                   "Changing field mode (%d -> %d) between slices is not allowed\n",
                   last_pic_structure, h->picture_structure);
            h->picture_structure = last_pic_structure;
            h->droppable         = last_pic_droppable;
            return AVERROR_INVALIDDATA;
        } else if (!h0->cur_pic_ptr) {
            av_log(h->avctx, AV_LOG_ERROR,
                   "unset cur_pic_ptr on slice %d\n",
                   h0->current_slice + 1);
            return AVERROR_INVALIDDATA;
        }
    } else {
        /* Shorten frame num gaps so we don't have to allocate reference
         * frames just to throw them away */
        if (h->frame_num != h->prev_frame_num) {
            int unwrap_prev_frame_num = h->prev_frame_num;
            int max_frame_num         = 1 << h->sps.log2_max_frame_num;

            if (unwrap_prev_frame_num > h->frame_num)
                unwrap_prev_frame_num -= max_frame_num;

            if ((h->frame_num - unwrap_prev_frame_num) > h->sps.ref_frame_count) {
                unwrap_prev_frame_num = (h->frame_num - h->sps.ref_frame_count) - 1;
                if (unwrap_prev_frame_num < 0)
                    unwrap_prev_frame_num += max_frame_num;

                h->prev_frame_num = unwrap_prev_frame_num;
            }
        }

        /* See if we have a decoded first field looking for a pair...
         * Here, we're using that to see if we should mark previously
         * decode frames as "finished".
         * We have to do that before the "dummy" in-between frame allocation,
         * since that can modify h->cur_pic_ptr. */
        if (h0->first_field) {
            assert(h0->cur_pic_ptr);
            assert(h0->cur_pic_ptr->f.buf[0]);
            assert(h0->cur_pic_ptr->reference != DELAYED_PIC_REF);

            /* Mark old field/frame as completed */
            if (h0->cur_pic_ptr->tf.owner == h0->avctx) {
                ff_thread_report_progress(&h0->cur_pic_ptr->tf, INT_MAX,
                                          last_pic_structure == PICT_BOTTOM_FIELD);
            }

            /* figure out if we have a complementary field pair */
            if (!FIELD_PICTURE(h) || h->picture_structure == last_pic_structure) {
                /* Previous field is unmatched. Don't display it, but let it
                 * remain for reference if marked as such. */
                if (last_pic_structure != PICT_FRAME) {
                    ff_thread_report_progress(&h0->cur_pic_ptr->tf, INT_MAX,
                                              last_pic_structure == PICT_TOP_FIELD);
                }
            } else {
                if (h0->cur_pic_ptr->frame_num != h->frame_num) {
                    /* This and previous field were reference, but had
                     * different frame_nums. Consider this field first in
                     * pair. Throw away previous field except for reference
                     * purposes. */
                    if (last_pic_structure != PICT_FRAME) {
                        ff_thread_report_progress(&h0->cur_pic_ptr->tf, INT_MAX,
                                                  last_pic_structure == PICT_TOP_FIELD);
                    }
                } else {
                    /* Second field in complementary pair */
                    if (!((last_pic_structure   == PICT_TOP_FIELD &&
                           h->picture_structure == PICT_BOTTOM_FIELD) ||
                          (last_pic_structure   == PICT_BOTTOM_FIELD &&
                           h->picture_structure == PICT_TOP_FIELD))) {
                        av_log(h->avctx, AV_LOG_ERROR,
                               "Invalid field mode combination %d/%d\n",
                               last_pic_structure, h->picture_structure);
                        h->picture_structure = last_pic_structure;
                        h->droppable         = last_pic_droppable;
                        return AVERROR_INVALIDDATA;
                    } else if (last_pic_droppable != h->droppable) {
                        avpriv_request_sample(h->avctx,
                                              "Found reference and non-reference fields in the same frame, which");
                        h->picture_structure = last_pic_structure;
                        h->droppable         = last_pic_droppable;
                        return AVERROR_PATCHWELCOME;
                    }
                }
            }
        }

        while (h->frame_num != h->prev_frame_num && !h0->first_field &&
               h->frame_num != (h->prev_frame_num + 1) % (1 << h->sps.log2_max_frame_num)) {
            H264Picture *prev = h->short_ref_count ? h->short_ref[0] : NULL;
            av_log(h->avctx, AV_LOG_DEBUG, "Frame num gap %d %d\n",
                   h->frame_num, h->prev_frame_num);
            if (!h->sps.gaps_in_frame_num_allowed_flag)
                for(i=0; i<FF_ARRAY_ELEMS(h->last_pocs); i++)
                    h->last_pocs[i] = INT_MIN;
            ret = h264_frame_start(h);
            if (ret < 0) {
                h0->first_field = 0;
                return ret;
            }

            h->prev_frame_num++;
            h->prev_frame_num        %= 1 << h->sps.log2_max_frame_num;
            h->cur_pic_ptr->frame_num = h->prev_frame_num;
            h->cur_pic_ptr->invalid_gap = !h->sps.gaps_in_frame_num_allowed_flag;
            ff_thread_report_progress(&h->cur_pic_ptr->tf, INT_MAX, 0);
            ff_thread_report_progress(&h->cur_pic_ptr->tf, INT_MAX, 1);
            ret = ff_generate_sliding_window_mmcos(h, 1);
            if (ret < 0 && (h->avctx->err_recognition & AV_EF_EXPLODE))
                return ret;
            ret = ff_h264_execute_ref_pic_marking(h, h->mmco, h->mmco_index);
            if (ret < 0 && (h->avctx->err_recognition & AV_EF_EXPLODE))
                return ret;
            /* Error concealment: If a ref is missing, copy the previous ref
             * in its place.
             * FIXME: Avoiding a memcpy would be nice, but ref handling makes
             * many assumptions about there being no actual duplicates.
             * FIXME: This does not copy padding for out-of-frame motion
             * vectors.  Given we are concealing a lost frame, this probably
             * is not noticeable by comparison, but it should be fixed. */
            if (h->short_ref_count) {
                if (prev) {
                    av_image_copy(h->short_ref[0]->f.data,
                                  h->short_ref[0]->f.linesize,
                                  (const uint8_t **)prev->f.data,
                                  prev->f.linesize,
                                  h->avctx->pix_fmt,
                                  h->mb_width  * 16,
                                  h->mb_height * 16);
                    h->short_ref[0]->poc = prev->poc + 2;
                }
                h->short_ref[0]->frame_num = h->prev_frame_num;
            }
        }

        /* See if we have a decoded first field looking for a pair...
         * We're using that to see whether to continue decoding in that
         * frame, or to allocate a new one. */
        if (h0->first_field) {
            assert(h0->cur_pic_ptr);
            assert(h0->cur_pic_ptr->f.buf[0]);
            assert(h0->cur_pic_ptr->reference != DELAYED_PIC_REF);

            /* figure out if we have a complementary field pair */
            if (!FIELD_PICTURE(h) || h->picture_structure == last_pic_structure) {
                /* Previous field is unmatched. Don't display it, but let it
                 * remain for reference if marked as such. */
                h0->missing_fields ++;
                h0->cur_pic_ptr = NULL;
                h0->first_field = FIELD_PICTURE(h);
            } else {
                h0->missing_fields = 0;
                if (h0->cur_pic_ptr->frame_num != h->frame_num) {
                    ff_thread_report_progress(&h0->cur_pic_ptr->tf, INT_MAX,
                                              h0->picture_structure==PICT_BOTTOM_FIELD);
                    /* This and the previous field had different frame_nums.
                     * Consider this field first in pair. Throw away previous
                     * one except for reference purposes. */
                    h0->first_field = 1;
                    h0->cur_pic_ptr = NULL;
                } else {
                    /* Second field in complementary pair */
                    h0->first_field = 0;
                }
            }
        } else {
            /* Frame or first field in a potentially complementary pair */
            h0->first_field = FIELD_PICTURE(h);
        }

        if (!FIELD_PICTURE(h) || h0->first_field) {
            if (h264_frame_start(h) < 0) {
                h0->first_field = 0;
                return AVERROR_INVALIDDATA;
            }
        } else {
            release_unused_pictures(h, 0);
        }
        /* Some macroblocks can be accessed before they're available in case
        * of lost slices, MBAFF or threading. */
        if (FIELD_PICTURE(h)) {
            for(i = (h->picture_structure == PICT_BOTTOM_FIELD); i<h->mb_height; i++)
                memset(h->slice_table + i*h->mb_stride, -1, (h->mb_stride - (i+1==h->mb_height)) * sizeof(*h->slice_table));
        } else {
            memset(h->slice_table, -1,
                (h->mb_height * h->mb_stride - 1) * sizeof(*h->slice_table));
        }
        h0->last_slice_type = -1;
    }
    if (h != h0 && (ret = clone_slice(h, h0)) < 0)
        return ret;

    /* can't be in alloc_tables because linesize isn't known there.
     * FIXME: redo bipred weight to not require extra buffer? */
    for (i = 0; i < h->slice_context_count; i++)
        if (h->thread_context[i]) {
            ret = alloc_scratch_buffers(h->thread_context[i], h->linesize);
            if (ret < 0)
                return ret;
        }

    h->cur_pic_ptr->frame_num = h->frame_num; // FIXME frame_num cleanup

    av_assert1(h->mb_num == h->mb_width * h->mb_height);
    if (first_mb_in_slice << FIELD_OR_MBAFF_PICTURE(h) >= h->mb_num ||
        first_mb_in_slice >= h->mb_num) {
        av_log(h->avctx, AV_LOG_ERROR, "first_mb_in_slice overflow\n");
        return AVERROR_INVALIDDATA;
    }
    h->resync_mb_x = h->mb_x =  first_mb_in_slice % h->mb_width;
    h->resync_mb_y = h->mb_y = (first_mb_in_slice / h->mb_width) <<
                               FIELD_OR_MBAFF_PICTURE(h);
    if (h->picture_structure == PICT_BOTTOM_FIELD)
        h->resync_mb_y = h->mb_y = h->mb_y + 1;
    av_assert1(h->mb_y < h->mb_height);

    if (h->picture_structure == PICT_FRAME) {
        h->curr_pic_num = h->frame_num;
        h->max_pic_num  = 1 << h->sps.log2_max_frame_num;
    } else {
        h->curr_pic_num = 2 * h->frame_num + 1;
        h->max_pic_num  = 1 << (h->sps.log2_max_frame_num + 1);
    }

    if (h->nal_unit_type == NAL_IDR_SLICE)
        get_ue_golomb(&h->gb); /* idr_pic_id */

    if (h->sps.poc_type == 0) {
        h->poc_lsb = get_bits(&h->gb, h->sps.log2_max_poc_lsb);

        if (h->pps.pic_order_present == 1 && h->picture_structure == PICT_FRAME)
            h->delta_poc_bottom = get_se_golomb(&h->gb);
    }

    if (h->sps.poc_type == 1 && !h->sps.delta_pic_order_always_zero_flag) {
        h->delta_poc[0] = get_se_golomb(&h->gb);

        if (h->pps.pic_order_present == 1 && h->picture_structure == PICT_FRAME)
            h->delta_poc[1] = get_se_golomb(&h->gb);
    }

    ff_init_poc(h, h->cur_pic_ptr->field_poc, &h->cur_pic_ptr->poc);

    if (h->pps.redundant_pic_cnt_present)
        h->redundant_pic_count = get_ue_golomb(&h->gb);

    ret = ff_set_ref_count(h);
    if (ret < 0)
        return ret;

    if (slice_type != AV_PICTURE_TYPE_I &&
        (h0->current_slice == 0 ||
         slice_type != h0->last_slice_type ||
         memcmp(h0->last_ref_count, h0->ref_count, sizeof(h0->ref_count)))) {

        ff_h264_fill_default_ref_list(h);
    }

    if (h->slice_type_nos != AV_PICTURE_TYPE_I) {
       ret = ff_h264_decode_ref_pic_list_reordering(h);
       if (ret < 0) {
           h->ref_count[1] = h->ref_count[0] = 0;
           return ret;
       }
    }

    if ((h->pps.weighted_pred && h->slice_type_nos == AV_PICTURE_TYPE_P) ||
        (h->pps.weighted_bipred_idc == 1 &&
         h->slice_type_nos == AV_PICTURE_TYPE_B))
        ff_pred_weight_table(h);
    else if (h->pps.weighted_bipred_idc == 2 &&
             h->slice_type_nos == AV_PICTURE_TYPE_B) {
        implicit_weight_table(h, -1);
    } else {
        h->use_weight = 0;
        for (i = 0; i < 2; i++) {
            h->luma_weight_flag[i]   = 0;
            h->chroma_weight_flag[i] = 0;
        }
    }

    // If frame-mt is enabled, only update mmco tables for the first slice
    // in a field. Subsequent slices can temporarily clobber h->mmco_index
    // or h->mmco, which will cause ref list mix-ups and decoding errors
    // further down the line. This may break decoding if the first slice is
    // corrupt, thus we only do this if frame-mt is enabled.
    if (h->nal_ref_idc) {
        ret = ff_h264_decode_ref_pic_marking(h0, &h->gb,
                                             !(h->avctx->active_thread_type & FF_THREAD_FRAME) ||
                                             h0->current_slice == 0);
        if (ret < 0 && (h->avctx->err_recognition & AV_EF_EXPLODE))
            return AVERROR_INVALIDDATA;
    }

    if (FRAME_MBAFF(h)) {
        ff_h264_fill_mbaff_ref_list(h);

        if (h->pps.weighted_bipred_idc == 2 && h->slice_type_nos == AV_PICTURE_TYPE_B) {
            implicit_weight_table(h, 0);
            implicit_weight_table(h, 1);
        }
    }

    if (h->slice_type_nos == AV_PICTURE_TYPE_B && !h->direct_spatial_mv_pred)
        ff_h264_direct_dist_scale_factor(h);
    ff_h264_direct_ref_list_init(h);

    if (h->slice_type_nos != AV_PICTURE_TYPE_I && h->pps.cabac) {
        tmp = get_ue_golomb_31(&h->gb);
        if (tmp > 2) {
            av_log(h->avctx, AV_LOG_ERROR, "cabac_init_idc %u overflow\n", tmp);
            return AVERROR_INVALIDDATA;
        }
        h->cabac_init_idc = tmp;
    }

    h->last_qscale_diff = 0;
    tmp = h->pps.init_qp + get_se_golomb(&h->gb);
    if (tmp > 51 + 6 * (h->sps.bit_depth_luma - 8)) {
        av_log(h->avctx, AV_LOG_ERROR, "QP %u out of range\n", tmp);
        return AVERROR_INVALIDDATA;
    }
    h->qscale       = tmp;
    h->chroma_qp[0] = get_chroma_qp(h, 0, h->qscale);
    h->chroma_qp[1] = get_chroma_qp(h, 1, h->qscale);
    // FIXME qscale / qp ... stuff
    if (h->slice_type == AV_PICTURE_TYPE_SP)
        get_bits1(&h->gb); /* sp_for_switch_flag */
    if (h->slice_type == AV_PICTURE_TYPE_SP ||
        h->slice_type == AV_PICTURE_TYPE_SI)
        get_se_golomb(&h->gb); /* slice_qs_delta */

    h->deblocking_filter     = 1;
    h->slice_alpha_c0_offset = 0;
    h->slice_beta_offset     = 0;
    if (h->pps.deblocking_filter_parameters_present) {
        tmp = get_ue_golomb_31(&h->gb);
        if (tmp > 2) {
            av_log(h->avctx, AV_LOG_ERROR,
                   "deblocking_filter_idc %u out of range\n", tmp);
            return AVERROR_INVALIDDATA;
        }
        h->deblocking_filter = tmp;
        if (h->deblocking_filter < 2)
            h->deblocking_filter ^= 1;  // 1<->0

        if (h->deblocking_filter) {
            h->slice_alpha_c0_offset = get_se_golomb(&h->gb) * 2;
            h->slice_beta_offset     = get_se_golomb(&h->gb) * 2;
            if (h->slice_alpha_c0_offset >  12 ||
                h->slice_alpha_c0_offset < -12 ||
                h->slice_beta_offset >  12     ||
                h->slice_beta_offset < -12) {
                av_log(h->avctx, AV_LOG_ERROR,
                       "deblocking filter parameters %d %d out of range\n",
                       h->slice_alpha_c0_offset, h->slice_beta_offset);
                return AVERROR_INVALIDDATA;
            }
        }
    }

    if (h->avctx->skip_loop_filter >= AVDISCARD_ALL ||
        (h->avctx->skip_loop_filter >= AVDISCARD_NONKEY &&
         h->nal_unit_type != NAL_IDR_SLICE) ||
        (h->avctx->skip_loop_filter >= AVDISCARD_NONINTRA &&
         h->slice_type_nos != AV_PICTURE_TYPE_I) ||
        (h->avctx->skip_loop_filter >= AVDISCARD_BIDIR  &&
         h->slice_type_nos == AV_PICTURE_TYPE_B) ||
        (h->avctx->skip_loop_filter >= AVDISCARD_NONREF &&
         h->nal_ref_idc == 0))
        h->deblocking_filter = 0;

    if (h->deblocking_filter == 1 && h0->max_contexts > 1) {
        if (h->avctx->flags2 & CODEC_FLAG2_FAST) {
            /* Cheat slightly for speed:
             * Do not bother to deblock across slices. */
            h->deblocking_filter = 2;
        } else {
            h0->max_contexts = 1;
            if (!h0->single_decode_warning) {
                av_log(h->avctx, AV_LOG_INFO,
                       "Cannot parallelize slice decoding with deblocking filter type 1, decoding such frames in sequential order\n"
                       "To parallelize slice decoding you need video encoded with disable_deblocking_filter_idc set to 2 (deblock only edges that do not cross slices).\n"
                       "Setting the flags2 libavcodec option to +fast (-flags2 +fast) will disable deblocking across slices and enable parallel slice decoding "
                       "but will generate non-standard-compliant output.\n");
                h0->single_decode_warning = 1;
            }
            if (h != h0) {
                av_log(h->avctx, AV_LOG_ERROR,
                       "Deblocking switched inside frame.\n");
                return SLICE_SINGLETHREAD;
            }
        }
    }
    h->qp_thresh = 15 -
                   FFMIN(h->slice_alpha_c0_offset, h->slice_beta_offset) -
                   FFMAX3(0,
                          h->pps.chroma_qp_index_offset[0],
                          h->pps.chroma_qp_index_offset[1]) +
                   6 * (h->sps.bit_depth_luma - 8);

    h0->last_slice_type = slice_type;
    memcpy(h0->last_ref_count, h0->ref_count, sizeof(h0->last_ref_count));
    h->slice_num        = ++h0->current_slice;

    if (h->slice_num)
        h0->slice_row[(h->slice_num-1)&(MAX_SLICES-1)]= h->resync_mb_y;
    if (   h0->slice_row[h->slice_num&(MAX_SLICES-1)] + 3 >= h->resync_mb_y
        && h0->slice_row[h->slice_num&(MAX_SLICES-1)] <= h->resync_mb_y
        && h->slice_num >= MAX_SLICES) {
        //in case of ASO this check needs to be updated depending on how we decide to assign slice numbers in this case
        av_log(h->avctx, AV_LOG_WARNING, "Possibly too many slices (%d >= %d), increase MAX_SLICES and recompile if there are artifacts\n", h->slice_num, MAX_SLICES);
    }

    for (j = 0; j < 2; j++) {
        int id_list[16];
        int *ref2frm = h->ref2frm[h->slice_num & (MAX_SLICES - 1)][j];
        for (i = 0; i < 16; i++) {
            id_list[i] = 60;
            if (j < h->list_count && i < h->ref_count[j] &&
                h->ref_list[j][i].f.buf[0]) {
                int k;
                AVBuffer *buf = h->ref_list[j][i].f.buf[0]->buffer;
                for (k = 0; k < h->short_ref_count; k++)
                    if (h->short_ref[k]->f.buf[0]->buffer == buf) {
                        id_list[i] = k;
                        break;
                    }
                for (k = 0; k < h->long_ref_count; k++)
                    if (h->long_ref[k] && h->long_ref[k]->f.buf[0]->buffer == buf) {
                        id_list[i] = h->short_ref_count + k;
                        break;
                    }
            }
        }

        ref2frm[0] =
        ref2frm[1] = -1;
        for (i = 0; i < 16; i++)
            ref2frm[i + 2] = 4 * id_list[i] + (h->ref_list[j][i].reference & 3);
        ref2frm[18 + 0] =
        ref2frm[18 + 1] = -1;
        for (i = 16; i < 48; i++)
            ref2frm[i + 4] = 4 * id_list[(i - 16) >> 1] +
                             (h->ref_list[j][i].reference & 3);
    }

<<<<<<< HEAD
#if CONFIG_ERROR_RESILIENCE
    if (h->ref_count[0]) ff_h264_set_erpic(&h->er.last_pic, &h->ref_list[0][0]);
=======
    if (h->ref_count[0]) {
        ff_h264_set_erpic(&h->er.last_pic, &h->ref_list[0][0]);
    } else if (h->last_pic_for_ec.f.buf[0]) {
        ff_h264_set_erpic(&h->er.last_pic, &h->last_pic_for_ec);
    }

>>>>>>> e5b7e222
    if (h->ref_count[1]) ff_h264_set_erpic(&h->er.next_pic, &h->ref_list[1][0]);
#endif

    h->er.ref_count = h->ref_count[0];
    h0->au_pps_id = pps_id;
    h->sps.new =
    h0->sps_buffers[h->pps.sps_id]->new = 0;
    h->current_sps_id = h->pps.sps_id;

    if (h->avctx->debug & FF_DEBUG_PICT_INFO) {
        av_log(h->avctx, AV_LOG_DEBUG,
               "slice:%d %s mb:%d %c%s%s pps:%u frame:%d poc:%d/%d ref:%d/%d qp:%d loop:%d:%d:%d weight:%d%s %s\n",
               h->slice_num,
               (h->picture_structure == PICT_FRAME ? "F" : h->picture_structure == PICT_TOP_FIELD ? "T" : "B"),
               first_mb_in_slice,
               av_get_picture_type_char(h->slice_type),
               h->slice_type_fixed ? " fix" : "",
               h->nal_unit_type == NAL_IDR_SLICE ? " IDR" : "",
               pps_id, h->frame_num,
               h->cur_pic_ptr->field_poc[0],
               h->cur_pic_ptr->field_poc[1],
               h->ref_count[0], h->ref_count[1],
               h->qscale,
               h->deblocking_filter,
               h->slice_alpha_c0_offset, h->slice_beta_offset,
               h->use_weight,
               h->use_weight == 1 && h->use_weight_chroma ? "c" : "",
               h->slice_type == AV_PICTURE_TYPE_B ? (h->direct_spatial_mv_pred ? "SPAT" : "TEMP") : "");
    }

    return 0;
}

int ff_h264_get_slice_type(const H264Context *h)
{
    switch (h->slice_type) {
    case AV_PICTURE_TYPE_P:
        return 0;
    case AV_PICTURE_TYPE_B:
        return 1;
    case AV_PICTURE_TYPE_I:
        return 2;
    case AV_PICTURE_TYPE_SP:
        return 3;
    case AV_PICTURE_TYPE_SI:
        return 4;
    default:
        return AVERROR_INVALIDDATA;
    }
}

static av_always_inline void fill_filter_caches_inter(H264Context *h,
                                                      int mb_type, int top_xy,
                                                      int left_xy[LEFT_MBS],
                                                      int top_type,
                                                      int left_type[LEFT_MBS],
                                                      int mb_xy, int list)
{
    int b_stride = h->b_stride;
    int16_t(*mv_dst)[2] = &h->mv_cache[list][scan8[0]];
    int8_t *ref_cache = &h->ref_cache[list][scan8[0]];
    if (IS_INTER(mb_type) || IS_DIRECT(mb_type)) {
        if (USES_LIST(top_type, list)) {
            const int b_xy  = h->mb2b_xy[top_xy] + 3 * b_stride;
            const int b8_xy = 4 * top_xy + 2;
            int (*ref2frm)[64] = (void*)(h->ref2frm[h->slice_table[top_xy] & (MAX_SLICES - 1)][0] + (MB_MBAFF(h) ? 20 : 2));
            AV_COPY128(mv_dst - 1 * 8, h->cur_pic.motion_val[list][b_xy + 0]);
            ref_cache[0 - 1 * 8] =
            ref_cache[1 - 1 * 8] = ref2frm[list][h->cur_pic.ref_index[list][b8_xy + 0]];
            ref_cache[2 - 1 * 8] =
            ref_cache[3 - 1 * 8] = ref2frm[list][h->cur_pic.ref_index[list][b8_xy + 1]];
        } else {
            AV_ZERO128(mv_dst - 1 * 8);
            AV_WN32A(&ref_cache[0 - 1 * 8], ((LIST_NOT_USED) & 0xFF) * 0x01010101u);
        }

        if (!IS_INTERLACED(mb_type ^ left_type[LTOP])) {
            if (USES_LIST(left_type[LTOP], list)) {
                const int b_xy  = h->mb2b_xy[left_xy[LTOP]] + 3;
                const int b8_xy = 4 * left_xy[LTOP] + 1;
                int (*ref2frm)[64] =(void*)( h->ref2frm[h->slice_table[left_xy[LTOP]] & (MAX_SLICES - 1)][0] + (MB_MBAFF(h) ? 20 : 2));
                AV_COPY32(mv_dst - 1 +  0, h->cur_pic.motion_val[list][b_xy + b_stride * 0]);
                AV_COPY32(mv_dst - 1 +  8, h->cur_pic.motion_val[list][b_xy + b_stride * 1]);
                AV_COPY32(mv_dst - 1 + 16, h->cur_pic.motion_val[list][b_xy + b_stride * 2]);
                AV_COPY32(mv_dst - 1 + 24, h->cur_pic.motion_val[list][b_xy + b_stride * 3]);
                ref_cache[-1 +  0] =
                ref_cache[-1 +  8] = ref2frm[list][h->cur_pic.ref_index[list][b8_xy + 2 * 0]];
                ref_cache[-1 + 16] =
                ref_cache[-1 + 24] = ref2frm[list][h->cur_pic.ref_index[list][b8_xy + 2 * 1]];
            } else {
                AV_ZERO32(mv_dst - 1 +  0);
                AV_ZERO32(mv_dst - 1 +  8);
                AV_ZERO32(mv_dst - 1 + 16);
                AV_ZERO32(mv_dst - 1 + 24);
                ref_cache[-1 +  0] =
                ref_cache[-1 +  8] =
                ref_cache[-1 + 16] =
                ref_cache[-1 + 24] = LIST_NOT_USED;
            }
        }
    }

    if (!USES_LIST(mb_type, list)) {
        fill_rectangle(mv_dst, 4, 4, 8, pack16to32(0, 0), 4);
        AV_WN32A(&ref_cache[0 * 8], ((LIST_NOT_USED) & 0xFF) * 0x01010101u);
        AV_WN32A(&ref_cache[1 * 8], ((LIST_NOT_USED) & 0xFF) * 0x01010101u);
        AV_WN32A(&ref_cache[2 * 8], ((LIST_NOT_USED) & 0xFF) * 0x01010101u);
        AV_WN32A(&ref_cache[3 * 8], ((LIST_NOT_USED) & 0xFF) * 0x01010101u);
        return;
    }

    {
        int8_t *ref = &h->cur_pic.ref_index[list][4 * mb_xy];
        int (*ref2frm)[64] = (void*)(h->ref2frm[h->slice_num & (MAX_SLICES - 1)][0] + (MB_MBAFF(h) ? 20 : 2));
        uint32_t ref01 = (pack16to32(ref2frm[list][ref[0]], ref2frm[list][ref[1]]) & 0x00FF00FF) * 0x0101;
        uint32_t ref23 = (pack16to32(ref2frm[list][ref[2]], ref2frm[list][ref[3]]) & 0x00FF00FF) * 0x0101;
        AV_WN32A(&ref_cache[0 * 8], ref01);
        AV_WN32A(&ref_cache[1 * 8], ref01);
        AV_WN32A(&ref_cache[2 * 8], ref23);
        AV_WN32A(&ref_cache[3 * 8], ref23);
    }

    {
        int16_t(*mv_src)[2] = &h->cur_pic.motion_val[list][4 * h->mb_x + 4 * h->mb_y * b_stride];
        AV_COPY128(mv_dst + 8 * 0, mv_src + 0 * b_stride);
        AV_COPY128(mv_dst + 8 * 1, mv_src + 1 * b_stride);
        AV_COPY128(mv_dst + 8 * 2, mv_src + 2 * b_stride);
        AV_COPY128(mv_dst + 8 * 3, mv_src + 3 * b_stride);
    }
}

/**
 *
 * @return non zero if the loop filter can be skipped
 */
static int fill_filter_caches(H264Context *h, int mb_type)
{
    const int mb_xy = h->mb_xy;
    int top_xy, left_xy[LEFT_MBS];
    int top_type, left_type[LEFT_MBS];
    uint8_t *nnz;
    uint8_t *nnz_cache;

    top_xy = mb_xy - (h->mb_stride << MB_FIELD(h));

    /* Wow, what a mess, why didn't they simplify the interlacing & intra
     * stuff, I can't imagine that these complex rules are worth it. */

    left_xy[LBOT] = left_xy[LTOP] = mb_xy - 1;
    if (FRAME_MBAFF(h)) {
        const int left_mb_field_flag = IS_INTERLACED(h->cur_pic.mb_type[mb_xy - 1]);
        const int curr_mb_field_flag = IS_INTERLACED(mb_type);
        if (h->mb_y & 1) {
            if (left_mb_field_flag != curr_mb_field_flag)
                left_xy[LTOP] -= h->mb_stride;
        } else {
            if (curr_mb_field_flag)
                top_xy += h->mb_stride &
                          (((h->cur_pic.mb_type[top_xy] >> 7) & 1) - 1);
            if (left_mb_field_flag != curr_mb_field_flag)
                left_xy[LBOT] += h->mb_stride;
        }
    }

    h->top_mb_xy        = top_xy;
    h->left_mb_xy[LTOP] = left_xy[LTOP];
    h->left_mb_xy[LBOT] = left_xy[LBOT];
    {
        /* For sufficiently low qp, filtering wouldn't do anything.
         * This is a conservative estimate: could also check beta_offset
         * and more accurate chroma_qp. */
        int qp_thresh = h->qp_thresh; // FIXME strictly we should store qp_thresh for each mb of a slice
        int qp        = h->cur_pic.qscale_table[mb_xy];
        if (qp <= qp_thresh &&
            (left_xy[LTOP] < 0 ||
             ((qp + h->cur_pic.qscale_table[left_xy[LTOP]] + 1) >> 1) <= qp_thresh) &&
            (top_xy < 0 ||
             ((qp + h->cur_pic.qscale_table[top_xy] + 1) >> 1) <= qp_thresh)) {
            if (!FRAME_MBAFF(h))
                return 1;
            if ((left_xy[LTOP] < 0 ||
                 ((qp + h->cur_pic.qscale_table[left_xy[LBOT]] + 1) >> 1) <= qp_thresh) &&
                (top_xy < h->mb_stride ||
                 ((qp + h->cur_pic.qscale_table[top_xy - h->mb_stride] + 1) >> 1) <= qp_thresh))
                return 1;
        }
    }

    top_type        = h->cur_pic.mb_type[top_xy];
    left_type[LTOP] = h->cur_pic.mb_type[left_xy[LTOP]];
    left_type[LBOT] = h->cur_pic.mb_type[left_xy[LBOT]];
    if (h->deblocking_filter == 2) {
        if (h->slice_table[top_xy] != h->slice_num)
            top_type = 0;
        if (h->slice_table[left_xy[LBOT]] != h->slice_num)
            left_type[LTOP] = left_type[LBOT] = 0;
    } else {
        if (h->slice_table[top_xy] == 0xFFFF)
            top_type = 0;
        if (h->slice_table[left_xy[LBOT]] == 0xFFFF)
            left_type[LTOP] = left_type[LBOT] = 0;
    }
    h->top_type        = top_type;
    h->left_type[LTOP] = left_type[LTOP];
    h->left_type[LBOT] = left_type[LBOT];

    if (IS_INTRA(mb_type))
        return 0;

    fill_filter_caches_inter(h, mb_type, top_xy, left_xy,
                             top_type, left_type, mb_xy, 0);
    if (h->list_count == 2)
        fill_filter_caches_inter(h, mb_type, top_xy, left_xy,
                                 top_type, left_type, mb_xy, 1);

    nnz       = h->non_zero_count[mb_xy];
    nnz_cache = h->non_zero_count_cache;
    AV_COPY32(&nnz_cache[4 + 8 * 1], &nnz[0]);
    AV_COPY32(&nnz_cache[4 + 8 * 2], &nnz[4]);
    AV_COPY32(&nnz_cache[4 + 8 * 3], &nnz[8]);
    AV_COPY32(&nnz_cache[4 + 8 * 4], &nnz[12]);
    h->cbp = h->cbp_table[mb_xy];

    if (top_type) {
        nnz = h->non_zero_count[top_xy];
        AV_COPY32(&nnz_cache[4 + 8 * 0], &nnz[3 * 4]);
    }

    if (left_type[LTOP]) {
        nnz = h->non_zero_count[left_xy[LTOP]];
        nnz_cache[3 + 8 * 1] = nnz[3 + 0 * 4];
        nnz_cache[3 + 8 * 2] = nnz[3 + 1 * 4];
        nnz_cache[3 + 8 * 3] = nnz[3 + 2 * 4];
        nnz_cache[3 + 8 * 4] = nnz[3 + 3 * 4];
    }

    /* CAVLC 8x8dct requires NNZ values for residual decoding that differ
     * from what the loop filter needs */
    if (!CABAC(h) && h->pps.transform_8x8_mode) {
        if (IS_8x8DCT(top_type)) {
            nnz_cache[4 + 8 * 0] =
            nnz_cache[5 + 8 * 0] = (h->cbp_table[top_xy] & 0x4000) >> 12;
            nnz_cache[6 + 8 * 0] =
            nnz_cache[7 + 8 * 0] = (h->cbp_table[top_xy] & 0x8000) >> 12;
        }
        if (IS_8x8DCT(left_type[LTOP])) {
            nnz_cache[3 + 8 * 1] =
            nnz_cache[3 + 8 * 2] = (h->cbp_table[left_xy[LTOP]] & 0x2000) >> 12; // FIXME check MBAFF
        }
        if (IS_8x8DCT(left_type[LBOT])) {
            nnz_cache[3 + 8 * 3] =
            nnz_cache[3 + 8 * 4] = (h->cbp_table[left_xy[LBOT]] & 0x8000) >> 12; // FIXME check MBAFF
        }

        if (IS_8x8DCT(mb_type)) {
            nnz_cache[scan8[0]] =
            nnz_cache[scan8[1]] =
            nnz_cache[scan8[2]] =
            nnz_cache[scan8[3]] = (h->cbp & 0x1000) >> 12;

            nnz_cache[scan8[0 + 4]] =
            nnz_cache[scan8[1 + 4]] =
            nnz_cache[scan8[2 + 4]] =
            nnz_cache[scan8[3 + 4]] = (h->cbp & 0x2000) >> 12;

            nnz_cache[scan8[0 + 8]] =
            nnz_cache[scan8[1 + 8]] =
            nnz_cache[scan8[2 + 8]] =
            nnz_cache[scan8[3 + 8]] = (h->cbp & 0x4000) >> 12;

            nnz_cache[scan8[0 + 12]] =
            nnz_cache[scan8[1 + 12]] =
            nnz_cache[scan8[2 + 12]] =
            nnz_cache[scan8[3 + 12]] = (h->cbp & 0x8000) >> 12;
        }
    }

    return 0;
}

static void loop_filter(H264Context *h, int start_x, int end_x)
{
    uint8_t *dest_y, *dest_cb, *dest_cr;
    int linesize, uvlinesize, mb_x, mb_y;
    const int end_mb_y       = h->mb_y + FRAME_MBAFF(h);
    const int old_slice_type = h->slice_type;
    const int pixel_shift    = h->pixel_shift;
    const int block_h        = 16 >> h->chroma_y_shift;

    if (h->deblocking_filter) {
        for (mb_x = start_x; mb_x < end_x; mb_x++)
            for (mb_y = end_mb_y - FRAME_MBAFF(h); mb_y <= end_mb_y; mb_y++) {
                int mb_xy, mb_type;
                mb_xy         = h->mb_xy = mb_x + mb_y * h->mb_stride;
                h->slice_num  = h->slice_table[mb_xy];
                mb_type       = h->cur_pic.mb_type[mb_xy];
                h->list_count = h->list_counts[mb_xy];

                if (FRAME_MBAFF(h))
                    h->mb_mbaff               =
                    h->mb_field_decoding_flag = !!IS_INTERLACED(mb_type);

                h->mb_x = mb_x;
                h->mb_y = mb_y;
                dest_y  = h->cur_pic.f.data[0] +
                          ((mb_x << pixel_shift) + mb_y * h->linesize) * 16;
                dest_cb = h->cur_pic.f.data[1] +
                          (mb_x << pixel_shift) * (8 << CHROMA444(h)) +
                          mb_y * h->uvlinesize * block_h;
                dest_cr = h->cur_pic.f.data[2] +
                          (mb_x << pixel_shift) * (8 << CHROMA444(h)) +
                          mb_y * h->uvlinesize * block_h;
                // FIXME simplify above

                if (MB_FIELD(h)) {
                    linesize   = h->mb_linesize   = h->linesize   * 2;
                    uvlinesize = h->mb_uvlinesize = h->uvlinesize * 2;
                    if (mb_y & 1) { // FIXME move out of this function?
                        dest_y  -= h->linesize   * 15;
                        dest_cb -= h->uvlinesize * (block_h - 1);
                        dest_cr -= h->uvlinesize * (block_h - 1);
                    }
                } else {
                    linesize   = h->mb_linesize   = h->linesize;
                    uvlinesize = h->mb_uvlinesize = h->uvlinesize;
                }
                backup_mb_border(h, dest_y, dest_cb, dest_cr, linesize,
                                 uvlinesize, 0);
                if (fill_filter_caches(h, mb_type))
                    continue;
                h->chroma_qp[0] = get_chroma_qp(h, 0, h->cur_pic.qscale_table[mb_xy]);
                h->chroma_qp[1] = get_chroma_qp(h, 1, h->cur_pic.qscale_table[mb_xy]);

                if (FRAME_MBAFF(h)) {
                    ff_h264_filter_mb(h, mb_x, mb_y, dest_y, dest_cb, dest_cr,
                                      linesize, uvlinesize);
                } else {
                    ff_h264_filter_mb_fast(h, mb_x, mb_y, dest_y, dest_cb,
                                           dest_cr, linesize, uvlinesize);
                }
            }
    }
    h->slice_type   = old_slice_type;
    h->mb_x         = end_x;
    h->mb_y         = end_mb_y - FRAME_MBAFF(h);
    h->chroma_qp[0] = get_chroma_qp(h, 0, h->qscale);
    h->chroma_qp[1] = get_chroma_qp(h, 1, h->qscale);
}

static void predict_field_decoding_flag(H264Context *h)
{
    const int mb_xy = h->mb_x + h->mb_y * h->mb_stride;
    int mb_type     = (h->slice_table[mb_xy - 1] == h->slice_num) ?
                      h->cur_pic.mb_type[mb_xy - 1] :
                      (h->slice_table[mb_xy - h->mb_stride] == h->slice_num) ?
                      h->cur_pic.mb_type[mb_xy - h->mb_stride] : 0;
    h->mb_mbaff     = h->mb_field_decoding_flag = IS_INTERLACED(mb_type) ? 1 : 0;
}

/**
 * Draw edges and report progress for the last MB row.
 */
static void decode_finish_row(H264Context *h)
{
    int top            = 16 * (h->mb_y      >> FIELD_PICTURE(h));
    int pic_height     = 16 *  h->mb_height >> FIELD_PICTURE(h);
    int height         =  16      << FRAME_MBAFF(h);
    int deblock_border = (16 + 4) << FRAME_MBAFF(h);

    if (h->deblocking_filter) {
        if ((top + height) >= pic_height)
            height += deblock_border;
        top -= deblock_border;
    }

    if (top >= pic_height || (top + height) < 0)
        return;

    height = FFMIN(height, pic_height - top);
    if (top < 0) {
        height = top + height;
        top    = 0;
    }

    ff_h264_draw_horiz_band(h, top, height);

    if (h->droppable || h->er.error_occurred)
        return;

    ff_thread_report_progress(&h->cur_pic_ptr->tf, top + height - 1,
                              h->picture_structure == PICT_BOTTOM_FIELD);
}

static void er_add_slice(H264Context *h, int startx, int starty,
                         int endx, int endy, int status)
{
    if (CONFIG_ERROR_RESILIENCE) {
        ERContext *er = &h->er;

        ff_er_add_slice(er, startx, starty, endx, endy, status);
    }
}

static int decode_slice(struct AVCodecContext *avctx, void *arg)
{
    H264Context *h = *(void **)arg;
    int lf_x_start = h->mb_x;

    h->mb_skip_run = -1;

    av_assert0(h->block_offset[15] == (4 * ((scan8[15] - scan8[0]) & 7) << h->pixel_shift) + 4 * h->linesize * ((scan8[15] - scan8[0]) >> 3));

    h->is_complex = FRAME_MBAFF(h) || h->picture_structure != PICT_FRAME ||
                    avctx->codec_id != AV_CODEC_ID_H264 ||
                    (CONFIG_GRAY && (h->flags & CODEC_FLAG_GRAY));

    if (!(h->avctx->active_thread_type & FF_THREAD_SLICE) && h->picture_structure == PICT_FRAME && h->er.error_status_table) {
        const int start_i  = av_clip(h->resync_mb_x + h->resync_mb_y * h->mb_width, 0, h->mb_num - 1);
        if (start_i) {
            int prev_status = h->er.error_status_table[h->er.mb_index2xy[start_i - 1]];
            prev_status &= ~ VP_START;
            if (prev_status != (ER_MV_END | ER_DC_END | ER_AC_END))
                h->er.error_occurred = 1;
        }
    }

    if (h->pps.cabac) {
        /* realign */
        align_get_bits(&h->gb);

        /* init cabac */
        ff_init_cabac_decoder(&h->cabac,
                              h->gb.buffer + get_bits_count(&h->gb) / 8,
                              (get_bits_left(&h->gb) + 7) / 8);

        ff_h264_init_cabac_states(h);

        for (;;) {
            // START_TIMER
            int ret = ff_h264_decode_mb_cabac(h);
            int eos;
            // STOP_TIMER("decode_mb_cabac")

            if (ret >= 0)
                ff_h264_hl_decode_mb(h);

            // FIXME optimal? or let mb_decode decode 16x32 ?
            if (ret >= 0 && FRAME_MBAFF(h)) {
                h->mb_y++;

                ret = ff_h264_decode_mb_cabac(h);

                if (ret >= 0)
                    ff_h264_hl_decode_mb(h);
                h->mb_y--;
            }
            eos = get_cabac_terminate(&h->cabac);

            if ((h->workaround_bugs & FF_BUG_TRUNCATED) &&
                h->cabac.bytestream > h->cabac.bytestream_end + 2) {
                er_add_slice(h, h->resync_mb_x, h->resync_mb_y, h->mb_x - 1,
                             h->mb_y, ER_MB_END);
                if (h->mb_x >= lf_x_start)
                    loop_filter(h, lf_x_start, h->mb_x + 1);
                return 0;
            }
            if (h->cabac.bytestream > h->cabac.bytestream_end + 2 )
                av_log(h->avctx, AV_LOG_DEBUG, "bytestream overread %"PTRDIFF_SPECIFIER"\n", h->cabac.bytestream_end - h->cabac.bytestream);
            if (ret < 0 || h->cabac.bytestream > h->cabac.bytestream_end + 4) {
                av_log(h->avctx, AV_LOG_ERROR,
                       "error while decoding MB %d %d, bytestream %"PTRDIFF_SPECIFIER"\n",
                       h->mb_x, h->mb_y,
                       h->cabac.bytestream_end - h->cabac.bytestream);
                er_add_slice(h, h->resync_mb_x, h->resync_mb_y, h->mb_x,
                             h->mb_y, ER_MB_ERROR);
                return AVERROR_INVALIDDATA;
            }

            if (++h->mb_x >= h->mb_width) {
                loop_filter(h, lf_x_start, h->mb_x);
                h->mb_x = lf_x_start = 0;
                decode_finish_row(h);
                ++h->mb_y;
                if (FIELD_OR_MBAFF_PICTURE(h)) {
                    ++h->mb_y;
                    if (FRAME_MBAFF(h) && h->mb_y < h->mb_height)
                        predict_field_decoding_flag(h);
                }
            }

            if (eos || h->mb_y >= h->mb_height) {
                tprintf(h->avctx, "slice end %d %d\n",
                        get_bits_count(&h->gb), h->gb.size_in_bits);
                er_add_slice(h, h->resync_mb_x, h->resync_mb_y, h->mb_x - 1,
                             h->mb_y, ER_MB_END);
                if (h->mb_x > lf_x_start)
                    loop_filter(h, lf_x_start, h->mb_x);
                return 0;
            }
        }
    } else {
        for (;;) {
            int ret = ff_h264_decode_mb_cavlc(h);

            if (ret >= 0)
                ff_h264_hl_decode_mb(h);

            // FIXME optimal? or let mb_decode decode 16x32 ?
            if (ret >= 0 && FRAME_MBAFF(h)) {
                h->mb_y++;
                ret = ff_h264_decode_mb_cavlc(h);

                if (ret >= 0)
                    ff_h264_hl_decode_mb(h);
                h->mb_y--;
            }

            if (ret < 0) {
                av_log(h->avctx, AV_LOG_ERROR,
                       "error while decoding MB %d %d\n", h->mb_x, h->mb_y);
                er_add_slice(h, h->resync_mb_x, h->resync_mb_y, h->mb_x,
                             h->mb_y, ER_MB_ERROR);
                return ret;
            }

            if (++h->mb_x >= h->mb_width) {
                loop_filter(h, lf_x_start, h->mb_x);
                h->mb_x = lf_x_start = 0;
                decode_finish_row(h);
                ++h->mb_y;
                if (FIELD_OR_MBAFF_PICTURE(h)) {
                    ++h->mb_y;
                    if (FRAME_MBAFF(h) && h->mb_y < h->mb_height)
                        predict_field_decoding_flag(h);
                }
                if (h->mb_y >= h->mb_height) {
                    tprintf(h->avctx, "slice end %d %d\n",
                            get_bits_count(&h->gb), h->gb.size_in_bits);

                    if (   get_bits_left(&h->gb) == 0
                        || get_bits_left(&h->gb) > 0 && !(h->avctx->err_recognition & AV_EF_AGGRESSIVE)) {
                        er_add_slice(h, h->resync_mb_x, h->resync_mb_y,
                                     h->mb_x - 1, h->mb_y, ER_MB_END);

                        return 0;
                    } else {
                        er_add_slice(h, h->resync_mb_x, h->resync_mb_y,
                                     h->mb_x, h->mb_y, ER_MB_END);

                        return AVERROR_INVALIDDATA;
                    }
                }
            }

            if (get_bits_left(&h->gb) <= 0 && h->mb_skip_run <= 0) {
                tprintf(h->avctx, "slice end %d %d\n",
                        get_bits_count(&h->gb), h->gb.size_in_bits);

                if (get_bits_left(&h->gb) == 0) {
                    er_add_slice(h, h->resync_mb_x, h->resync_mb_y,
                                 h->mb_x - 1, h->mb_y, ER_MB_END);
                    if (h->mb_x > lf_x_start)
                        loop_filter(h, lf_x_start, h->mb_x);

                    return 0;
                } else {
                    er_add_slice(h, h->resync_mb_x, h->resync_mb_y, h->mb_x,
                                 h->mb_y, ER_MB_ERROR);

                    return AVERROR_INVALIDDATA;
                }
            }
        }
    }
}

/**
 * Call decode_slice() for each context.
 *
 * @param h h264 master context
 * @param context_count number of contexts to execute
 */
int ff_h264_execute_decode_slices(H264Context *h, unsigned context_count)
{
    AVCodecContext *const avctx = h->avctx;
    H264Context *hx;
    int i;

    av_assert0(h->mb_y < h->mb_height);

    if (h->avctx->hwaccel ||
        h->avctx->codec->capabilities & CODEC_CAP_HWACCEL_VDPAU)
        return 0;
    if (context_count == 1) {
        return decode_slice(avctx, &h);
    } else {
        av_assert0(context_count > 0);
        for (i = 1; i < context_count; i++) {
            hx                 = h->thread_context[i];
            if (CONFIG_ERROR_RESILIENCE) {
                hx->er.error_count = 0;
            }
            hx->x264_build     = h->x264_build;
        }

        avctx->execute(avctx, decode_slice, h->thread_context,
                       NULL, context_count, sizeof(void *));

        /* pull back stuff from slices to master context */
        hx                   = h->thread_context[context_count - 1];
        h->mb_x              = hx->mb_x;
        h->mb_y              = hx->mb_y;
        h->droppable         = hx->droppable;
        h->picture_structure = hx->picture_structure;
        if (CONFIG_ERROR_RESILIENCE) {
            for (i = 1; i < context_count; i++)
                h->er.error_count += h->thread_context[i]->er.error_count;
        }
    }

    return 0;
}<|MERGE_RESOLUTION|>--- conflicted
+++ resolved
@@ -1959,17 +1959,13 @@
                              (h->ref_list[j][i].reference & 3);
     }
 
-<<<<<<< HEAD
 #if CONFIG_ERROR_RESILIENCE
-    if (h->ref_count[0]) ff_h264_set_erpic(&h->er.last_pic, &h->ref_list[0][0]);
-=======
     if (h->ref_count[0]) {
         ff_h264_set_erpic(&h->er.last_pic, &h->ref_list[0][0]);
     } else if (h->last_pic_for_ec.f.buf[0]) {
         ff_h264_set_erpic(&h->er.last_pic, &h->last_pic_for_ec);
     }
 
->>>>>>> e5b7e222
     if (h->ref_count[1]) ff_h264_set_erpic(&h->er.next_pic, &h->ref_list[1][0]);
 #endif
 
