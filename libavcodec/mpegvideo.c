--- conflicted
+++ resolved
@@ -3073,16 +3073,9 @@
 
 void ff_mpeg_draw_horiz_band(MpegEncContext *s, int y, int h)
 {
-<<<<<<< HEAD
-    ff_draw_horiz_band(s->avctx, &s->dsp, s->current_picture_ptr,
+    ff_draw_horiz_band(s->avctx, s->current_picture_ptr,
                        s->last_picture_ptr, y, h, s->picture_structure,
-                       s->first_field, s->low_delay,
-                       s->v_edge_pos, s->h_edge_pos);
-=======
-    ff_draw_horiz_band(s->avctx, &s->current_picture,
-                       &s->last_picture, y, h, s->picture_structure,
                        s->first_field, s->low_delay);
->>>>>>> 54b2ce74
 }
 
 void ff_init_block_index(MpegEncContext *s){ //FIXME maybe rename
