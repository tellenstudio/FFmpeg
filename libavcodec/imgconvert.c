/*
 * Misc image conversion routines
 * Copyright (c) 2001, 2002, 2003 Fabrice Bellard
 *
 * This file is part of FFmpeg.
 *
 * FFmpeg is free software; you can redistribute it and/or
 * modify it under the terms of the GNU Lesser General Public
 * License as published by the Free Software Foundation; either
 * version 2.1 of the License, or (at your option) any later version.
 *
 * FFmpeg is distributed in the hope that it will be useful,
 * but WITHOUT ANY WARRANTY; without even the implied warranty of
 * MERCHANTABILITY or FITNESS FOR A PARTICULAR PURPOSE.  See the GNU
 * Lesser General Public License for more details.
 *
 * You should have received a copy of the GNU Lesser General Public
 * License along with FFmpeg; if not, write to the Free Software
 * Foundation, Inc., 51 Franklin Street, Fifth Floor, Boston, MA 02110-1301 USA
 */

/**
 * @file
 * misc image conversion routines
 */

/* TODO:
 * - write 'ffimg' program to test all the image related stuff
 * - move all api to slice based system
 * - integrate deinterlacing, postprocessing and scaling in the conversion process
 */

#include "avcodec.h"
#include "dsputil.h"
#include "imgconvert.h"
#include "internal.h"
#include "libavutil/avassert.h"
#include "libavutil/colorspace.h"
#include "libavutil/common.h"
#include "libavutil/pixdesc.h"
#include "libavutil/imgutils.h"

#if HAVE_MMX_EXTERNAL
#include "x86/dsputil_mmx.h"
#endif

#define FF_COLOR_NA      -1
#define FF_COLOR_RGB      0 /**< RGB color space */
#define FF_COLOR_GRAY     1 /**< gray color space */
#define FF_COLOR_YUV      2 /**< YUV color space. 16 <= Y <= 235, 16 <= U, V <= 240 */
#define FF_COLOR_YUV_JPEG 3 /**< YUV color space. 0 <= Y <= 255, 0 <= U, V <= 255 */

#if HAVE_MMX_EXTERNAL
#define deinterlace_line_inplace ff_deinterlace_line_inplace_mmx
#define deinterlace_line         ff_deinterlace_line_mmx
#else
#define deinterlace_line_inplace deinterlace_line_inplace_c
#define deinterlace_line         deinterlace_line_c
#endif

#define pixdesc_has_alpha(pixdesc) \
    ((pixdesc)->nb_components == 2 || (pixdesc)->nb_components == 4 || (pixdesc)->flags & PIX_FMT_PAL)


void avcodec_get_chroma_sub_sample(enum AVPixelFormat pix_fmt, int *h_shift, int *v_shift)
{
    const AVPixFmtDescriptor *desc = av_pix_fmt_desc_get(pix_fmt);
    av_assert0(desc);
    *h_shift = desc->log2_chroma_w;
    *v_shift = desc->log2_chroma_h;
}

<<<<<<< HEAD
static int get_color_type(AVPixFmtDescriptor *desc) {
=======
static int get_color_type(const AVPixFmtDescriptor *desc) {
>>>>>>> 5b802cf5
    if(desc->nb_components == 1 || desc->nb_components == 2)
        return FF_COLOR_GRAY;

    if(desc->name && !strncmp(desc->name, "yuvj", 4))
        return FF_COLOR_YUV_JPEG;

    if(desc->flags & PIX_FMT_RGB)
        return  FF_COLOR_RGB;

    if(desc->nb_components == 0)
        return FF_COLOR_NA;

    return FF_COLOR_YUV;
}

static int get_pix_fmt_depth(int *min, int *max, enum AVPixelFormat pix_fmt)
{
    const AVPixFmtDescriptor *desc = av_pix_fmt_desc_get(pix_fmt);
    int i;

    if (!desc || !desc->nb_components) {
        *min = *max = 0;
        return AVERROR(EINVAL);
    }

    *min = INT_MAX, *max = -INT_MAX;
    for (i = 0; i < desc->nb_components; i++) {
        *min = FFMIN(desc->comp[i].depth_minus1+1, *min);
        *max = FFMAX(desc->comp[i].depth_minus1+1, *max);
    }
    return 0;
}

static int get_pix_fmt_score(enum AVPixelFormat dst_pix_fmt,
                              enum AVPixelFormat src_pix_fmt,
                              unsigned *lossp, unsigned consider)
{
    const AVPixFmtDescriptor *src_desc = av_pix_fmt_desc_get(src_pix_fmt);
    const AVPixFmtDescriptor *dst_desc = av_pix_fmt_desc_get(dst_pix_fmt);
    int src_color, dst_color;
    int src_min_depth, src_max_depth, dst_min_depth, dst_max_depth;
    int ret, loss, i, nb_components;
    int score = INT_MAX;

    if (dst_pix_fmt >= AV_PIX_FMT_NB || dst_pix_fmt <= AV_PIX_FMT_NONE)
        return ~0;

    /* compute loss */
    *lossp = loss = 0;

    if (dst_pix_fmt == src_pix_fmt)
        return INT_MAX;

    if ((ret = get_pix_fmt_depth(&src_min_depth, &src_max_depth, src_pix_fmt)) < 0)
        return ret;
    if ((ret = get_pix_fmt_depth(&dst_min_depth, &dst_max_depth, dst_pix_fmt)) < 0)
        return ret;

    src_color = get_color_type(src_desc);
    dst_color = get_color_type(dst_desc);
    nb_components = FFMIN(src_desc->nb_components, dst_desc->nb_components);

    for (i = 0; i < nb_components; i++)
        if (src_desc->comp[i].depth_minus1 > dst_desc->comp[i].depth_minus1 && (consider & FF_LOSS_DEPTH)) {
            loss |= FF_LOSS_DEPTH;
            score -= 65536 >> dst_desc->comp[i].depth_minus1;
        }

    if (consider & FF_LOSS_RESOLUTION) {
        if (dst_desc->log2_chroma_w > src_desc->log2_chroma_w) {
            loss |= FF_LOSS_RESOLUTION;
            score -= 256 << dst_desc->log2_chroma_w;
        }
        if (dst_desc->log2_chroma_h > src_desc->log2_chroma_h) {
            loss |= FF_LOSS_RESOLUTION;
            score -= 256 << dst_desc->log2_chroma_h;
        }
        // dont favor 422 over 420 if downsampling is needed, because 420 has much better support on the decoder side
        if (dst_desc->log2_chroma_w == 1 && src_desc->log2_chroma_w == 0 &&
            dst_desc->log2_chroma_h == 1 && src_desc->log2_chroma_h == 0 ) {
            score += 512;
        }
    }

    if(consider & FF_LOSS_COLORSPACE)
    switch(dst_color) {
    case FF_COLOR_RGB:
        if (src_color != FF_COLOR_RGB &&
            src_color != FF_COLOR_GRAY)
            loss |= FF_LOSS_COLORSPACE;
        break;
    case FF_COLOR_GRAY:
        if (src_color != FF_COLOR_GRAY)
            loss |= FF_LOSS_COLORSPACE;
        break;
    case FF_COLOR_YUV:
        if (src_color != FF_COLOR_YUV)
            loss |= FF_LOSS_COLORSPACE;
        break;
    case FF_COLOR_YUV_JPEG:
        if (src_color != FF_COLOR_YUV_JPEG &&
            src_color != FF_COLOR_YUV &&
            src_color != FF_COLOR_GRAY)
            loss |= FF_LOSS_COLORSPACE;
        break;
    default:
        /* fail safe test */
        if (src_color != dst_color)
            loss |= FF_LOSS_COLORSPACE;
        break;
    }
    if(loss & FF_LOSS_COLORSPACE)
        score -= (nb_components * 65536) >> FFMIN(dst_desc->comp[0].depth_minus1, src_desc->comp[0].depth_minus1);

    if (dst_color == FF_COLOR_GRAY &&
        src_color != FF_COLOR_GRAY && (consider & FF_LOSS_CHROMA)) {
        loss |= FF_LOSS_CHROMA;
        score -= 2 * 65536;
    }
    if (!pixdesc_has_alpha(dst_desc) && (pixdesc_has_alpha(src_desc) && (consider & FF_LOSS_ALPHA))) {
        loss |= FF_LOSS_ALPHA;
        score -= 65536;
    }
    if (dst_pix_fmt == AV_PIX_FMT_PAL8 && (consider & FF_LOSS_COLORQUANT) &&
        (src_pix_fmt != AV_PIX_FMT_PAL8 && (src_color != FF_COLOR_GRAY || (pixdesc_has_alpha(src_desc) && (consider & FF_LOSS_ALPHA))))) {
        loss |= FF_LOSS_COLORQUANT;
        score -= 65536;
    }

    *lossp = loss;
    return score;
}

int avcodec_get_pix_fmt_loss(enum AVPixelFormat dst_pix_fmt,
                             enum AVPixelFormat src_pix_fmt,
                             int has_alpha)
{
    int loss;
    int ret = get_pix_fmt_score(dst_pix_fmt, src_pix_fmt, &loss, has_alpha ? ~0 : ~FF_LOSS_ALPHA);
    if (ret < 0)
        return ret;
    return loss;
}

#if FF_API_FIND_BEST_PIX_FMT
enum AVPixelFormat avcodec_find_best_pix_fmt(int64_t pix_fmt_mask, enum AVPixelFormat src_pix_fmt,
                                            int has_alpha, int *loss_ptr)
{
    enum AVPixelFormat dst_pix_fmt;
    int i;

    if (loss_ptr) /* all losses count (for backward compatibility) */
        *loss_ptr = 0;

    dst_pix_fmt = AV_PIX_FMT_NONE; /* so first iteration doesn't have to be treated special */
    for(i = 0; i< FFMIN(AV_PIX_FMT_NB, 64); i++){
        if (pix_fmt_mask & (1ULL << i))
            dst_pix_fmt = avcodec_find_best_pix_fmt_of_2(dst_pix_fmt, i, src_pix_fmt, has_alpha, loss_ptr);
    }
    return dst_pix_fmt;
}
#endif /* FF_API_FIND_BEST_PIX_FMT */

enum AVPixelFormat avcodec_find_best_pix_fmt_of_2(enum AVPixelFormat dst_pix_fmt1, enum AVPixelFormat dst_pix_fmt2,
                                            enum AVPixelFormat src_pix_fmt, int has_alpha, int *loss_ptr)
{
    enum AVPixelFormat dst_pix_fmt;
    int loss1, loss2, loss_mask;
    const AVPixFmtDescriptor *desc1 = av_pix_fmt_desc_get(dst_pix_fmt1);
    const AVPixFmtDescriptor *desc2 = av_pix_fmt_desc_get(dst_pix_fmt2);
    int score1, score2;

    loss_mask= loss_ptr?~*loss_ptr:~0; /* use loss mask if provided */
    if(!has_alpha)
        loss_mask &= ~FF_LOSS_ALPHA;

    dst_pix_fmt = AV_PIX_FMT_NONE;
    score1 = get_pix_fmt_score(dst_pix_fmt1, src_pix_fmt, &loss1, loss_mask);
    score2 = get_pix_fmt_score(dst_pix_fmt2, src_pix_fmt, &loss2, loss_mask);

    if (score1 == score2) {
        if(av_get_padded_bits_per_pixel(desc2) != av_get_padded_bits_per_pixel(desc1)) {
            dst_pix_fmt = av_get_padded_bits_per_pixel(desc2) < av_get_padded_bits_per_pixel(desc1) ? dst_pix_fmt2 : dst_pix_fmt1;
        } else {
            dst_pix_fmt = desc2->nb_components < desc1->nb_components ? dst_pix_fmt2 : dst_pix_fmt1;
        }
    } else {
        dst_pix_fmt = score1 < score2 ? dst_pix_fmt2 : dst_pix_fmt1;
    }

    if (loss_ptr)
        *loss_ptr = avcodec_get_pix_fmt_loss(dst_pix_fmt, src_pix_fmt, has_alpha);
    return dst_pix_fmt;
}

#if AV_HAVE_INCOMPATIBLE_FORK_ABI
enum AVPixelFormat avcodec_find_best_pix_fmt2(enum AVPixelFormat *pix_fmt_list,
                                            enum AVPixelFormat src_pix_fmt,
                                            int has_alpha, int *loss_ptr){
    return avcodec_find_best_pix_fmt_of_list(pix_fmt_list, src_pix_fmt, has_alpha, loss_ptr);
}
#else
enum AVPixelFormat avcodec_find_best_pix_fmt2(enum AVPixelFormat dst_pix_fmt1, enum AVPixelFormat dst_pix_fmt2,
                                            enum AVPixelFormat src_pix_fmt, int has_alpha, int *loss_ptr)
{
    return avcodec_find_best_pix_fmt_of_2(dst_pix_fmt1, dst_pix_fmt2, src_pix_fmt, has_alpha, loss_ptr);
}
#endif

enum AVPixelFormat avcodec_find_best_pix_fmt_of_list(enum AVPixelFormat *pix_fmt_list,
                                            enum AVPixelFormat src_pix_fmt,
                                            int has_alpha, int *loss_ptr){
    int i;

    enum AVPixelFormat best = AV_PIX_FMT_NONE;

    for(i=0; pix_fmt_list[i] != AV_PIX_FMT_NONE; i++)
        best = avcodec_find_best_pix_fmt_of_2(best, pix_fmt_list[i], src_pix_fmt, has_alpha, loss_ptr);

    return best;
}

/* 2x2 -> 1x1 */
void ff_shrink22(uint8_t *dst, int dst_wrap,
                     const uint8_t *src, int src_wrap,
                     int width, int height)
{
    int w;
    const uint8_t *s1, *s2;
    uint8_t *d;

    for(;height > 0; height--) {
        s1 = src;
        s2 = s1 + src_wrap;
        d = dst;
        for(w = width;w >= 4; w-=4) {
            d[0] = (s1[0] + s1[1] + s2[0] + s2[1] + 2) >> 2;
            d[1] = (s1[2] + s1[3] + s2[2] + s2[3] + 2) >> 2;
            d[2] = (s1[4] + s1[5] + s2[4] + s2[5] + 2) >> 2;
            d[3] = (s1[6] + s1[7] + s2[6] + s2[7] + 2) >> 2;
            s1 += 8;
            s2 += 8;
            d += 4;
        }
        for(;w > 0; w--) {
            d[0] = (s1[0] + s1[1] + s2[0] + s2[1] + 2) >> 2;
            s1 += 2;
            s2 += 2;
            d++;
        }
        src += 2 * src_wrap;
        dst += dst_wrap;
    }
}

/* 4x4 -> 1x1 */
void ff_shrink44(uint8_t *dst, int dst_wrap,
                     const uint8_t *src, int src_wrap,
                     int width, int height)
{
    int w;
    const uint8_t *s1, *s2, *s3, *s4;
    uint8_t *d;

    for(;height > 0; height--) {
        s1 = src;
        s2 = s1 + src_wrap;
        s3 = s2 + src_wrap;
        s4 = s3 + src_wrap;
        d = dst;
        for(w = width;w > 0; w--) {
            d[0] = (s1[0] + s1[1] + s1[2] + s1[3] +
                    s2[0] + s2[1] + s2[2] + s2[3] +
                    s3[0] + s3[1] + s3[2] + s3[3] +
                    s4[0] + s4[1] + s4[2] + s4[3] + 8) >> 4;
            s1 += 4;
            s2 += 4;
            s3 += 4;
            s4 += 4;
            d++;
        }
        src += 4 * src_wrap;
        dst += dst_wrap;
    }
}

/* 8x8 -> 1x1 */
void ff_shrink88(uint8_t *dst, int dst_wrap,
                     const uint8_t *src, int src_wrap,
                     int width, int height)
{
    int w, i;

    for(;height > 0; height--) {
        for(w = width;w > 0; w--) {
            int tmp=0;
            for(i=0; i<8; i++){
                tmp += src[0] + src[1] + src[2] + src[3] + src[4] + src[5] + src[6] + src[7];
                src += src_wrap;
            }
            *(dst++) = (tmp + 32)>>6;
            src += 8 - 8*src_wrap;
        }
        src += 8*src_wrap - 8*width;
        dst += dst_wrap - width;
    }
}

/* return true if yuv planar */
static inline int is_yuv_planar(const AVPixFmtDescriptor *desc)
{
    int i;
    int planes[4] = { 0 };

    if (     desc->flags & PIX_FMT_RGB
        || !(desc->flags & PIX_FMT_PLANAR))
        return 0;

    /* set the used planes */
    for (i = 0; i < desc->nb_components; i++)
        planes[desc->comp[i].plane] = 1;

    /* if there is an unused plane, the format is not planar */
    for (i = 0; i < desc->nb_components; i++)
        if (!planes[i])
            return 0;
    return 1;
}

int av_picture_crop(AVPicture *dst, const AVPicture *src,
                    enum AVPixelFormat pix_fmt, int top_band, int left_band)
{
    const AVPixFmtDescriptor *desc = av_pix_fmt_desc_get(pix_fmt);
    int y_shift;
    int x_shift;

    if (pix_fmt < 0 || pix_fmt >= AV_PIX_FMT_NB)
        return -1;

    y_shift = desc->log2_chroma_h;
    x_shift = desc->log2_chroma_w;

    if (is_yuv_planar(desc)) {
    dst->data[0] = src->data[0] + (top_band * src->linesize[0]) + left_band;
    dst->data[1] = src->data[1] + ((top_band >> y_shift) * src->linesize[1]) + (left_band >> x_shift);
    dst->data[2] = src->data[2] + ((top_band >> y_shift) * src->linesize[2]) + (left_band >> x_shift);
    } else{
        if(top_band % (1<<y_shift) || left_band % (1<<x_shift))
            return -1;
        if(left_band) //FIXME add support for this too
            return -1;
        dst->data[0] = src->data[0] + (top_band * src->linesize[0]) + left_band;
    }

    dst->linesize[0] = src->linesize[0];
    dst->linesize[1] = src->linesize[1];
    dst->linesize[2] = src->linesize[2];
    return 0;
}

int av_picture_pad(AVPicture *dst, const AVPicture *src, int height, int width,
                   enum AVPixelFormat pix_fmt, int padtop, int padbottom, int padleft, int padright,
            int *color)
{
    const AVPixFmtDescriptor *desc = av_pix_fmt_desc_get(pix_fmt);
    uint8_t *optr;
    int y_shift;
    int x_shift;
    int yheight;
    int i, y;

    if (pix_fmt < 0 || pix_fmt >= AV_PIX_FMT_NB ||
        !is_yuv_planar(desc)) return -1;

    for (i = 0; i < 3; i++) {
        x_shift = i ? desc->log2_chroma_w : 0;
        y_shift = i ? desc->log2_chroma_h : 0;

        if (padtop || padleft) {
            memset(dst->data[i], color[i],
                dst->linesize[i] * (padtop >> y_shift) + (padleft >> x_shift));
        }

        if (padleft || padright) {
            optr = dst->data[i] + dst->linesize[i] * (padtop >> y_shift) +
                (dst->linesize[i] - (padright >> x_shift));
            yheight = (height - 1 - (padtop + padbottom)) >> y_shift;
            for (y = 0; y < yheight; y++) {
                memset(optr, color[i], (padleft + padright) >> x_shift);
                optr += dst->linesize[i];
            }
        }

        if (src) { /* first line */
            uint8_t *iptr = src->data[i];
            optr = dst->data[i] + dst->linesize[i] * (padtop >> y_shift) +
                    (padleft >> x_shift);
            memcpy(optr, iptr, (width - padleft - padright) >> x_shift);
            iptr += src->linesize[i];
            optr = dst->data[i] + dst->linesize[i] * (padtop >> y_shift) +
                (dst->linesize[i] - (padright >> x_shift));
            yheight = (height - 1 - (padtop + padbottom)) >> y_shift;
            for (y = 0; y < yheight; y++) {
                memset(optr, color[i], (padleft + padright) >> x_shift);
                memcpy(optr + ((padleft + padright) >> x_shift), iptr,
                       (width - padleft - padright) >> x_shift);
                iptr += src->linesize[i];
                optr += dst->linesize[i];
            }
        }

        if (padbottom || padright) {
            optr = dst->data[i] + dst->linesize[i] *
                ((height - padbottom) >> y_shift) - (padright >> x_shift);
            memset(optr, color[i],dst->linesize[i] *
                (padbottom >> y_shift) + (padright >> x_shift));
        }
    }
    return 0;
}

#if !HAVE_MMX_EXTERNAL
/* filter parameters: [-1 4 2 4 -1] // 8 */
static void deinterlace_line_c(uint8_t *dst,
                             const uint8_t *lum_m4, const uint8_t *lum_m3,
                             const uint8_t *lum_m2, const uint8_t *lum_m1,
                             const uint8_t *lum,
                             int size)
{
    uint8_t *cm = ff_cropTbl + MAX_NEG_CROP;
    int sum;

    for(;size > 0;size--) {
        sum = -lum_m4[0];
        sum += lum_m3[0] << 2;
        sum += lum_m2[0] << 1;
        sum += lum_m1[0] << 2;
        sum += -lum[0];
        dst[0] = cm[(sum + 4) >> 3];
        lum_m4++;
        lum_m3++;
        lum_m2++;
        lum_m1++;
        lum++;
        dst++;
    }
}

static void deinterlace_line_inplace_c(uint8_t *lum_m4, uint8_t *lum_m3,
                                       uint8_t *lum_m2, uint8_t *lum_m1,
                                       uint8_t *lum, int size)
{
    uint8_t *cm = ff_cropTbl + MAX_NEG_CROP;
    int sum;

    for(;size > 0;size--) {
        sum = -lum_m4[0];
        sum += lum_m3[0] << 2;
        sum += lum_m2[0] << 1;
        lum_m4[0]=lum_m2[0];
        sum += lum_m1[0] << 2;
        sum += -lum[0];
        lum_m2[0] = cm[(sum + 4) >> 3];
        lum_m4++;
        lum_m3++;
        lum_m2++;
        lum_m1++;
        lum++;
    }
}
#endif /* !HAVE_MMX_EXTERNAL */

/* deinterlacing : 2 temporal taps, 3 spatial taps linear filter. The
   top field is copied as is, but the bottom field is deinterlaced
   against the top field. */
static void deinterlace_bottom_field(uint8_t *dst, int dst_wrap,
                                    const uint8_t *src1, int src_wrap,
                                    int width, int height)
{
    const uint8_t *src_m2, *src_m1, *src_0, *src_p1, *src_p2;
    int y;

    src_m2 = src1;
    src_m1 = src1;
    src_0=&src_m1[src_wrap];
    src_p1=&src_0[src_wrap];
    src_p2=&src_p1[src_wrap];
    for(y=0;y<(height-2);y+=2) {
        memcpy(dst,src_m1,width);
        dst += dst_wrap;
        deinterlace_line(dst,src_m2,src_m1,src_0,src_p1,src_p2,width);
        src_m2 = src_0;
        src_m1 = src_p1;
        src_0 = src_p2;
        src_p1 += 2*src_wrap;
        src_p2 += 2*src_wrap;
        dst += dst_wrap;
    }
    memcpy(dst,src_m1,width);
    dst += dst_wrap;
    /* do last line */
    deinterlace_line(dst,src_m2,src_m1,src_0,src_0,src_0,width);
}

static void deinterlace_bottom_field_inplace(uint8_t *src1, int src_wrap,
                                             int width, int height)
{
    uint8_t *src_m1, *src_0, *src_p1, *src_p2;
    int y;
    uint8_t *buf;
    buf = av_malloc(width);

    src_m1 = src1;
    memcpy(buf,src_m1,width);
    src_0=&src_m1[src_wrap];
    src_p1=&src_0[src_wrap];
    src_p2=&src_p1[src_wrap];
    for(y=0;y<(height-2);y+=2) {
        deinterlace_line_inplace(buf,src_m1,src_0,src_p1,src_p2,width);
        src_m1 = src_p1;
        src_0 = src_p2;
        src_p1 += 2*src_wrap;
        src_p2 += 2*src_wrap;
    }
    /* do last line */
    deinterlace_line_inplace(buf,src_m1,src_0,src_0,src_0,width);
    av_free(buf);
}

int avpicture_deinterlace(AVPicture *dst, const AVPicture *src,
                          enum AVPixelFormat pix_fmt, int width, int height)
{
    int i;

    if (pix_fmt != AV_PIX_FMT_YUV420P &&
        pix_fmt != AV_PIX_FMT_YUVJ420P &&
        pix_fmt != AV_PIX_FMT_YUV422P &&
        pix_fmt != AV_PIX_FMT_YUVJ422P &&
        pix_fmt != AV_PIX_FMT_YUV444P &&
        pix_fmt != AV_PIX_FMT_YUV411P &&
        pix_fmt != AV_PIX_FMT_GRAY8)
        return -1;
    if ((width & 3) != 0 || (height & 3) != 0)
        return -1;

    for(i=0;i<3;i++) {
        if (i == 1) {
            switch(pix_fmt) {
            case AV_PIX_FMT_YUVJ420P:
            case AV_PIX_FMT_YUV420P:
                width >>= 1;
                height >>= 1;
                break;
            case AV_PIX_FMT_YUV422P:
            case AV_PIX_FMT_YUVJ422P:
                width >>= 1;
                break;
            case AV_PIX_FMT_YUV411P:
                width >>= 2;
                break;
            default:
                break;
            }
            if (pix_fmt == AV_PIX_FMT_GRAY8) {
                break;
            }
        }
        if (src == dst) {
            deinterlace_bottom_field_inplace(dst->data[i], dst->linesize[i],
                                 width, height);
        } else {
            deinterlace_bottom_field(dst->data[i],dst->linesize[i],
                                        src->data[i], src->linesize[i],
                                        width, height);
        }
    }
    emms_c();
    return 0;
}

#ifdef TEST

int main(void){
    int i;
    int err=0;
    int skip = 0;

    for (i=0; i<AV_PIX_FMT_NB*2; i++) {
        AVPixFmtDescriptor *desc = av_pix_fmt_desc_get(i);
        if(!desc || !desc->name) {
            skip ++;
            continue;
        }
        if (skip) {
            av_log(NULL, AV_LOG_INFO, "%3d unused pixel format values\n", skip);
            skip = 0;
        }
        av_log(NULL, AV_LOG_INFO, "pix fmt %s yuv_plan:%d avg_bpp:%d colortype:%d\n", desc->name, is_yuv_planar(desc), av_get_padded_bits_per_pixel(desc), get_color_type(desc));
        if ((!(desc->flags & PIX_FMT_ALPHA)) != (desc->nb_components != 2 && desc->nb_components != 4)) {
            av_log(NULL, AV_LOG_ERROR, "Alpha flag mismatch\n");
            err = 1;
        }
    }
    return err;
}

#endif<|MERGE_RESOLUTION|>--- conflicted
+++ resolved
@@ -70,11 +70,7 @@
     *v_shift = desc->log2_chroma_h;
 }
 
-<<<<<<< HEAD
-static int get_color_type(AVPixFmtDescriptor *desc) {
-=======
 static int get_color_type(const AVPixFmtDescriptor *desc) {
->>>>>>> 5b802cf5
     if(desc->nb_components == 1 || desc->nb_components == 2)
         return FF_COLOR_GRAY;
 
