/*
 * H.26L/H.264/AVC/JVT/14496-10/... cavlc bitstream decoding
 * Copyright (c) 2003 Michael Niedermayer <michaelni@gmx.at>
 *
 * This file is part of FFmpeg.
 *
 * FFmpeg is free software; you can redistribute it and/or
 * modify it under the terms of the GNU Lesser General Public
 * License as published by the Free Software Foundation; either
 * version 2.1 of the License, or (at your option) any later version.
 *
 * FFmpeg is distributed in the hope that it will be useful,
 * but WITHOUT ANY WARRANTY; without even the implied warranty of
 * MERCHANTABILITY or FITNESS FOR A PARTICULAR PURPOSE.  See the GNU
 * Lesser General Public License for more details.
 *
 * You should have received a copy of the GNU Lesser General Public
 * License along with FFmpeg; if not, write to the Free Software
 * Foundation, Inc., 51 Franklin Street, Fifth Floor, Boston, MA 02110-1301 USA
 */

/**
 * @file
 * H.264 / AVC / MPEG4 part10 cavlc bitstream decoding.
 * @author Michael Niedermayer <michaelni@gmx.at>
 */

#define CABAC 0

#include "internal.h"
#include "avcodec.h"
#include "mpegvideo.h"
#include "h264.h"
#include "h264data.h" // FIXME FIXME FIXME
#include "h264_mvpred.h"
#include "golomb.h"
#include "libavutil/avassert.h"


static const uint8_t golomb_to_inter_cbp_gray[16]={
 0, 1, 2, 4, 8, 3, 5,10,12,15, 7,11,13,14, 6, 9,
};

static const uint8_t golomb_to_intra4x4_cbp_gray[16]={
15, 0, 7,11,13,14, 3, 5,10,12, 1, 2, 4, 8, 6, 9,
};

static const uint8_t chroma_dc_coeff_token_len[4*5]={
 2, 0, 0, 0,
 6, 1, 0, 0,
 6, 6, 3, 0,
 6, 7, 7, 6,
 6, 8, 8, 7,
};

static const uint8_t chroma_dc_coeff_token_bits[4*5]={
 1, 0, 0, 0,
 7, 1, 0, 0,
 4, 6, 1, 0,
 3, 3, 2, 5,
 2, 3, 2, 0,
};

static const uint8_t chroma422_dc_coeff_token_len[4*9]={
  1,  0,  0,  0,
  7,  2,  0,  0,
  7,  7,  3,  0,
  9,  7,  7,  5,
  9,  9,  7,  6,
 10, 10,  9,  7,
 11, 11, 10,  7,
 12, 12, 11, 10,
 13, 12, 12, 11,
};

static const uint8_t chroma422_dc_coeff_token_bits[4*9]={
  1,   0,  0, 0,
 15,   1,  0, 0,
 14,  13,  1, 0,
  7,  12, 11, 1,
  6,   5, 10, 1,
  7,   6,  4, 9,
  7,   6,  5, 8,
  7,   6,  5, 4,
  7,   5,  4, 4,
};

static const uint8_t coeff_token_len[4][4*17]={
{
     1, 0, 0, 0,
     6, 2, 0, 0,     8, 6, 3, 0,     9, 8, 7, 5,    10, 9, 8, 6,
    11,10, 9, 7,    13,11,10, 8,    13,13,11, 9,    13,13,13,10,
    14,14,13,11,    14,14,14,13,    15,15,14,14,    15,15,15,14,
    16,15,15,15,    16,16,16,15,    16,16,16,16,    16,16,16,16,
},
{
     2, 0, 0, 0,
     6, 2, 0, 0,     6, 5, 3, 0,     7, 6, 6, 4,     8, 6, 6, 4,
     8, 7, 7, 5,     9, 8, 8, 6,    11, 9, 9, 6,    11,11,11, 7,
    12,11,11, 9,    12,12,12,11,    12,12,12,11,    13,13,13,12,
    13,13,13,13,    13,14,13,13,    14,14,14,13,    14,14,14,14,
},
{
     4, 0, 0, 0,
     6, 4, 0, 0,     6, 5, 4, 0,     6, 5, 5, 4,     7, 5, 5, 4,
     7, 5, 5, 4,     7, 6, 6, 4,     7, 6, 6, 4,     8, 7, 7, 5,
     8, 8, 7, 6,     9, 8, 8, 7,     9, 9, 8, 8,     9, 9, 9, 8,
    10, 9, 9, 9,    10,10,10,10,    10,10,10,10,    10,10,10,10,
},
{
     6, 0, 0, 0,
     6, 6, 0, 0,     6, 6, 6, 0,     6, 6, 6, 6,     6, 6, 6, 6,
     6, 6, 6, 6,     6, 6, 6, 6,     6, 6, 6, 6,     6, 6, 6, 6,
     6, 6, 6, 6,     6, 6, 6, 6,     6, 6, 6, 6,     6, 6, 6, 6,
     6, 6, 6, 6,     6, 6, 6, 6,     6, 6, 6, 6,     6, 6, 6, 6,
}
};

static const uint8_t coeff_token_bits[4][4*17]={
{
     1, 0, 0, 0,
     5, 1, 0, 0,     7, 4, 1, 0,     7, 6, 5, 3,     7, 6, 5, 3,
     7, 6, 5, 4,    15, 6, 5, 4,    11,14, 5, 4,     8,10,13, 4,
    15,14, 9, 4,    11,10,13,12,    15,14, 9,12,    11,10,13, 8,
    15, 1, 9,12,    11,14,13, 8,     7,10, 9,12,     4, 6, 5, 8,
},
{
     3, 0, 0, 0,
    11, 2, 0, 0,     7, 7, 3, 0,     7,10, 9, 5,     7, 6, 5, 4,
     4, 6, 5, 6,     7, 6, 5, 8,    15, 6, 5, 4,    11,14,13, 4,
    15,10, 9, 4,    11,14,13,12,     8,10, 9, 8,    15,14,13,12,
    11,10, 9,12,     7,11, 6, 8,     9, 8,10, 1,     7, 6, 5, 4,
},
{
    15, 0, 0, 0,
    15,14, 0, 0,    11,15,13, 0,     8,12,14,12,    15,10,11,11,
    11, 8, 9,10,     9,14,13, 9,     8,10, 9, 8,    15,14,13,13,
    11,14,10,12,    15,10,13,12,    11,14, 9,12,     8,10,13, 8,
    13, 7, 9,12,     9,12,11,10,     5, 8, 7, 6,     1, 4, 3, 2,
},
{
     3, 0, 0, 0,
     0, 1, 0, 0,     4, 5, 6, 0,     8, 9,10,11,    12,13,14,15,
    16,17,18,19,    20,21,22,23,    24,25,26,27,    28,29,30,31,
    32,33,34,35,    36,37,38,39,    40,41,42,43,    44,45,46,47,
    48,49,50,51,    52,53,54,55,    56,57,58,59,    60,61,62,63,
}
};

static const uint8_t total_zeros_len[16][16]= {
    {1,3,3,4,4,5,5,6,6,7,7,8,8,9,9,9},
    {3,3,3,3,3,4,4,4,4,5,5,6,6,6,6},
    {4,3,3,3,4,4,3,3,4,5,5,6,5,6},
    {5,3,4,4,3,3,3,4,3,4,5,5,5},
    {4,4,4,3,3,3,3,3,4,5,4,5},
    {6,5,3,3,3,3,3,3,4,3,6},
    {6,5,3,3,3,2,3,4,3,6},
    {6,4,5,3,2,2,3,3,6},
    {6,6,4,2,2,3,2,5},
    {5,5,3,2,2,2,4},
    {4,4,3,3,1,3},
    {4,4,2,1,3},
    {3,3,1,2},
    {2,2,1},
    {1,1},
};

static const uint8_t total_zeros_bits[16][16]= {
    {1,3,2,3,2,3,2,3,2,3,2,3,2,3,2,1},
    {7,6,5,4,3,5,4,3,2,3,2,3,2,1,0},
    {5,7,6,5,4,3,4,3,2,3,2,1,1,0},
    {3,7,5,4,6,5,4,3,3,2,2,1,0},
    {5,4,3,7,6,5,4,3,2,1,1,0},
    {1,1,7,6,5,4,3,2,1,1,0},
    {1,1,5,4,3,3,2,1,1,0},
    {1,1,1,3,3,2,2,1,0},
    {1,0,1,3,2,1,1,1},
    {1,0,1,3,2,1,1},
    {0,1,1,2,1,3},
    {0,1,1,1,1},
    {0,1,1,1},
    {0,1,1},
    {0,1},
};

static const uint8_t chroma_dc_total_zeros_len[3][4]= {
    { 1, 2, 3, 3,},
    { 1, 2, 2, 0,},
    { 1, 1, 0, 0,},
};

static const uint8_t chroma_dc_total_zeros_bits[3][4]= {
    { 1, 1, 1, 0,},
    { 1, 1, 0, 0,},
    { 1, 0, 0, 0,},
};

static const uint8_t chroma422_dc_total_zeros_len[7][8]= {
    { 1, 3, 3, 4, 4, 4, 5, 5 },
    { 3, 2, 3, 3, 3, 3, 3 },
    { 3, 3, 2, 2, 3, 3 },
    { 3, 2, 2, 2, 3 },
    { 2, 2, 2, 2 },
    { 2, 2, 1 },
    { 1, 1 },
};

static const uint8_t chroma422_dc_total_zeros_bits[7][8]= {
    { 1, 2, 3, 2, 3, 1, 1, 0 },
    { 0, 1, 1, 4, 5, 6, 7 },
    { 0, 1, 1, 2, 6, 7 },
    { 6, 0, 1, 2, 7 },
    { 0, 1, 2, 3 },
    { 0, 1, 1 },
    { 0, 1 },
};

static const uint8_t run_len[7][16]={
    {1,1},
    {1,2,2},
    {2,2,2,2},
    {2,2,2,3,3},
    {2,2,3,3,3,3},
    {2,3,3,3,3,3,3},
    {3,3,3,3,3,3,3,4,5,6,7,8,9,10,11},
};

static const uint8_t run_bits[7][16]={
    {1,0},
    {1,1,0},
    {3,2,1,0},
    {3,2,1,1,0},
    {3,2,3,2,1,0},
    {3,0,1,3,2,5,4},
    {7,6,5,4,3,2,1,1,1,1,1,1,1,1,1},
};

static VLC coeff_token_vlc[4];
static VLC_TYPE coeff_token_vlc_tables[520+332+280+256][2];
static const int coeff_token_vlc_tables_size[4]={520,332,280,256};

static VLC chroma_dc_coeff_token_vlc;
static VLC_TYPE chroma_dc_coeff_token_vlc_table[256][2];
static const int chroma_dc_coeff_token_vlc_table_size = 256;

static VLC chroma422_dc_coeff_token_vlc;
static VLC_TYPE chroma422_dc_coeff_token_vlc_table[8192][2];
static const int chroma422_dc_coeff_token_vlc_table_size = 8192;

static VLC total_zeros_vlc[15];
static VLC_TYPE total_zeros_vlc_tables[15][512][2];
static const int total_zeros_vlc_tables_size = 512;

static VLC chroma_dc_total_zeros_vlc[3];
static VLC_TYPE chroma_dc_total_zeros_vlc_tables[3][8][2];
static const int chroma_dc_total_zeros_vlc_tables_size = 8;

static VLC chroma422_dc_total_zeros_vlc[7];
static VLC_TYPE chroma422_dc_total_zeros_vlc_tables[7][32][2];
static const int chroma422_dc_total_zeros_vlc_tables_size = 32;

static VLC run_vlc[6];
static VLC_TYPE run_vlc_tables[6][8][2];
static const int run_vlc_tables_size = 8;

static VLC run7_vlc;
static VLC_TYPE run7_vlc_table[96][2];
static const int run7_vlc_table_size = 96;

#define LEVEL_TAB_BITS 8
static int8_t cavlc_level_tab[7][1<<LEVEL_TAB_BITS][2];

#define CHROMA_DC_COEFF_TOKEN_VLC_BITS 8
#define CHROMA422_DC_COEFF_TOKEN_VLC_BITS 13
#define COEFF_TOKEN_VLC_BITS           8
#define TOTAL_ZEROS_VLC_BITS           9
#define CHROMA_DC_TOTAL_ZEROS_VLC_BITS 3
#define CHROMA422_DC_TOTAL_ZEROS_VLC_BITS 5
#define RUN_VLC_BITS                   3
#define RUN7_VLC_BITS                  6

/**
 * Get the predicted number of non-zero coefficients.
 * @param n block index
 */
static inline int pred_non_zero_count(H264Context *h, int n){
    const int index8= scan8[n];
    const int left= h->non_zero_count_cache[index8 - 1];
    const int top = h->non_zero_count_cache[index8 - 8];
    int i= left + top;

    if(i<64) i= (i+1)>>1;

    tprintf(h->avctx, "pred_nnz L%X T%X n%d s%d P%X\n", left, top, n, scan8[n], i&31);

    return i&31;
}

static av_cold void init_cavlc_level_tab(void){
    int suffix_length;
    unsigned int i;

    for(suffix_length=0; suffix_length<7; suffix_length++){
        for(i=0; i<(1<<LEVEL_TAB_BITS); i++){
            int prefix= LEVEL_TAB_BITS - av_log2(2*i);

            if(prefix + 1 + suffix_length <= LEVEL_TAB_BITS){
                int level_code = (prefix << suffix_length) +
                    (i >> (av_log2(i) - suffix_length)) - (1 << suffix_length);
                int mask = -(level_code&1);
                level_code = (((2 + level_code) >> 1) ^ mask) - mask;
                cavlc_level_tab[suffix_length][i][0]= level_code;
                cavlc_level_tab[suffix_length][i][1]= prefix + 1 + suffix_length;
            }else if(prefix + 1 <= LEVEL_TAB_BITS){
                cavlc_level_tab[suffix_length][i][0]= prefix+100;
                cavlc_level_tab[suffix_length][i][1]= prefix + 1;
            }else{
                cavlc_level_tab[suffix_length][i][0]= LEVEL_TAB_BITS+100;
                cavlc_level_tab[suffix_length][i][1]= LEVEL_TAB_BITS;
            }
        }
    }
}

av_cold void ff_h264_decode_init_vlc(void){
    static int done = 0;

    if (!done) {
        int i;
        int offset;
        done = 1;

        chroma_dc_coeff_token_vlc.table = chroma_dc_coeff_token_vlc_table;
        chroma_dc_coeff_token_vlc.table_allocated = chroma_dc_coeff_token_vlc_table_size;
        init_vlc(&chroma_dc_coeff_token_vlc, CHROMA_DC_COEFF_TOKEN_VLC_BITS, 4*5,
                 &chroma_dc_coeff_token_len [0], 1, 1,
                 &chroma_dc_coeff_token_bits[0], 1, 1,
                 INIT_VLC_USE_NEW_STATIC);

        chroma422_dc_coeff_token_vlc.table = chroma422_dc_coeff_token_vlc_table;
        chroma422_dc_coeff_token_vlc.table_allocated = chroma422_dc_coeff_token_vlc_table_size;
        init_vlc(&chroma422_dc_coeff_token_vlc, CHROMA422_DC_COEFF_TOKEN_VLC_BITS, 4*9,
                 &chroma422_dc_coeff_token_len [0], 1, 1,
                 &chroma422_dc_coeff_token_bits[0], 1, 1,
                 INIT_VLC_USE_NEW_STATIC);

        offset = 0;
        for(i=0; i<4; i++){
            coeff_token_vlc[i].table = coeff_token_vlc_tables+offset;
            coeff_token_vlc[i].table_allocated = coeff_token_vlc_tables_size[i];
            init_vlc(&coeff_token_vlc[i], COEFF_TOKEN_VLC_BITS, 4*17,
                     &coeff_token_len [i][0], 1, 1,
                     &coeff_token_bits[i][0], 1, 1,
                     INIT_VLC_USE_NEW_STATIC);
            offset += coeff_token_vlc_tables_size[i];
        }
        /*
         * This is a one time safety check to make sure that
         * the packed static coeff_token_vlc table sizes
         * were initialized correctly.
         */
        av_assert0(offset == FF_ARRAY_ELEMS(coeff_token_vlc_tables));

        for(i=0; i<3; i++){
            chroma_dc_total_zeros_vlc[i].table = chroma_dc_total_zeros_vlc_tables[i];
            chroma_dc_total_zeros_vlc[i].table_allocated = chroma_dc_total_zeros_vlc_tables_size;
            init_vlc(&chroma_dc_total_zeros_vlc[i],
                     CHROMA_DC_TOTAL_ZEROS_VLC_BITS, 4,
                     &chroma_dc_total_zeros_len [i][0], 1, 1,
                     &chroma_dc_total_zeros_bits[i][0], 1, 1,
                     INIT_VLC_USE_NEW_STATIC);
        }

        for(i=0; i<7; i++){
            chroma422_dc_total_zeros_vlc[i].table = chroma422_dc_total_zeros_vlc_tables[i];
            chroma422_dc_total_zeros_vlc[i].table_allocated = chroma422_dc_total_zeros_vlc_tables_size;
            init_vlc(&chroma422_dc_total_zeros_vlc[i],
                     CHROMA422_DC_TOTAL_ZEROS_VLC_BITS, 8,
                     &chroma422_dc_total_zeros_len [i][0], 1, 1,
                     &chroma422_dc_total_zeros_bits[i][0], 1, 1,
                     INIT_VLC_USE_NEW_STATIC);
        }

        for(i=0; i<15; i++){
            total_zeros_vlc[i].table = total_zeros_vlc_tables[i];
            total_zeros_vlc[i].table_allocated = total_zeros_vlc_tables_size;
            init_vlc(&total_zeros_vlc[i],
                     TOTAL_ZEROS_VLC_BITS, 16,
                     &total_zeros_len [i][0], 1, 1,
                     &total_zeros_bits[i][0], 1, 1,
                     INIT_VLC_USE_NEW_STATIC);
        }

        for(i=0; i<6; i++){
            run_vlc[i].table = run_vlc_tables[i];
            run_vlc[i].table_allocated = run_vlc_tables_size;
            init_vlc(&run_vlc[i],
                     RUN_VLC_BITS, 7,
                     &run_len [i][0], 1, 1,
                     &run_bits[i][0], 1, 1,
                     INIT_VLC_USE_NEW_STATIC);
        }
        run7_vlc.table = run7_vlc_table,
        run7_vlc.table_allocated = run7_vlc_table_size;
        init_vlc(&run7_vlc, RUN7_VLC_BITS, 16,
                 &run_len [6][0], 1, 1,
                 &run_bits[6][0], 1, 1,
                 INIT_VLC_USE_NEW_STATIC);

        init_cavlc_level_tab();
    }
}

/**
 *
 */
static inline int get_level_prefix(GetBitContext *gb){
    unsigned int buf;
    int log;

    OPEN_READER(re, gb);
    UPDATE_CACHE(re, gb);
    buf=GET_CACHE(re, gb);

    log= 32 - av_log2(buf);
#ifdef TRACE
    print_bin(buf>>(32-log), log);
    av_log(NULL, AV_LOG_DEBUG, "%5d %2d %3d lpr @%5d in %s get_level_prefix\n", buf>>(32-log), log, log-1, get_bits_count(gb), __FILE__);
#endif

    LAST_SKIP_BITS(re, gb, log);
    CLOSE_READER(re, gb);

    return log-1;
}

/**
 * Decode a residual block.
 * @param n block index
 * @param scantable scantable
 * @param max_coeff number of coefficients in the block
 * @return <0 if an error occurred
 */
static int decode_residual(H264Context *h, GetBitContext *gb, int16_t *block, int n, const uint8_t *scantable, const uint32_t *qmul, int max_coeff){
    static const int coeff_token_table_index[17]= {0, 0, 1, 1, 2, 2, 2, 2, 3, 3, 3, 3, 3, 3, 3, 3, 3};
    int level[16];
    int zeros_left, coeff_token, total_coeff, i, trailing_ones, run_before;

    //FIXME put trailing_onex into the context

    if(max_coeff <= 8){
        if (max_coeff == 4)
            coeff_token = get_vlc2(gb, chroma_dc_coeff_token_vlc.table, CHROMA_DC_COEFF_TOKEN_VLC_BITS, 1);
        else
            coeff_token = get_vlc2(gb, chroma422_dc_coeff_token_vlc.table, CHROMA422_DC_COEFF_TOKEN_VLC_BITS, 1);
        total_coeff= coeff_token>>2;
    }else{
        if(n >= LUMA_DC_BLOCK_INDEX){
            total_coeff= pred_non_zero_count(h, (n - LUMA_DC_BLOCK_INDEX)*16);
            coeff_token= get_vlc2(gb, coeff_token_vlc[ coeff_token_table_index[total_coeff] ].table, COEFF_TOKEN_VLC_BITS, 2);
            total_coeff= coeff_token>>2;
        }else{
            total_coeff= pred_non_zero_count(h, n);
            coeff_token= get_vlc2(gb, coeff_token_vlc[ coeff_token_table_index[total_coeff] ].table, COEFF_TOKEN_VLC_BITS, 2);
            total_coeff= coeff_token>>2;
        }
    }
    h->non_zero_count_cache[ scan8[n] ]= total_coeff;

    //FIXME set last_non_zero?

    if(total_coeff==0)
        return 0;
    if(total_coeff > (unsigned)max_coeff) {
        av_log(h->avctx, AV_LOG_ERROR, "corrupted macroblock %d %d (total_coeff=%d)\n", h->mb_x, h->mb_y, total_coeff);
        return -1;
    }

    trailing_ones= coeff_token&3;
    tprintf(h->avctx, "trailing:%d, total:%d\n", trailing_ones, total_coeff);
    av_assert2(total_coeff<=16);

    i = show_bits(gb, 3);
    skip_bits(gb, trailing_ones);
    level[0] = 1-((i&4)>>1);
    level[1] = 1-((i&2)   );
    level[2] = 1-((i&1)<<1);

    if(trailing_ones<total_coeff) {
        int mask, prefix;
        int suffix_length = total_coeff > 10 & trailing_ones < 3;
        int bitsi= show_bits(gb, LEVEL_TAB_BITS);
        int level_code= cavlc_level_tab[suffix_length][bitsi][0];

        skip_bits(gb, cavlc_level_tab[suffix_length][bitsi][1]);
        if(level_code >= 100){
            prefix= level_code - 100;
            if(prefix == LEVEL_TAB_BITS)
                prefix += get_level_prefix(gb);

            //first coefficient has suffix_length equal to 0 or 1
            if(prefix<14){ //FIXME try to build a large unified VLC table for all this
                if(suffix_length)
                    level_code= (prefix<<1) + get_bits1(gb); //part
                else
                    level_code= prefix; //part
            }else if(prefix==14){
                if(suffix_length)
                    level_code= (prefix<<1) + get_bits1(gb); //part
                else
                    level_code= prefix + get_bits(gb, 4); //part
            }else{
                level_code= 30;
                if(prefix>=16){
                    if(prefix > 25+3){
                        av_log(h->avctx, AV_LOG_ERROR, "Invalid level prefix\n");
                        return -1;
                    }
                    level_code += (1<<(prefix-3))-4096;
                }
                level_code += get_bits(gb, prefix-3); //part
            }

            if(trailing_ones < 3) level_code += 2;

            suffix_length = 2;
            mask= -(level_code&1);
            level[trailing_ones]= (((2+level_code)>>1) ^ mask) - mask;
        }else{
            level_code += ((level_code>>31)|1) & -(trailing_ones < 3);

            suffix_length = 1 + (level_code + 3U > 6U);
            level[trailing_ones]= level_code;
        }

        //remaining coefficients have suffix_length > 0
        for(i=trailing_ones+1;i<total_coeff;i++) {
            static const unsigned int suffix_limit[7] = {0,3,6,12,24,48,INT_MAX };
            int bitsi= show_bits(gb, LEVEL_TAB_BITS);
            level_code= cavlc_level_tab[suffix_length][bitsi][0];

            skip_bits(gb, cavlc_level_tab[suffix_length][bitsi][1]);
            if(level_code >= 100){
                prefix= level_code - 100;
                if(prefix == LEVEL_TAB_BITS){
                    prefix += get_level_prefix(gb);
                }
                if(prefix<15){
                    level_code = (prefix<<suffix_length) + get_bits(gb, suffix_length);
                }else{
                    level_code = (15<<suffix_length) + get_bits(gb, prefix-3);
                    if(prefix>=16)
                        level_code += (1<<(prefix-3))-4096;
                }
                mask= -(level_code&1);
                level_code= (((2+level_code)>>1) ^ mask) - mask;
            }
            level[i]= level_code;
            suffix_length+= suffix_limit[suffix_length] + level_code > 2U*suffix_limit[suffix_length];
        }
    }

    if(total_coeff == max_coeff)
        zeros_left=0;
    else{
        if (max_coeff <= 8) {
            if (max_coeff == 4)
                zeros_left = get_vlc2(gb, (chroma_dc_total_zeros_vlc-1)[total_coeff].table,
                                      CHROMA_DC_TOTAL_ZEROS_VLC_BITS, 1);
            else
                zeros_left = get_vlc2(gb, (chroma422_dc_total_zeros_vlc-1)[total_coeff].table,
                                      CHROMA422_DC_TOTAL_ZEROS_VLC_BITS, 1);
        } else {
            zeros_left= get_vlc2(gb, (total_zeros_vlc-1)[ total_coeff ].table, TOTAL_ZEROS_VLC_BITS, 1);
        }
    }

#define STORE_BLOCK(type) \
    scantable += zeros_left + total_coeff - 1; \
    if(n >= LUMA_DC_BLOCK_INDEX){ \
        ((type*)block)[*scantable] = level[0]; \
        for(i=1;i<total_coeff && zeros_left > 0;i++) { \
            if(zeros_left < 7) \
                run_before= get_vlc2(gb, (run_vlc-1)[zeros_left].table, RUN_VLC_BITS, 1); \
            else \
                run_before= get_vlc2(gb, run7_vlc.table, RUN7_VLC_BITS, 2); \
            zeros_left -= run_before; \
            scantable -= 1 + run_before; \
            ((type*)block)[*scantable]= level[i]; \
        } \
        for(;i<total_coeff;i++) { \
            scantable--; \
            ((type*)block)[*scantable]= level[i]; \
        } \
    }else{ \
        ((type*)block)[*scantable] = ((int)(level[0] * qmul[*scantable] + 32))>>6; \
        for(i=1;i<total_coeff && zeros_left > 0;i++) { \
            if(zeros_left < 7) \
                run_before= get_vlc2(gb, (run_vlc-1)[zeros_left].table, RUN_VLC_BITS, 1); \
            else \
                run_before= get_vlc2(gb, run7_vlc.table, RUN7_VLC_BITS, 2); \
            zeros_left -= run_before; \
            scantable -= 1 + run_before; \
            ((type*)block)[*scantable]= ((int)(level[i] * qmul[*scantable] + 32))>>6; \
        } \
        for(;i<total_coeff;i++) { \
            scantable--; \
            ((type*)block)[*scantable]= ((int)(level[i] * qmul[*scantable] + 32))>>6; \
        } \
    }

    if(zeros_left<0){
        av_log(h->s.avctx, AV_LOG_ERROR, "negative number of zero coeffs at %d %d\n", s->mb_x, s->mb_y);
        return -1;
    }

    if (h->pixel_shift) {
        STORE_BLOCK(int32_t)
    } else {
        STORE_BLOCK(int16_t)
    }

<<<<<<< HEAD
=======
    if(zeros_left<0){
        av_log(h->avctx, AV_LOG_ERROR, "negative number of zero coeffs at %d %d\n", h->mb_x, h->mb_y);
        return -1;
    }

>>>>>>> 5b802cf5
    return 0;
}

static av_always_inline int decode_luma_residual(H264Context *h, GetBitContext *gb, const uint8_t *scan, const uint8_t *scan8x8, int pixel_shift, int mb_type, int cbp, int p){
    int i4x4, i8x8;
    int qscale = p == 0 ? h->qscale : h->chroma_qp[p-1];
    if(IS_INTRA16x16(mb_type)){
        AV_ZERO128(h->mb_luma_dc[p]+0);
        AV_ZERO128(h->mb_luma_dc[p]+8);
        AV_ZERO128(h->mb_luma_dc[p]+16);
        AV_ZERO128(h->mb_luma_dc[p]+24);
        if( decode_residual(h, h->intra_gb_ptr, h->mb_luma_dc[p], LUMA_DC_BLOCK_INDEX+p, scan, NULL, 16) < 0){
            return -1; //FIXME continue if partitioned and other return -1 too
        }

        av_assert2((cbp&15) == 0 || (cbp&15) == 15);

        if(cbp&15){
            for(i8x8=0; i8x8<4; i8x8++){
                for(i4x4=0; i4x4<4; i4x4++){
                    const int index= i4x4 + 4*i8x8 + p*16;
                    if( decode_residual(h, h->intra_gb_ptr, h->mb + (16*index << pixel_shift),
                        index, scan + 1, h->dequant4_coeff[p][qscale], 15) < 0 ){
                        return -1;
                    }
                }
            }
            return 0xf;
        }else{
            fill_rectangle(&h->non_zero_count_cache[scan8[p*16]], 4, 4, 8, 0, 1);
            return 0;
        }
    }else{
        int cqm = (IS_INTRA( mb_type ) ? 0:3)+p;
        /* For CAVLC 4:4:4, we need to keep track of the luma 8x8 CBP for deblocking nnz purposes. */
        int new_cbp = 0;
        for(i8x8=0; i8x8<4; i8x8++){
            if(cbp & (1<<i8x8)){
                if(IS_8x8DCT(mb_type)){
                    int16_t *buf = &h->mb[64*i8x8+256*p << pixel_shift];
                    uint8_t *nnz;
                    for(i4x4=0; i4x4<4; i4x4++){
                        const int index= i4x4 + 4*i8x8 + p*16;
                        if( decode_residual(h, gb, buf, index, scan8x8+16*i4x4,
                                            h->dequant8_coeff[cqm][qscale], 16) < 0 )
                            return -1;
                    }
                    nnz= &h->non_zero_count_cache[ scan8[4*i8x8+p*16] ];
                    nnz[0] += nnz[1] + nnz[8] + nnz[9];
                    new_cbp |= !!nnz[0] << i8x8;
                }else{
                    for(i4x4=0; i4x4<4; i4x4++){
                        const int index= i4x4 + 4*i8x8 + p*16;
                        if( decode_residual(h, gb, h->mb + (16*index << pixel_shift), index,
                                            scan, h->dequant4_coeff[cqm][qscale], 16) < 0 ){
                            return -1;
                        }
                        new_cbp |= h->non_zero_count_cache[ scan8[index] ] << i8x8;
                    }
                }
            }else{
                uint8_t * const nnz= &h->non_zero_count_cache[ scan8[4*i8x8+p*16] ];
                nnz[0] = nnz[1] = nnz[8] = nnz[9] = 0;
            }
        }
        return new_cbp;
    }
}

int ff_h264_decode_mb_cavlc(H264Context *h){
    int mb_xy;
    int partition_count;
    unsigned int mb_type, cbp;
    int dct8x8_allowed= h->pps.transform_8x8_mode;
    int decode_chroma = h->sps.chroma_format_idc == 1 || h->sps.chroma_format_idc == 2;
    const int pixel_shift = h->pixel_shift;
    unsigned local_ref_count[2];

    mb_xy = h->mb_xy = h->mb_x + h->mb_y*h->mb_stride;

    tprintf(h->avctx, "pic:%d mb:%d/%d\n", h->frame_num, h->mb_x, h->mb_y);
    cbp = 0; /* avoid warning. FIXME: find a solution without slowing
                down the code */
    if(h->slice_type_nos != AV_PICTURE_TYPE_I){
        if(h->mb_skip_run==-1)
            h->mb_skip_run= get_ue_golomb(&h->gb);

        if (h->mb_skip_run--) {
            if(FRAME_MBAFF && (h->mb_y&1) == 0){
                if(h->mb_skip_run==0)
                    h->mb_mbaff = h->mb_field_decoding_flag = get_bits1(&h->gb);
            }
            decode_mb_skip(h);
            return 0;
        }
    }
    if(FRAME_MBAFF){
        if( (h->mb_y&1) == 0 )
            h->mb_mbaff = h->mb_field_decoding_flag = get_bits1(&h->gb);
    }

    h->prev_mb_skipped= 0;

    mb_type= get_ue_golomb(&h->gb);
    if(h->slice_type_nos == AV_PICTURE_TYPE_B){
        if(mb_type < 23){
            partition_count= b_mb_type_info[mb_type].partition_count;
            mb_type=         b_mb_type_info[mb_type].type;
        }else{
            mb_type -= 23;
            goto decode_intra_mb;
        }
    }else if(h->slice_type_nos == AV_PICTURE_TYPE_P){
        if(mb_type < 5){
            partition_count= p_mb_type_info[mb_type].partition_count;
            mb_type=         p_mb_type_info[mb_type].type;
        }else{
            mb_type -= 5;
            goto decode_intra_mb;
        }
    }else{
       av_assert2(h->slice_type_nos == AV_PICTURE_TYPE_I);
        if(h->slice_type == AV_PICTURE_TYPE_SI && mb_type)
            mb_type--;
decode_intra_mb:
        if(mb_type > 25){
            av_log(h->avctx, AV_LOG_ERROR, "mb_type %d in %c slice too large at %d %d\n", mb_type, av_get_picture_type_char(h->slice_type), h->mb_x, h->mb_y);
            return -1;
        }
        partition_count=0;
        cbp= i_mb_type_info[mb_type].cbp;
        h->intra16x16_pred_mode= i_mb_type_info[mb_type].pred_mode;
        mb_type= i_mb_type_info[mb_type].type;
    }

    if(MB_FIELD)
        mb_type |= MB_TYPE_INTERLACED;

    h->slice_table[ mb_xy ]= h->slice_num;

    if(IS_INTRA_PCM(mb_type)){
        const int mb_size = ff_h264_mb_sizes[h->sps.chroma_format_idc] *
                            h->sps.bit_depth_luma;

        // We assume these blocks are very rare so we do not optimize it.
        h->intra_pcm_ptr = align_get_bits(&h->gb);
        skip_bits_long(&h->gb, mb_size);

        // In deblocking, the quantizer is 0
        h->cur_pic.f.qscale_table[mb_xy] = 0;
        // All coeffs are present
        memset(h->non_zero_count[mb_xy], 16, 48);

        h->cur_pic.f.mb_type[mb_xy] = mb_type;
        return 0;
    }

    local_ref_count[0] = h->ref_count[0] << MB_MBAFF;
    local_ref_count[1] = h->ref_count[1] << MB_MBAFF;

    fill_decode_neighbors(h, mb_type);
    fill_decode_caches(h, mb_type);

    //mb_pred
    if(IS_INTRA(mb_type)){
        int pred_mode;
//            init_top_left_availability(h);
        if(IS_INTRA4x4(mb_type)){
            int i;
            int di = 1;
            if(dct8x8_allowed && get_bits1(&h->gb)){
                mb_type |= MB_TYPE_8x8DCT;
                di = 4;
            }

//                fill_intra4x4_pred_table(h);
            for(i=0; i<16; i+=di){
                int mode= pred_intra_mode(h, i);

                if(!get_bits1(&h->gb)){
                    const int rem_mode= get_bits(&h->gb, 3);
                    mode = rem_mode + (rem_mode >= mode);
                }

                if(di==4)
                    fill_rectangle( &h->intra4x4_pred_mode_cache[ scan8[i] ], 2, 2, 8, mode, 1 );
                else
                    h->intra4x4_pred_mode_cache[ scan8[i] ] = mode;
            }
            write_back_intra_pred_mode(h);
            if( ff_h264_check_intra4x4_pred_mode(h) < 0)
                return -1;
        }else{
            h->intra16x16_pred_mode= ff_h264_check_intra_pred_mode(h, h->intra16x16_pred_mode, 0);
            if(h->intra16x16_pred_mode < 0)
                return -1;
        }
        if(decode_chroma){
            pred_mode= ff_h264_check_intra_pred_mode(h, get_ue_golomb_31(&h->gb), 1);
            if(pred_mode < 0)
                return -1;
            h->chroma_pred_mode= pred_mode;
        } else {
            h->chroma_pred_mode = DC_128_PRED8x8;
        }
    }else if(partition_count==4){
        int i, j, sub_partition_count[4], list, ref[2][4];

        if(h->slice_type_nos == AV_PICTURE_TYPE_B){
            for(i=0; i<4; i++){
                h->sub_mb_type[i]= get_ue_golomb_31(&h->gb);
                if(h->sub_mb_type[i] >=13){
                    av_log(h->avctx, AV_LOG_ERROR, "B sub_mb_type %u out of range at %d %d\n", h->sub_mb_type[i], h->mb_x, h->mb_y);
                    return -1;
                }
                sub_partition_count[i]= b_sub_mb_type_info[ h->sub_mb_type[i] ].partition_count;
                h->sub_mb_type[i]=      b_sub_mb_type_info[ h->sub_mb_type[i] ].type;
            }
            if( IS_DIRECT(h->sub_mb_type[0]|h->sub_mb_type[1]|h->sub_mb_type[2]|h->sub_mb_type[3])) {
                ff_h264_pred_direct_motion(h, &mb_type);
                h->ref_cache[0][scan8[4]] =
                h->ref_cache[1][scan8[4]] =
                h->ref_cache[0][scan8[12]] =
                h->ref_cache[1][scan8[12]] = PART_NOT_AVAILABLE;
            }
        }else{
            av_assert2(h->slice_type_nos == AV_PICTURE_TYPE_P); //FIXME SP correct ?
            for(i=0; i<4; i++){
                h->sub_mb_type[i]= get_ue_golomb_31(&h->gb);
                if(h->sub_mb_type[i] >=4){
                    av_log(h->avctx, AV_LOG_ERROR, "P sub_mb_type %u out of range at %d %d\n", h->sub_mb_type[i], h->mb_x, h->mb_y);
                    return -1;
                }
                sub_partition_count[i]= p_sub_mb_type_info[ h->sub_mb_type[i] ].partition_count;
                h->sub_mb_type[i]=      p_sub_mb_type_info[ h->sub_mb_type[i] ].type;
            }
        }

        for(list=0; list<h->list_count; list++){
            int ref_count= IS_REF0(mb_type) ? 1 : local_ref_count[list];
            for(i=0; i<4; i++){
                if(IS_DIRECT(h->sub_mb_type[i])) continue;
                if(IS_DIR(h->sub_mb_type[i], 0, list)){
                    unsigned int tmp;
                    if(ref_count == 1){
                        tmp= 0;
                    }else if(ref_count == 2){
                        tmp= get_bits1(&h->gb)^1;
                    }else{
                        tmp= get_ue_golomb_31(&h->gb);
                        if(tmp>=ref_count){
                            av_log(h->avctx, AV_LOG_ERROR, "ref %u overflow\n", tmp);
                            return -1;
                        }
                    }
                    ref[list][i]= tmp;
                }else{
                 //FIXME
                    ref[list][i] = -1;
                }
            }
        }

        if(dct8x8_allowed)
            dct8x8_allowed = get_dct8x8_allowed(h);

        for(list=0; list<h->list_count; list++){
            for(i=0; i<4; i++){
                if(IS_DIRECT(h->sub_mb_type[i])) {
                    h->ref_cache[list][ scan8[4*i] ] = h->ref_cache[list][ scan8[4*i]+1 ];
                    continue;
                }
                h->ref_cache[list][ scan8[4*i]   ]=h->ref_cache[list][ scan8[4*i]+1 ]=
                h->ref_cache[list][ scan8[4*i]+8 ]=h->ref_cache[list][ scan8[4*i]+9 ]= ref[list][i];

                if(IS_DIR(h->sub_mb_type[i], 0, list)){
                    const int sub_mb_type= h->sub_mb_type[i];
                    const int block_width= (sub_mb_type & (MB_TYPE_16x16|MB_TYPE_16x8)) ? 2 : 1;
                    for(j=0; j<sub_partition_count[i]; j++){
                        int mx, my;
                        const int index= 4*i + block_width*j;
                        int16_t (* mv_cache)[2]= &h->mv_cache[list][ scan8[index] ];
                        pred_motion(h, index, block_width, list, h->ref_cache[list][ scan8[index] ], &mx, &my);
                        mx += get_se_golomb(&h->gb);
                        my += get_se_golomb(&h->gb);
                        tprintf(h->avctx, "final mv:%d %d\n", mx, my);

                        if(IS_SUB_8X8(sub_mb_type)){
                            mv_cache[ 1 ][0]=
                            mv_cache[ 8 ][0]= mv_cache[ 9 ][0]= mx;
                            mv_cache[ 1 ][1]=
                            mv_cache[ 8 ][1]= mv_cache[ 9 ][1]= my;
                        }else if(IS_SUB_8X4(sub_mb_type)){
                            mv_cache[ 1 ][0]= mx;
                            mv_cache[ 1 ][1]= my;
                        }else if(IS_SUB_4X8(sub_mb_type)){
                            mv_cache[ 8 ][0]= mx;
                            mv_cache[ 8 ][1]= my;
                        }
                        mv_cache[ 0 ][0]= mx;
                        mv_cache[ 0 ][1]= my;
                    }
                }else{
                    uint32_t *p= (uint32_t *)&h->mv_cache[list][ scan8[4*i] ][0];
                    p[0] = p[1]=
                    p[8] = p[9]= 0;
                }
            }
        }
    }else if(IS_DIRECT(mb_type)){
        ff_h264_pred_direct_motion(h, &mb_type);
        dct8x8_allowed &= h->sps.direct_8x8_inference_flag;
    }else{
        int list, mx, my, i;
         //FIXME we should set ref_idx_l? to 0 if we use that later ...
        if(IS_16X16(mb_type)){
            for(list=0; list<h->list_count; list++){
                    unsigned int val;
                    if(IS_DIR(mb_type, 0, list)){
                        if(local_ref_count[list]==1){
                            val= 0;
                        }else if(local_ref_count[list]==2){
                            val= get_bits1(&h->gb)^1;
                        }else{
                            val= get_ue_golomb_31(&h->gb);
                            if(val >= local_ref_count[list]){
                                av_log(h->avctx, AV_LOG_ERROR, "ref %u overflow\n", val);
                                return -1;
                            }
                        }
                    fill_rectangle(&h->ref_cache[list][ scan8[0] ], 4, 4, 8, val, 1);
                    }
            }
            for(list=0; list<h->list_count; list++){
                if(IS_DIR(mb_type, 0, list)){
                    pred_motion(h, 0, 4, list, h->ref_cache[list][ scan8[0] ], &mx, &my);
                    mx += get_se_golomb(&h->gb);
                    my += get_se_golomb(&h->gb);
                    tprintf(h->avctx, "final mv:%d %d\n", mx, my);

                    fill_rectangle(h->mv_cache[list][ scan8[0] ], 4, 4, 8, pack16to32(mx,my), 4);
                }
            }
        }
        else if(IS_16X8(mb_type)){
            for(list=0; list<h->list_count; list++){
                    for(i=0; i<2; i++){
                        unsigned int val;
                        if(IS_DIR(mb_type, i, list)){
                            if(local_ref_count[list] == 1){
                                val= 0;
                            }else if(local_ref_count[list] == 2){
                                val= get_bits1(&h->gb)^1;
                            }else{
                                val= get_ue_golomb_31(&h->gb);
                                if(val >= local_ref_count[list]){
                                    av_log(h->avctx, AV_LOG_ERROR, "ref %u overflow\n", val);
                                    return -1;
                                }
                            }
                        }else
                            val= LIST_NOT_USED&0xFF;
                        fill_rectangle(&h->ref_cache[list][ scan8[0] + 16*i ], 4, 2, 8, val, 1);
                    }
            }
            for(list=0; list<h->list_count; list++){
                for(i=0; i<2; i++){
                    unsigned int val;
                    if(IS_DIR(mb_type, i, list)){
                        pred_16x8_motion(h, 8*i, list, h->ref_cache[list][scan8[0] + 16*i], &mx, &my);
                        mx += get_se_golomb(&h->gb);
                        my += get_se_golomb(&h->gb);
                        tprintf(h->avctx, "final mv:%d %d\n", mx, my);

                        val= pack16to32(mx,my);
                    }else
                        val=0;
                    fill_rectangle(h->mv_cache[list][ scan8[0] + 16*i ], 4, 2, 8, val, 4);
                }
            }
        }else{
            av_assert2(IS_8X16(mb_type));
            for(list=0; list<h->list_count; list++){
                    for(i=0; i<2; i++){
                        unsigned int val;
                        if(IS_DIR(mb_type, i, list)){ //FIXME optimize
                            if(local_ref_count[list]==1){
                                val= 0;
                            }else if(local_ref_count[list]==2){
                                val= get_bits1(&h->gb)^1;
                            }else{
                                val= get_ue_golomb_31(&h->gb);
                                if(val >= local_ref_count[list]){
                                    av_log(h->avctx, AV_LOG_ERROR, "ref %u overflow\n", val);
                                    return -1;
                                }
                            }
                        }else
                            val= LIST_NOT_USED&0xFF;
                        fill_rectangle(&h->ref_cache[list][ scan8[0] + 2*i ], 2, 4, 8, val, 1);
                    }
            }
            for(list=0; list<h->list_count; list++){
                for(i=0; i<2; i++){
                    unsigned int val;
                    if(IS_DIR(mb_type, i, list)){
                        pred_8x16_motion(h, i*4, list, h->ref_cache[list][ scan8[0] + 2*i ], &mx, &my);
                        mx += get_se_golomb(&h->gb);
                        my += get_se_golomb(&h->gb);
                        tprintf(h->avctx, "final mv:%d %d\n", mx, my);

                        val= pack16to32(mx,my);
                    }else
                        val=0;
                    fill_rectangle(h->mv_cache[list][ scan8[0] + 2*i ], 2, 4, 8, val, 4);
                }
            }
        }
    }

    if(IS_INTER(mb_type))
        write_back_motion(h, mb_type);

    if(!IS_INTRA16x16(mb_type)){
        cbp= get_ue_golomb(&h->gb);

        if(decode_chroma){
            if(cbp > 47){
                av_log(h->avctx, AV_LOG_ERROR, "cbp too large (%u) at %d %d\n", cbp, h->mb_x, h->mb_y);
                return -1;
            }
            if(IS_INTRA4x4(mb_type)) cbp= golomb_to_intra4x4_cbp[cbp];
            else                     cbp= golomb_to_inter_cbp   [cbp];
        }else{
            if(cbp > 15){
                av_log(h->avctx, AV_LOG_ERROR, "cbp too large (%u) at %d %d\n", cbp, h->mb_x, h->mb_y);
                return -1;
            }
            if(IS_INTRA4x4(mb_type)) cbp= golomb_to_intra4x4_cbp_gray[cbp];
            else                     cbp= golomb_to_inter_cbp_gray[cbp];
        }
    } else {
        if (!decode_chroma && cbp>15) {
            av_log(h->avctx, AV_LOG_ERROR, "gray chroma\n");
            return AVERROR_INVALIDDATA;
        }
    }

    if(dct8x8_allowed && (cbp&15) && !IS_INTRA(mb_type)){
        mb_type |= MB_TYPE_8x8DCT*get_bits1(&h->gb);
    }
    h->cbp=
    h->cbp_table[mb_xy]= cbp;
    h->cur_pic.f.mb_type[mb_xy] = mb_type;

    if(cbp || IS_INTRA16x16(mb_type)){
        int i4x4, i8x8, chroma_idx;
        int dquant;
        int ret;
        GetBitContext *gb= IS_INTRA(mb_type) ? h->intra_gb_ptr : h->inter_gb_ptr;
        const uint8_t *scan, *scan8x8;
        const int max_qp = 51 + 6*(h->sps.bit_depth_luma-8);

        if(IS_INTERLACED(mb_type)){
            scan8x8= h->qscale ? h->field_scan8x8_cavlc : h->field_scan8x8_cavlc_q0;
            scan= h->qscale ? h->field_scan : h->field_scan_q0;
        }else{
            scan8x8= h->qscale ? h->zigzag_scan8x8_cavlc : h->zigzag_scan8x8_cavlc_q0;
            scan= h->qscale ? h->zigzag_scan : h->zigzag_scan_q0;
        }

        dquant= get_se_golomb(&h->gb);

        h->qscale += dquant;

        if(((unsigned)h->qscale) > max_qp){
            if(h->qscale<0) h->qscale+= max_qp+1;
            else            h->qscale-= max_qp+1;
            if(((unsigned)h->qscale) > max_qp){
                av_log(h->avctx, AV_LOG_ERROR, "dquant out of range (%d) at %d %d\n", dquant, h->mb_x, h->mb_y);
                return -1;
            }
        }

        h->chroma_qp[0]= get_chroma_qp(h, 0, h->qscale);
        h->chroma_qp[1]= get_chroma_qp(h, 1, h->qscale);

        if( (ret = decode_luma_residual(h, gb, scan, scan8x8, pixel_shift, mb_type, cbp, 0)) < 0 ){
            return -1;
        }
        h->cbp_table[mb_xy] |= ret << 12;
        if(CHROMA444){
            if( decode_luma_residual(h, gb, scan, scan8x8, pixel_shift, mb_type, cbp, 1) < 0 ){
                return -1;
            }
            if( decode_luma_residual(h, gb, scan, scan8x8, pixel_shift, mb_type, cbp, 2) < 0 ){
                return -1;
            }
        } else {
            const int num_c8x8 = h->sps.chroma_format_idc;

            if(cbp&0x30){
                for(chroma_idx=0; chroma_idx<2; chroma_idx++)
                    if (decode_residual(h, gb, h->mb + ((256 + 16*16*chroma_idx) << pixel_shift),
                                        CHROMA_DC_BLOCK_INDEX+chroma_idx,
                                        CHROMA422 ? chroma422_dc_scan : chroma_dc_scan,
                                        NULL, 4*num_c8x8) < 0) {
                        return -1;
                    }
            }

            if(cbp&0x20){
                for(chroma_idx=0; chroma_idx<2; chroma_idx++){
                    const uint32_t *qmul = h->dequant4_coeff[chroma_idx+1+(IS_INTRA( mb_type ) ? 0:3)][h->chroma_qp[chroma_idx]];
                    int16_t *mb = h->mb + (16*(16 + 16*chroma_idx) << pixel_shift);
                    for (i8x8=0; i8x8<num_c8x8; i8x8++) {
                        for (i4x4=0; i4x4<4; i4x4++) {
                            const int index= 16 + 16*chroma_idx + 8*i8x8 + i4x4;
                            if (decode_residual(h, gb, mb, index, scan + 1, qmul, 15) < 0)
                                return -1;
                            mb += 16<<pixel_shift;
                        }
                    }
                }
            }else{
                fill_rectangle(&h->non_zero_count_cache[scan8[16]], 4, 4, 8, 0, 1);
                fill_rectangle(&h->non_zero_count_cache[scan8[32]], 4, 4, 8, 0, 1);
            }
        }
    }else{
        fill_rectangle(&h->non_zero_count_cache[scan8[ 0]], 4, 4, 8, 0, 1);
        fill_rectangle(&h->non_zero_count_cache[scan8[16]], 4, 4, 8, 0, 1);
        fill_rectangle(&h->non_zero_count_cache[scan8[32]], 4, 4, 8, 0, 1);
    }
    h->cur_pic.f.qscale_table[mb_xy] = h->qscale;
    write_back_non_zero_count(h);

    return 0;
}<|MERGE_RESOLUTION|>--- conflicted
+++ resolved
@@ -610,7 +610,7 @@
     }
 
     if(zeros_left<0){
-        av_log(h->s.avctx, AV_LOG_ERROR, "negative number of zero coeffs at %d %d\n", s->mb_x, s->mb_y);
+        av_log(h->avctx, AV_LOG_ERROR, "negative number of zero coeffs at %d %d\n", h->mb_x, h->mb_y);
         return -1;
     }
 
@@ -620,14 +620,6 @@
         STORE_BLOCK(int16_t)
     }
 
-<<<<<<< HEAD
-=======
-    if(zeros_left<0){
-        av_log(h->avctx, AV_LOG_ERROR, "negative number of zero coeffs at %d %d\n", h->mb_x, h->mb_y);
-        return -1;
-    }
-
->>>>>>> 5b802cf5
     return 0;
 }
 
