/*
 * H.26L/H.264/AVC/JVT/14496-10/... parser
 * Copyright (c) 2003 Michael Niedermayer <michaelni@gmx.at>
 *
 * This file is part of FFmpeg.
 *
 * FFmpeg is free software; you can redistribute it and/or
 * modify it under the terms of the GNU Lesser General Public
 * License as published by the Free Software Foundation; either
 * version 2.1 of the License, or (at your option) any later version.
 *
 * FFmpeg is distributed in the hope that it will be useful,
 * but WITHOUT ANY WARRANTY; without even the implied warranty of
 * MERCHANTABILITY or FITNESS FOR A PARTICULAR PURPOSE.  See the GNU
 * Lesser General Public License for more details.
 *
 * You should have received a copy of the GNU Lesser General Public
 * License along with FFmpeg; if not, write to the Free Software
 * Foundation, Inc., 51 Franklin Street, Fifth Floor, Boston, MA 02110-1301 USA
 */

/**
 * @file
 * H.264 / AVC / MPEG4 part10 parser.
 * @author Michael Niedermayer <michaelni@gmx.at>
 */

#define UNCHECKED_BITSTREAM_READER 1

#include "libavutil/attributes.h"
#include "parser.h"
#include "h264data.h"
#include "golomb.h"
#include "internal.h"
#include "mpegutils.h"

typedef struct H264ParseContext {
    H264Context h;
    ParseContext pc;
    int got_first;
} H264ParseContext;


static int h264_find_frame_end(H264ParseContext *p, const uint8_t *buf,
                               int buf_size)
{
    H264Context *h = &p->h;
    int i, j;
    uint32_t state;
    ParseContext *pc = &p->pc;

    int next_avc= h->is_avc ? 0 : buf_size;
//    mb_addr= pc->mb_addr - 1;
    state = pc->state;
    if (state > 13)
        state = 7;

    if (h->is_avc && !h->nal_length_size)
        av_log(h->avctx, AV_LOG_ERROR, "AVC-parser: nal length size invalid\n");

    for (i = 0; i < buf_size; i++) {
        if (i >= next_avc) {
            int nalsize = 0;
            i = next_avc;
            for (j = 0; j < h->nal_length_size; j++)
                nalsize = (nalsize << 8) | buf[i++];
            if (nalsize <= 0 || nalsize > buf_size - i) {
                av_log(h->avctx, AV_LOG_ERROR, "AVC-parser: nal size %d remaining %d\n", nalsize, buf_size - i);
                return buf_size;
            }
            next_avc = i + nalsize;
            state    = 5;
        }

        if (state == 7) {
            i += h->h264dsp.startcode_find_candidate(buf + i, next_avc - i);
            if (i < next_avc)
                state = 2;
        } else if (state <= 2) {
            if (buf[i] == 1)
                state ^= 5;            // 2->7, 1->4, 0->5
            else if (buf[i])
                state = 7;
            else
                state >>= 1;           // 2->1, 1->0, 0->0
        } else if (state <= 5) {
            int nalu_type = buf[i] & 0x1F;
            if (nalu_type == NAL_SEI || nalu_type == NAL_SPS ||
                nalu_type == NAL_PPS || nalu_type == NAL_AUD) {
                if (pc->frame_start_found) {
                    i++;
                    goto found;
                }
            } else if (nalu_type == NAL_SLICE || nalu_type == NAL_DPA ||
                       nalu_type == NAL_IDR_SLICE) {
                state += 8;
                continue;
            }
            state = 7;
        } else {
            h->parse_history[h->parse_history_count++]= buf[i];
            if (h->parse_history_count>5) {
                unsigned int mb, last_mb= h->parse_last_mb;
                GetBitContext gb;

                init_get_bits(&gb, h->parse_history, 8*h->parse_history_count);
                h->parse_history_count=0;
                mb= get_ue_golomb_long(&gb);
                h->parse_last_mb= mb;
                if (pc->frame_start_found) {
                    if (mb <= last_mb)
                        goto found;
                } else
                    pc->frame_start_found = 1;
                state = 7;
            }
        }
    }
    pc->state = state;
    if (h->is_avc)
        return next_avc;
    return END_NOT_FOUND;

found:
    pc->state             = 7;
    pc->frame_start_found = 0;
    if (h->is_avc)
        return next_avc;
    return i - (state & 5) - 5 * (state > 7);
}

static int scan_mmco_reset(AVCodecParserContext *s)
{
    H264ParseContext *p = s->priv_data;
    H264Context      *h = &p->h;
    H264SliceContext *sl = &h->slice_ctx[0];

    sl->slice_type_nos = s->pict_type & 3;

    if (h->pps.redundant_pic_cnt_present)
        get_ue_golomb(&sl->gb); // redundant_pic_count

    if (ff_set_ref_count(h, sl) < 0)
        return AVERROR_INVALIDDATA;

    if (sl->slice_type_nos != AV_PICTURE_TYPE_I) {
        int list;
        for (list = 0; list < sl->list_count; list++) {
            if (get_bits1(&sl->gb)) {
                int index;
                for (index = 0; ; index++) {
                    unsigned int reordering_of_pic_nums_idc = get_ue_golomb_31(&sl->gb);

                    if (reordering_of_pic_nums_idc < 3)
                        get_ue_golomb(&sl->gb);
                    else if (reordering_of_pic_nums_idc > 3) {
                        av_log(h->avctx, AV_LOG_ERROR,
                               "illegal reordering_of_pic_nums_idc %d\n",
                               reordering_of_pic_nums_idc);
                        return AVERROR_INVALIDDATA;
                    } else
                        break;

                    if (index >= sl->ref_count[list]) {
                        av_log(h->avctx, AV_LOG_ERROR,
                               "reference count %d overflow\n", index);
                        return AVERROR_INVALIDDATA;
                    }
                }
            }
        }
    }

    if ((h->pps.weighted_pred && sl->slice_type_nos == AV_PICTURE_TYPE_P) ||
        (h->pps.weighted_bipred_idc == 1 && sl->slice_type_nos == AV_PICTURE_TYPE_B))
        ff_pred_weight_table(h, sl);

    if (get_bits1(&sl->gb)) { // adaptive_ref_pic_marking_mode_flag
        int i;
        for (i = 0; i < MAX_MMCO_COUNT; i++) {
            MMCOOpcode opcode = get_ue_golomb_31(&sl->gb);
            if (opcode > (unsigned) MMCO_LONG) {
                av_log(h->avctx, AV_LOG_ERROR,
                       "illegal memory management control operation %d\n",
                       opcode);
                return AVERROR_INVALIDDATA;
            }
            if (opcode == MMCO_END)
               return 0;
            else if (opcode == MMCO_RESET)
                return 1;

            if (opcode == MMCO_SHORT2UNUSED || opcode == MMCO_SHORT2LONG)
                get_ue_golomb(&sl->gb);
            if (opcode == MMCO_SHORT2LONG || opcode == MMCO_LONG2UNUSED ||
                opcode == MMCO_LONG || opcode == MMCO_SET_MAX_LONG)
                get_ue_golomb_31(&sl->gb);
        }
    }

    return 0;
}

/**
 * Parse NAL units of found picture and decode some basic information.
 *
 * @param s parser context.
 * @param avctx codec context.
 * @param buf buffer with field/frame data.
 * @param buf_size size of the buffer.
 */
static inline int parse_nal_units(AVCodecParserContext *s,
                                  AVCodecContext *avctx,
                                  const uint8_t * const buf, int buf_size)
{
    H264ParseContext *p = s->priv_data;
    H264Context      *h = &p->h;
    H264SliceContext *sl = &h->slice_ctx[0];
    int buf_index, next_avc;
    unsigned int pps_id;
    unsigned int slice_type;
    int state = -1, got_reset = 0;
    const uint8_t *ptr;
    int q264 = buf_size >=4 && !memcmp("Q264", buf, 4);
    int field_poc[2];

    /* set some sane default values */
    s->pict_type         = AV_PICTURE_TYPE_I;
    s->key_frame         = 0;
    s->picture_structure = AV_PICTURE_STRUCTURE_UNKNOWN;

    h->avctx = avctx;
    ff_h264_reset_sei(h);
    h->sei_fpa.frame_packing_arrangement_cancel_flag = -1;

    if (!buf_size)
        return 0;

    buf_index     = 0;
    next_avc      = h->is_avc ? 0 : buf_size;
    for (;;) {
        int src_length, dst_length, consumed, nalsize = 0;

        if (buf_index >= next_avc) {
            nalsize = get_avc_nalsize(h, buf, buf_size, &buf_index);
            if (nalsize < 0)
                break;
            next_avc = buf_index + nalsize;
        } else {
            buf_index = find_start_code(buf, buf_size, buf_index, next_avc);
            if (buf_index >= buf_size)
                break;
            if (buf_index >= next_avc)
                continue;
        }
        src_length = next_avc - buf_index;

        state = buf[buf_index];
        switch (state & 0x1f) {
        case NAL_SLICE:
        case NAL_IDR_SLICE:
            // Do not walk the whole buffer just to decode slice header
            if ((state & 0x1f) == NAL_IDR_SLICE || ((state >> 5) & 0x3) == 0) {
                /* IDR or disposable slice
                 * No need to decode many bytes because MMCOs shall not be present. */
                if (src_length > 60)
                    src_length = 60;
            } else {
                /* To decode up to MMCOs */
                if (src_length > 1000)
                    src_length = 1000;
            }
            break;
        }
<<<<<<< HEAD
        ptr = ff_h264_decode_nal(h, buf + buf_index, &dst_length,
                                 &consumed, src_length);
=======
        ptr = ff_h264_decode_nal(h, sl, buf, &dst_length, &consumed, src_length);
>>>>>>> 3178f4d3
        if (!ptr || dst_length < 0)
            break;

        buf_index += consumed;

        init_get_bits(&h->gb, ptr, 8 * dst_length);
        switch (h->nal_unit_type) {
        case NAL_SPS:
            ff_h264_decode_seq_parameter_set(h);
            break;
        case NAL_PPS:
            ff_h264_decode_picture_parameter_set(h, h->gb.size_in_bits);
            break;
        case NAL_SEI:
            ff_h264_decode_sei(h);
            break;
        case NAL_IDR_SLICE:
            s->key_frame = 1;

            h->prev_frame_num        = 0;
            h->prev_frame_num_offset = 0;
            h->prev_poc_msb          =
            h->prev_poc_lsb          = 0;
        /* fall through */
        case NAL_SLICE:
            init_get_bits(&sl->gb, ptr, 8 * dst_length);
            get_ue_golomb_long(&sl->gb);  // skip first_mb_in_slice
            slice_type   = get_ue_golomb_31(&sl->gb);
            s->pict_type = golomb_to_pict_type[slice_type % 5];
            if (h->sei_recovery_frame_cnt >= 0) {
                /* key frame, since recovery_frame_cnt is set */
                s->key_frame = 1;
            }
            pps_id = get_ue_golomb(&sl->gb);
            if (pps_id >= MAX_PPS_COUNT) {
                av_log(h->avctx, AV_LOG_ERROR,
                       "pps_id %u out of range\n", pps_id);
                return -1;
            }
            if (!h->pps_buffers[pps_id]) {
                av_log(h->avctx, AV_LOG_ERROR,
                       "non-existing PPS %u referenced\n", pps_id);
                return -1;
            }
            h->pps = *h->pps_buffers[pps_id];
            if (!h->sps_buffers[h->pps.sps_id]) {
                av_log(h->avctx, AV_LOG_ERROR,
                       "non-existing SPS %u referenced\n", h->pps.sps_id);
                return -1;
            }
            h->sps       = *h->sps_buffers[h->pps.sps_id];
            h->frame_num = get_bits(&sl->gb, h->sps.log2_max_frame_num);

            if(h->sps.ref_frame_count <= 1 && h->pps.ref_count[0] <= 1 && s->pict_type == AV_PICTURE_TYPE_I)
                s->key_frame = 1;

            s->coded_width  = 16 * h->sps.mb_width;
            s->coded_height = 16 * h->sps.mb_height;
            s->width        = s->coded_width  - (h->sps.crop_right + h->sps.crop_left);
            s->height       = s->coded_height - (h->sps.crop_top   + h->sps.crop_bottom);
            if (s->width <= 0 || s->height <= 0) {
                s->width  = s->coded_width;
                s->height = s->coded_height;
            }

            switch (h->sps.bit_depth_luma) {
            case 9:
                if (CHROMA444(h))      s->format = AV_PIX_FMT_YUV444P9;
                else if (CHROMA422(h)) s->format = AV_PIX_FMT_YUV422P9;
                else                   s->format = AV_PIX_FMT_YUV420P9;
                break;
            case 10:
                if (CHROMA444(h))      s->format = AV_PIX_FMT_YUV444P10;
                else if (CHROMA422(h)) s->format = AV_PIX_FMT_YUV422P10;
                else                   s->format = AV_PIX_FMT_YUV420P10;
                break;
            case 8:
                if (CHROMA444(h))      s->format = AV_PIX_FMT_YUV444P;
                else if (CHROMA422(h)) s->format = AV_PIX_FMT_YUV422P;
                else                   s->format = AV_PIX_FMT_YUV420P;
                break;
            default:
                s->format = AV_PIX_FMT_NONE;
            }

            avctx->profile = ff_h264_get_profile(&h->sps);
            avctx->level   = h->sps.level_idc;

            if (h->sps.frame_mbs_only_flag) {
                h->picture_structure = PICT_FRAME;
            } else {
                if (get_bits1(&sl->gb)) { // field_pic_flag
                    h->picture_structure = PICT_TOP_FIELD + get_bits1(&sl->gb); // bottom_field_flag
                } else {
                    h->picture_structure = PICT_FRAME;
                }
            }

            if (h->nal_unit_type == NAL_IDR_SLICE)
                get_ue_golomb(&sl->gb); /* idr_pic_id */
            if (h->sps.poc_type == 0) {
                h->poc_lsb = get_bits(&sl->gb, h->sps.log2_max_poc_lsb);

                if (h->pps.pic_order_present == 1 &&
                    h->picture_structure == PICT_FRAME)
                    h->delta_poc_bottom = get_se_golomb(&sl->gb);
            }

            if (h->sps.poc_type == 1 &&
                !h->sps.delta_pic_order_always_zero_flag) {
                h->delta_poc[0] = get_se_golomb(&sl->gb);

                if (h->pps.pic_order_present == 1 &&
                    h->picture_structure == PICT_FRAME)
                    h->delta_poc[1] = get_se_golomb(&sl->gb);
            }

            /* Decode POC of this picture.
             * The prev_ values needed for decoding POC of the next picture are not set here. */
            field_poc[0] = field_poc[1] = INT_MAX;
            ff_init_poc(h, field_poc, &s->output_picture_number);

            /* Continue parsing to check if MMCO_RESET is present.
             * FIXME: MMCO_RESET could appear in non-first slice.
             *        Maybe, we should parse all undisposable non-IDR slice of this
             *        picture until encountering MMCO_RESET in a slice of it. */
            if (h->nal_ref_idc && h->nal_unit_type != NAL_IDR_SLICE) {
                got_reset = scan_mmco_reset(s);
                if (got_reset < 0)
                    return got_reset;
            }

            /* Set up the prev_ values for decoding POC of the next picture. */
            h->prev_frame_num        = got_reset ? 0 : h->frame_num;
            h->prev_frame_num_offset = got_reset ? 0 : h->frame_num_offset;
            if (h->nal_ref_idc != 0) {
                if (!got_reset) {
                    h->prev_poc_msb = h->poc_msb;
                    h->prev_poc_lsb = h->poc_lsb;
                } else {
                    h->prev_poc_msb = 0;
                    h->prev_poc_lsb =
                        h->picture_structure == PICT_BOTTOM_FIELD ? 0 : field_poc[0];
                }
            }

            if (h->sps.pic_struct_present_flag) {
                switch (h->sei_pic_struct) {
                case SEI_PIC_STRUCT_TOP_FIELD:
                case SEI_PIC_STRUCT_BOTTOM_FIELD:
                    s->repeat_pict = 0;
                    break;
                case SEI_PIC_STRUCT_FRAME:
                case SEI_PIC_STRUCT_TOP_BOTTOM:
                case SEI_PIC_STRUCT_BOTTOM_TOP:
                    s->repeat_pict = 1;
                    break;
                case SEI_PIC_STRUCT_TOP_BOTTOM_TOP:
                case SEI_PIC_STRUCT_BOTTOM_TOP_BOTTOM:
                    s->repeat_pict = 2;
                    break;
                case SEI_PIC_STRUCT_FRAME_DOUBLING:
                    s->repeat_pict = 3;
                    break;
                case SEI_PIC_STRUCT_FRAME_TRIPLING:
                    s->repeat_pict = 5;
                    break;
                default:
                    s->repeat_pict = h->picture_structure == PICT_FRAME ? 1 : 0;
                    break;
                }
            } else {
                s->repeat_pict = h->picture_structure == PICT_FRAME ? 1 : 0;
            }

            if (h->picture_structure == PICT_FRAME) {
                s->picture_structure = AV_PICTURE_STRUCTURE_FRAME;
                if (h->sps.pic_struct_present_flag) {
                    switch (h->sei_pic_struct) {
                    case SEI_PIC_STRUCT_TOP_BOTTOM:
                    case SEI_PIC_STRUCT_TOP_BOTTOM_TOP:
                        s->field_order = AV_FIELD_TT;
                        break;
                    case SEI_PIC_STRUCT_BOTTOM_TOP:
                    case SEI_PIC_STRUCT_BOTTOM_TOP_BOTTOM:
                        s->field_order = AV_FIELD_BB;
                        break;
                    default:
                        s->field_order = AV_FIELD_PROGRESSIVE;
                        break;
                    }
                } else {
                    if (field_poc[0] < field_poc[1])
                        s->field_order = AV_FIELD_TT;
                    else if (field_poc[0] > field_poc[1])
                        s->field_order = AV_FIELD_BB;
                    else
                        s->field_order = AV_FIELD_PROGRESSIVE;
                }
            } else {
                if (h->picture_structure == PICT_TOP_FIELD)
                    s->picture_structure = AV_PICTURE_STRUCTURE_TOP_FIELD;
                else
                    s->picture_structure = AV_PICTURE_STRUCTURE_BOTTOM_FIELD;
                s->field_order = AV_FIELD_UNKNOWN;
            }

            return 0; /* no need to evaluate the rest */
        }
    }
    if (q264)
        return 0;
    /* didn't find a picture! */
    av_log(h->avctx, AV_LOG_ERROR, "missing picture in access unit with size %d\n", buf_size);
    return -1;
}

static int h264_parse(AVCodecParserContext *s,
                      AVCodecContext *avctx,
                      const uint8_t **poutbuf, int *poutbuf_size,
                      const uint8_t *buf, int buf_size)
{
    H264ParseContext *p = s->priv_data;
    H264Context      *h = &p->h;
    ParseContext *pc = &p->pc;
    int next;

    if (!p->got_first) {
        p->got_first = 1;
        if (avctx->extradata_size) {
            h->avctx = avctx;
            // must be done like in decoder, otherwise opening the parser,
            // letting it create extradata and then closing and opening again
            // will cause has_b_frames to be always set.
            // Note that estimate_timings_from_pts does exactly this.
            if (!avctx->has_b_frames)
                h->low_delay = 1;
            ff_h264_decode_extradata(h, avctx->extradata, avctx->extradata_size);
        }
    }

    if (s->flags & PARSER_FLAG_COMPLETE_FRAMES) {
        next = buf_size;
    } else {
        next = h264_find_frame_end(p, buf, buf_size);

        if (ff_combine_frame(pc, next, &buf, &buf_size) < 0) {
            *poutbuf      = NULL;
            *poutbuf_size = 0;
            return buf_size;
        }

        if (next < 0 && next != END_NOT_FOUND) {
            av_assert1(pc->last_index + next >= 0);
            h264_find_frame_end(p, &pc->buffer[pc->last_index + next], -next); // update state
        }
    }

    parse_nal_units(s, avctx, buf, buf_size);

    if (avctx->framerate.num)
        avctx->time_base = av_inv_q(av_mul_q(avctx->framerate, (AVRational){avctx->ticks_per_frame, 1}));
    if (h->sei_cpb_removal_delay >= 0) {
        s->dts_sync_point    = h->sei_buffering_period_present;
        s->dts_ref_dts_delta = h->sei_cpb_removal_delay;
        s->pts_dts_delta     = h->sei_dpb_output_delay;
    } else {
        s->dts_sync_point    = INT_MIN;
        s->dts_ref_dts_delta = INT_MIN;
        s->pts_dts_delta     = INT_MIN;
    }

    if (s->flags & PARSER_FLAG_ONCE) {
        s->flags &= PARSER_FLAG_COMPLETE_FRAMES;
    }

    *poutbuf      = buf;
    *poutbuf_size = buf_size;
    return next;
}

static int h264_split(AVCodecContext *avctx,
                      const uint8_t *buf, int buf_size)
{
    uint32_t state = -1;
    int has_sps    = 0;
    int has_pps    = 0;
    const uint8_t *ptr = buf, *end = buf + buf_size;
    int nalu_type;

    while (ptr < end) {
        ptr = avpriv_find_start_code(ptr, end, &state);
        if ((state & 0xFFFFFF00) != 0x100)
            break;
        nalu_type = state & 0x1F;
        if (nalu_type == NAL_SPS) {
            has_sps = 1;
        } else if (nalu_type == NAL_PPS)
            has_pps = 1;
        /* else if (nalu_type == 0x01 ||
         *     nalu_type == 0x02 ||
         *     nalu_type == 0x05) {
         *  }
         */
        else if ((nalu_type != NAL_SEI || has_pps) &&
                  nalu_type != NAL_AUD && nalu_type != NAL_SPS_EXT &&
                  nalu_type != 0x0f) {
            if (has_sps) {
                while (ptr - 4 > buf && ptr[-5] == 0)
                    ptr--;
                return ptr - 4 - buf;
            }
        }
    }

    return 0;
}

static void h264_close(AVCodecParserContext *s)
{
    H264ParseContext *p = s->priv_data;
    H264Context      *h = &p->h;
    ParseContext *pc = &p->pc;

    av_freep(&pc->buffer);
    ff_h264_free_context(h);
}

static av_cold int init(AVCodecParserContext *s)
{
    H264ParseContext *p = s->priv_data;
    H264Context      *h = &p->h;

    h->slice_ctx = av_mallocz(sizeof(*h->slice_ctx));
    if (!h->slice_ctx)
        return 0;
    h->nb_slice_ctx = 1;

    h->thread_context[0]   = h;
    h->slice_context_count = 1;
    ff_h264dsp_init(&h->h264dsp, 8, 1);
    return 0;
}

AVCodecParser ff_h264_parser = {
    .codec_ids      = { AV_CODEC_ID_H264 },
    .priv_data_size = sizeof(H264ParseContext),
    .parser_init    = init,
    .parser_parse   = h264_parse,
    .parser_close   = h264_close,
    .split          = h264_split,
};<|MERGE_RESOLUTION|>--- conflicted
+++ resolved
@@ -272,12 +272,8 @@
             }
             break;
         }
-<<<<<<< HEAD
-        ptr = ff_h264_decode_nal(h, buf + buf_index, &dst_length,
+        ptr = ff_h264_decode_nal(h, sl, buf + buf_index, &dst_length,
                                  &consumed, src_length);
-=======
-        ptr = ff_h264_decode_nal(h, sl, buf, &dst_length, &consumed, src_length);
->>>>>>> 3178f4d3
         if (!ptr || dst_length < 0)
             break;
 
