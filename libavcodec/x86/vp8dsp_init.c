/*
 * VP8 DSP functions x86-optimized
 * Copyright (c) 2010 Ronald S. Bultje <rsbultje@gmail.com>
 * Copyright (c) 2010 Jason Garrett-Glaser <darkshikari@gmail.com>
 *
 * This file is part of FFmpeg.
 *
 * FFmpeg is free software; you can redistribute it and/or
 * modify it under the terms of the GNU Lesser General Public
 * License as published by the Free Software Foundation; either
 * version 2.1 of the License, or (at your option) any later version.
 *
 * FFmpeg is distributed in the hope that it will be useful,
 * but WITHOUT ANY WARRANTY; without even the implied warranty of
 * MERCHANTABILITY or FITNESS FOR A PARTICULAR PURPOSE.  See the GNU
 * Lesser General Public License for more details.
 *
 * You should have received a copy of the GNU Lesser General Public
 * License along with FFmpeg; if not, write to the Free Software
 * Foundation, Inc., 51 Franklin Street, Fifth Floor, Boston, MA 02110-1301 USA
 */

#include "libavutil/attributes.h"
#include "libavutil/cpu.h"
#include "libavutil/mem.h"
#include "libavutil/x86/asm.h"
#include "libavutil/x86/cpu.h"
#include "libavcodec/vp8dsp.h"

#if HAVE_YASM

/*
 * MC functions
 */
void ff_put_vp8_epel4_h4_mmxext(uint8_t *dst, ptrdiff_t dststride,
                                uint8_t *src, ptrdiff_t srcstride,
                                int height, int mx, int my);
void ff_put_vp8_epel4_h6_mmxext(uint8_t *dst, ptrdiff_t dststride,
                                uint8_t *src, ptrdiff_t srcstride,
                                int height, int mx, int my);
void ff_put_vp8_epel4_v4_mmxext(uint8_t *dst, ptrdiff_t dststride,
                                uint8_t *src, ptrdiff_t srcstride,
                                int height, int mx, int my);
void ff_put_vp8_epel4_v6_mmxext(uint8_t *dst, ptrdiff_t dststride,
                                uint8_t *src, ptrdiff_t srcstride,
                                int height, int mx, int my);

void ff_put_vp8_epel8_h4_sse2  (uint8_t *dst, ptrdiff_t dststride,
                                uint8_t *src, ptrdiff_t srcstride,
                                int height, int mx, int my);
void ff_put_vp8_epel8_h6_sse2  (uint8_t *dst, ptrdiff_t dststride,
                                uint8_t *src, ptrdiff_t srcstride,
                                int height, int mx, int my);
void ff_put_vp8_epel8_v4_sse2  (uint8_t *dst, ptrdiff_t dststride,
                                uint8_t *src, ptrdiff_t srcstride,
                                int height, int mx, int my);
void ff_put_vp8_epel8_v6_sse2  (uint8_t *dst, ptrdiff_t dststride,
                                uint8_t *src, ptrdiff_t srcstride,
                                int height, int mx, int my);

void ff_put_vp8_epel4_h4_ssse3 (uint8_t *dst, ptrdiff_t dststride,
                                uint8_t *src, ptrdiff_t srcstride,
                                int height, int mx, int my);
void ff_put_vp8_epel4_h6_ssse3 (uint8_t *dst, ptrdiff_t dststride,
                                uint8_t *src, ptrdiff_t srcstride,
                                int height, int mx, int my);
void ff_put_vp8_epel4_v4_ssse3 (uint8_t *dst, ptrdiff_t dststride,
                                uint8_t *src, ptrdiff_t srcstride,
                                int height, int mx, int my);
void ff_put_vp8_epel4_v6_ssse3 (uint8_t *dst, ptrdiff_t dststride,
                                uint8_t *src, ptrdiff_t srcstride,
                                int height, int mx, int my);
void ff_put_vp8_epel8_h4_ssse3 (uint8_t *dst, ptrdiff_t dststride,
                                uint8_t *src, ptrdiff_t srcstride,
                                int height, int mx, int my);
void ff_put_vp8_epel8_h6_ssse3 (uint8_t *dst, ptrdiff_t dststride,
                                uint8_t *src, ptrdiff_t srcstride,
                                int height, int mx, int my);
void ff_put_vp8_epel8_v4_ssse3 (uint8_t *dst, ptrdiff_t dststride,
                                uint8_t *src, ptrdiff_t srcstride,
                                int height, int mx, int my);
void ff_put_vp8_epel8_v6_ssse3 (uint8_t *dst, ptrdiff_t dststride,
                                uint8_t *src, ptrdiff_t srcstride,
                                int height, int mx, int my);

void ff_put_vp8_bilinear4_h_mmxext(uint8_t *dst, ptrdiff_t dststride,
                                   uint8_t *src, ptrdiff_t srcstride,
                                   int height, int mx, int my);
void ff_put_vp8_bilinear8_h_sse2  (uint8_t *dst, ptrdiff_t dststride,
                                   uint8_t *src, ptrdiff_t srcstride,
                                   int height, int mx, int my);
void ff_put_vp8_bilinear4_h_ssse3 (uint8_t *dst, ptrdiff_t dststride,
                                   uint8_t *src, ptrdiff_t srcstride,
                                   int height, int mx, int my);
void ff_put_vp8_bilinear8_h_ssse3 (uint8_t *dst, ptrdiff_t dststride,
                                   uint8_t *src, ptrdiff_t srcstride,
                                   int height, int mx, int my);

void ff_put_vp8_bilinear4_v_mmxext(uint8_t *dst, ptrdiff_t dststride,
                                   uint8_t *src, ptrdiff_t srcstride,
                                   int height, int mx, int my);
void ff_put_vp8_bilinear8_v_sse2  (uint8_t *dst, ptrdiff_t dststride,
                                   uint8_t *src, ptrdiff_t srcstride,
                                   int height, int mx, int my);
void ff_put_vp8_bilinear4_v_ssse3 (uint8_t *dst, ptrdiff_t dststride,
                                   uint8_t *src, ptrdiff_t srcstride,
                                   int height, int mx, int my);
void ff_put_vp8_bilinear8_v_ssse3 (uint8_t *dst, ptrdiff_t dststride,
                                   uint8_t *src, ptrdiff_t srcstride,
                                   int height, int mx, int my);


void ff_put_vp8_pixels8_mmx (uint8_t *dst, ptrdiff_t dststride,
                             uint8_t *src, ptrdiff_t srcstride,
                             int height, int mx, int my);
void ff_put_vp8_pixels16_mmx(uint8_t *dst, ptrdiff_t dststride,
                             uint8_t *src, ptrdiff_t srcstride,
                             int height, int mx, int my);
void ff_put_vp8_pixels16_sse(uint8_t *dst, ptrdiff_t dststride,
                             uint8_t *src, ptrdiff_t srcstride,
                             int height, int mx, int my);

#define TAP_W16(OPT, FILTERTYPE, TAPTYPE) \
static void ff_put_vp8_ ## FILTERTYPE ## 16_ ## TAPTYPE ## _ ## OPT( \
    uint8_t *dst,  ptrdiff_t dststride, uint8_t *src, \
    ptrdiff_t srcstride, int height, int mx, int my) \
{ \
    ff_put_vp8_ ## FILTERTYPE ## 8_ ## TAPTYPE ## _ ## OPT( \
        dst,     dststride, src,     srcstride, height, mx, my); \
    ff_put_vp8_ ## FILTERTYPE ## 8_ ## TAPTYPE ## _ ## OPT( \
        dst + 8, dststride, src + 8, srcstride, height, mx, my); \
}
#define TAP_W8(OPT, FILTERTYPE, TAPTYPE) \
static void ff_put_vp8_ ## FILTERTYPE ## 8_ ## TAPTYPE ## _ ## OPT( \
    uint8_t *dst,  ptrdiff_t dststride, uint8_t *src, \
    ptrdiff_t srcstride, int height, int mx, int my) \
{ \
    ff_put_vp8_ ## FILTERTYPE ## 4_ ## TAPTYPE ## _ ## OPT( \
        dst,     dststride, src,     srcstride, height, mx, my); \
    ff_put_vp8_ ## FILTERTYPE ## 4_ ## TAPTYPE ## _ ## OPT( \
        dst + 4, dststride, src + 4, srcstride, height, mx, my); \
}

#if ARCH_X86_32
TAP_W8 (mmxext, epel, h4)
TAP_W8 (mmxext, epel, h6)
TAP_W16(mmxext, epel, h6)
TAP_W8 (mmxext, epel, v4)
TAP_W8 (mmxext, epel, v6)
TAP_W16(mmxext, epel, v6)
TAP_W8 (mmxext, bilinear, h)
TAP_W16(mmxext, bilinear, h)
TAP_W8 (mmxext, bilinear, v)
TAP_W16(mmxext, bilinear, v)
#endif

TAP_W16(sse2,  epel, h6)
TAP_W16(sse2,  epel, v6)
TAP_W16(sse2,  bilinear, h)
TAP_W16(sse2,  bilinear, v)

TAP_W16(ssse3, epel, h6)
TAP_W16(ssse3, epel, v6)
TAP_W16(ssse3, bilinear, h)
TAP_W16(ssse3, bilinear, v)

#define HVTAP(OPT, ALIGN, TAPNUMX, TAPNUMY, SIZE, MAXHEIGHT) \
static void ff_put_vp8_epel ## SIZE ## _h ## TAPNUMX ## v ## TAPNUMY ## _ ## OPT( \
    uint8_t *dst, ptrdiff_t dststride, uint8_t *src, \
    ptrdiff_t srcstride, int height, int mx, int my) \
{ \
    DECLARE_ALIGNED(ALIGN, uint8_t, tmp)[SIZE * (MAXHEIGHT + TAPNUMY - 1)]; \
    uint8_t *tmpptr = tmp + SIZE * (TAPNUMY / 2 - 1); \
    src -= srcstride * (TAPNUMY / 2 - 1); \
    ff_put_vp8_epel ## SIZE ## _h ## TAPNUMX ## _ ## OPT( \
        tmp, SIZE,      src,    srcstride, height + TAPNUMY - 1, mx, my); \
    ff_put_vp8_epel ## SIZE ## _v ## TAPNUMY ## _ ## OPT( \
        dst, dststride, tmpptr, SIZE,      height,               mx, my); \
}

#if ARCH_X86_32
#define HVTAPMMX(x, y) \
HVTAP(mmxext, 8, x, y,  4,  8) \
HVTAP(mmxext, 8, x, y,  8, 16)

HVTAP(mmxext, 8, 6, 6, 16, 16)
#else
#define HVTAPMMX(x, y) \
HVTAP(mmxext, 8, x, y,  4,  8)
#endif

HVTAPMMX(4, 4)
HVTAPMMX(4, 6)
HVTAPMMX(6, 4)
HVTAPMMX(6, 6)

#define HVTAPSSE2(x, y, w) \
HVTAP(sse2,  16, x, y, w, 16) \
HVTAP(ssse3, 16, x, y, w, 16)

HVTAPSSE2(4, 4, 8)
HVTAPSSE2(4, 6, 8)
HVTAPSSE2(6, 4, 8)
HVTAPSSE2(6, 6, 8)
HVTAPSSE2(6, 6, 16)

HVTAP(ssse3, 16, 4, 4, 4, 8)
HVTAP(ssse3, 16, 4, 6, 4, 8)
HVTAP(ssse3, 16, 6, 4, 4, 8)
HVTAP(ssse3, 16, 6, 6, 4, 8)

#define HVBILIN(OPT, ALIGN, SIZE, MAXHEIGHT) \
static void ff_put_vp8_bilinear ## SIZE ## _hv_ ## OPT( \
    uint8_t *dst, ptrdiff_t dststride, uint8_t *src, \
    ptrdiff_t srcstride, int height, int mx, int my) \
{ \
    DECLARE_ALIGNED(ALIGN, uint8_t, tmp)[SIZE * (MAXHEIGHT + 2)]; \
    ff_put_vp8_bilinear ## SIZE ## _h_ ## OPT( \
        tmp, SIZE,      src, srcstride, height + 1, mx, my); \
    ff_put_vp8_bilinear ## SIZE ## _v_ ## OPT( \
        dst, dststride, tmp, SIZE,      height,     mx, my); \
}

HVBILIN(mmxext,  8,  4,  8)
#if ARCH_X86_32
HVBILIN(mmxext,  8,  8, 16)
HVBILIN(mmxext,  8, 16, 16)
#endif
HVBILIN(sse2,  8,  8, 16)
HVBILIN(sse2,  8, 16, 16)
HVBILIN(ssse3, 8,  4,  8)
HVBILIN(ssse3, 8,  8, 16)
HVBILIN(ssse3, 8, 16, 16)

void ff_vp8_idct_dc_add_mmx(uint8_t *dst, int16_t block[16],
                            ptrdiff_t stride);
void ff_vp8_idct_dc_add_sse4(uint8_t *dst, int16_t block[16],
                             ptrdiff_t stride);
void ff_vp8_idct_dc_add4y_mmx(uint8_t *dst, int16_t block[4][16],
                               ptrdiff_t stride);
void ff_vp8_idct_dc_add4y_sse2(uint8_t *dst, int16_t block[4][16],
                               ptrdiff_t stride);
void ff_vp8_idct_dc_add4uv_mmx(uint8_t *dst, int16_t block[2][16],
                               ptrdiff_t stride);
void ff_vp8_luma_dc_wht_mmx(int16_t block[4][4][16], int16_t dc[16]);
void ff_vp8_luma_dc_wht_sse(int16_t block[4][4][16], int16_t dc[16]);
void ff_vp8_idct_add_mmx(uint8_t *dst, int16_t block[16], ptrdiff_t stride);
void ff_vp8_idct_add_sse(uint8_t *dst, int16_t block[16], ptrdiff_t stride);

#define DECLARE_LOOP_FILTER(NAME)                                       \
void ff_vp8_v_loop_filter_simple_ ## NAME(uint8_t *dst,                 \
                                          ptrdiff_t stride,             \
                                          int flim);                    \
void ff_vp8_h_loop_filter_simple_ ## NAME(uint8_t *dst,                 \
                                          ptrdiff_t stride,             \
                                          int flim);                    \
void ff_vp8_v_loop_filter16y_inner_ ## NAME (uint8_t *dst,              \
                                             ptrdiff_t stride,          \
                                             int e, int i, int hvt);    \
void ff_vp8_h_loop_filter16y_inner_ ## NAME (uint8_t *dst,              \
                                             ptrdiff_t stride,          \
                                             int e, int i, int hvt);    \
void ff_vp8_v_loop_filter8uv_inner_ ## NAME (uint8_t *dstU,             \
                                             uint8_t *dstV,             \
                                             ptrdiff_t s,               \
                                             int e, int i, int hvt);    \
void ff_vp8_h_loop_filter8uv_inner_ ## NAME (uint8_t *dstU,             \
                                             uint8_t *dstV,             \
                                             ptrdiff_t s,               \
                                             int e, int i, int hvt);    \
void ff_vp8_v_loop_filter16y_mbedge_ ## NAME(uint8_t *dst,              \
                                             ptrdiff_t stride,          \
                                             int e, int i, int hvt);    \
void ff_vp8_h_loop_filter16y_mbedge_ ## NAME(uint8_t *dst,              \
                                             ptrdiff_t stride,          \
                                             int e, int i, int hvt);    \
void ff_vp8_v_loop_filter8uv_mbedge_ ## NAME(uint8_t *dstU,             \
                                             uint8_t *dstV,             \
                                             ptrdiff_t s,               \
                                             int e, int i, int hvt);    \
void ff_vp8_h_loop_filter8uv_mbedge_ ## NAME(uint8_t *dstU,             \
                                             uint8_t *dstV,             \
                                             ptrdiff_t s,               \
                                             int e, int i, int hvt);

DECLARE_LOOP_FILTER(mmx)
DECLARE_LOOP_FILTER(mmxext)
DECLARE_LOOP_FILTER(sse2)
DECLARE_LOOP_FILTER(ssse3)
DECLARE_LOOP_FILTER(sse4)

#endif /* HAVE_YASM */

#define VP8_LUMA_MC_FUNC(IDX, SIZE, OPT) \
    c->put_vp8_epel_pixels_tab[IDX][0][2] = ff_put_vp8_epel ## SIZE ## _h6_ ## OPT; \
    c->put_vp8_epel_pixels_tab[IDX][2][0] = ff_put_vp8_epel ## SIZE ## _v6_ ## OPT; \
    c->put_vp8_epel_pixels_tab[IDX][2][2] = ff_put_vp8_epel ## SIZE ## _h6v6_ ## OPT

#define VP8_MC_FUNC(IDX, SIZE, OPT) \
    c->put_vp8_epel_pixels_tab[IDX][0][1] = ff_put_vp8_epel ## SIZE ## _h4_ ## OPT; \
    c->put_vp8_epel_pixels_tab[IDX][1][0] = ff_put_vp8_epel ## SIZE ## _v4_ ## OPT; \
    c->put_vp8_epel_pixels_tab[IDX][1][1] = ff_put_vp8_epel ## SIZE ## _h4v4_ ## OPT; \
    c->put_vp8_epel_pixels_tab[IDX][1][2] = ff_put_vp8_epel ## SIZE ## _h6v4_ ## OPT; \
    c->put_vp8_epel_pixels_tab[IDX][2][1] = ff_put_vp8_epel ## SIZE ## _h4v6_ ## OPT; \
    VP8_LUMA_MC_FUNC(IDX, SIZE, OPT)

#define VP8_BILINEAR_MC_FUNC(IDX, SIZE, OPT) \
    c->put_vp8_bilinear_pixels_tab[IDX][0][1] = ff_put_vp8_bilinear ## SIZE ## _h_ ## OPT; \
    c->put_vp8_bilinear_pixels_tab[IDX][0][2] = ff_put_vp8_bilinear ## SIZE ## _h_ ## OPT; \
    c->put_vp8_bilinear_pixels_tab[IDX][1][0] = ff_put_vp8_bilinear ## SIZE ## _v_ ## OPT; \
    c->put_vp8_bilinear_pixels_tab[IDX][1][1] = ff_put_vp8_bilinear ## SIZE ## _hv_ ## OPT; \
    c->put_vp8_bilinear_pixels_tab[IDX][1][2] = ff_put_vp8_bilinear ## SIZE ## _hv_ ## OPT; \
    c->put_vp8_bilinear_pixels_tab[IDX][2][0] = ff_put_vp8_bilinear ## SIZE ## _v_ ## OPT; \
    c->put_vp8_bilinear_pixels_tab[IDX][2][1] = ff_put_vp8_bilinear ## SIZE ## _hv_ ## OPT; \
    c->put_vp8_bilinear_pixels_tab[IDX][2][2] = ff_put_vp8_bilinear ## SIZE ## _hv_ ## OPT


<<<<<<< HEAD
av_cold void ff_vp8dsp_init_x86(VP8DSPContext* c, int vp7)
=======
av_cold void ff_vp78dsp_init_x86(VP8DSPContext *c)
>>>>>>> ac4b32df
{
#if HAVE_YASM
    int cpu_flags = av_get_cpu_flags();

    if (EXTERNAL_MMX(cpu_flags)) {
<<<<<<< HEAD
        if (!vp7) {
            c->vp8_idct_dc_add    = ff_vp8_idct_dc_add_mmx;
            c->vp8_idct_dc_add4uv = ff_vp8_idct_dc_add4uv_mmx;
        }
#if ARCH_X86_32
        if (!vp7) {
            c->vp8_idct_dc_add4y  = ff_vp8_idct_dc_add4y_mmx;
            c->vp8_idct_add       = ff_vp8_idct_add_mmx;
            c->vp8_luma_dc_wht    = ff_vp8_luma_dc_wht_mmx;
        }
=======
#if ARCH_X86_32
>>>>>>> ac4b32df
        c->put_vp8_epel_pixels_tab[0][0][0]     =
        c->put_vp8_bilinear_pixels_tab[0][0][0] = ff_put_vp8_pixels16_mmx;
#endif
        c->put_vp8_epel_pixels_tab[1][0][0]     =
        c->put_vp8_bilinear_pixels_tab[1][0][0] = ff_put_vp8_pixels8_mmx;
    }

    /* note that 4-tap width=16 functions are missing because w=16
     * is only used for luma, and luma is always a copy or sixtap. */
    if (EXTERNAL_MMXEXT(cpu_flags)) {
        VP8_MC_FUNC(2, 4, mmxext);
        VP8_BILINEAR_MC_FUNC(2, 4, mmxext);
#if ARCH_X86_32
        VP8_LUMA_MC_FUNC(0, 16, mmxext);
        VP8_MC_FUNC(1, 8, mmxext);
        VP8_BILINEAR_MC_FUNC(0, 16, mmxext);
        VP8_BILINEAR_MC_FUNC(1,  8, mmxext);
#endif
    }

    if (EXTERNAL_SSE(cpu_flags)) {
        c->put_vp8_epel_pixels_tab[0][0][0]     =
        c->put_vp8_bilinear_pixels_tab[0][0][0] = ff_put_vp8_pixels16_sse;
    }

    if (EXTERNAL_SSE2(cpu_flags) && (cpu_flags & AV_CPU_FLAG_SSE2SLOW)) {
        VP8_LUMA_MC_FUNC(0, 16, sse2);
        VP8_MC_FUNC(1, 8, sse2);
        VP8_BILINEAR_MC_FUNC(0, 16, sse2);
        VP8_BILINEAR_MC_FUNC(1, 8, sse2);
    }

    if (EXTERNAL_SSSE3(cpu_flags)) {
        VP8_LUMA_MC_FUNC(0, 16, ssse3);
        VP8_MC_FUNC(1, 8, ssse3);
        VP8_MC_FUNC(2, 4, ssse3);
        VP8_BILINEAR_MC_FUNC(0, 16, ssse3);
        VP8_BILINEAR_MC_FUNC(1, 8, ssse3);
        VP8_BILINEAR_MC_FUNC(2, 4, ssse3);
    }
#endif /* HAVE_YASM */
}

av_cold void ff_vp8dsp_init_x86(VP8DSPContext *c)
{
#if HAVE_YASM
    int cpu_flags = av_get_cpu_flags();

    if (EXTERNAL_MMX(cpu_flags)) {
        c->vp8_idct_dc_add    = ff_vp8_idct_dc_add_mmx;
        c->vp8_idct_dc_add4uv = ff_vp8_idct_dc_add4uv_mmx;
#if ARCH_X86_32
<<<<<<< HEAD
        if (!vp7) {
            c->vp8_v_loop_filter_simple   = ff_vp8_v_loop_filter_simple_mmx;
            c->vp8_h_loop_filter_simple   = ff_vp8_h_loop_filter_simple_mmx;

            c->vp8_v_loop_filter16y_inner = ff_vp8_v_loop_filter16y_inner_mmx;
            c->vp8_h_loop_filter16y_inner = ff_vp8_h_loop_filter16y_inner_mmx;
            c->vp8_v_loop_filter8uv_inner = ff_vp8_v_loop_filter8uv_inner_mmx;
            c->vp8_h_loop_filter8uv_inner = ff_vp8_h_loop_filter8uv_inner_mmx;

            c->vp8_v_loop_filter16y       = ff_vp8_v_loop_filter16y_mbedge_mmx;
            c->vp8_h_loop_filter16y       = ff_vp8_h_loop_filter16y_mbedge_mmx;
            c->vp8_v_loop_filter8uv       = ff_vp8_v_loop_filter8uv_mbedge_mmx;
            c->vp8_h_loop_filter8uv       = ff_vp8_h_loop_filter8uv_mbedge_mmx;
        }
=======
        c->vp8_idct_dc_add4y  = ff_vp8_idct_dc_add4y_mmx;
        c->vp8_idct_add       = ff_vp8_idct_add_mmx;
        c->vp8_luma_dc_wht    = ff_vp8_luma_dc_wht_mmx;

        c->vp8_v_loop_filter_simple = ff_vp8_v_loop_filter_simple_mmx;
        c->vp8_h_loop_filter_simple = ff_vp8_h_loop_filter_simple_mmx;

        c->vp8_v_loop_filter16y_inner = ff_vp8_v_loop_filter16y_inner_mmx;
        c->vp8_h_loop_filter16y_inner = ff_vp8_h_loop_filter16y_inner_mmx;
        c->vp8_v_loop_filter8uv_inner = ff_vp8_v_loop_filter8uv_inner_mmx;
        c->vp8_h_loop_filter8uv_inner = ff_vp8_h_loop_filter8uv_inner_mmx;

        c->vp8_v_loop_filter16y       = ff_vp8_v_loop_filter16y_mbedge_mmx;
        c->vp8_h_loop_filter16y       = ff_vp8_h_loop_filter16y_mbedge_mmx;
        c->vp8_v_loop_filter8uv       = ff_vp8_v_loop_filter8uv_mbedge_mmx;
        c->vp8_h_loop_filter8uv       = ff_vp8_h_loop_filter8uv_mbedge_mmx;
>>>>>>> ac4b32df
#endif
    }

    /* note that 4-tap width=16 functions are missing because w=16
     * is only used for luma, and luma is always a copy or sixtap. */
    if (EXTERNAL_MMXEXT(cpu_flags)) {
#if ARCH_X86_32
<<<<<<< HEAD
        VP8_LUMA_MC_FUNC(0, 16, mmxext);
        VP8_MC_FUNC(1, 8, mmxext);
        VP8_BILINEAR_MC_FUNC(0, 16, mmxext);
        VP8_BILINEAR_MC_FUNC(1,  8, mmxext);

        if (!vp7) {
            c->vp8_v_loop_filter_simple   = ff_vp8_v_loop_filter_simple_mmxext;
            c->vp8_h_loop_filter_simple   = ff_vp8_h_loop_filter_simple_mmxext;
=======
        c->vp8_v_loop_filter_simple   = ff_vp8_v_loop_filter_simple_mmxext;
        c->vp8_h_loop_filter_simple   = ff_vp8_h_loop_filter_simple_mmxext;
>>>>>>> ac4b32df

            c->vp8_v_loop_filter16y_inner = ff_vp8_v_loop_filter16y_inner_mmxext;
            c->vp8_h_loop_filter16y_inner = ff_vp8_h_loop_filter16y_inner_mmxext;
            c->vp8_v_loop_filter8uv_inner = ff_vp8_v_loop_filter8uv_inner_mmxext;
            c->vp8_h_loop_filter8uv_inner = ff_vp8_h_loop_filter8uv_inner_mmxext;

            c->vp8_v_loop_filter16y       = ff_vp8_v_loop_filter16y_mbedge_mmxext;
            c->vp8_h_loop_filter16y       = ff_vp8_h_loop_filter16y_mbedge_mmxext;
            c->vp8_v_loop_filter8uv       = ff_vp8_v_loop_filter8uv_mbedge_mmxext;
            c->vp8_h_loop_filter8uv       = ff_vp8_h_loop_filter8uv_mbedge_mmxext;
        }
#endif
    }

    if (EXTERNAL_SSE(cpu_flags)) {
<<<<<<< HEAD
        if (!vp7) {
            c->vp8_idct_add                         = ff_vp8_idct_add_sse;
            c->vp8_luma_dc_wht                      = ff_vp8_luma_dc_wht_sse;
        }
        c->put_vp8_epel_pixels_tab[0][0][0]     =
        c->put_vp8_bilinear_pixels_tab[0][0][0] = ff_put_vp8_pixels16_sse;
    }

    if (HAVE_SSE2_EXTERNAL && cpu_flags & (AV_CPU_FLAG_SSE2 | AV_CPU_FLAG_SSE2SLOW)) {
        VP8_LUMA_MC_FUNC(0, 16, sse2);
        VP8_MC_FUNC(1, 8, sse2);
        VP8_BILINEAR_MC_FUNC(0, 16, sse2);
        VP8_BILINEAR_MC_FUNC(1, 8, sse2);

        if (!vp7) {
            c->vp8_v_loop_filter_simple = ff_vp8_v_loop_filter_simple_sse2;
=======
        c->vp8_idct_add                         = ff_vp8_idct_add_sse;
        c->vp8_luma_dc_wht                      = ff_vp8_luma_dc_wht_sse;
    }

    if (EXTERNAL_SSE2(cpu_flags) && (cpu_flags & AV_CPU_FLAG_SSE2SLOW)) {
        c->vp8_v_loop_filter_simple = ff_vp8_v_loop_filter_simple_sse2;
>>>>>>> ac4b32df

            c->vp8_v_loop_filter16y_inner = ff_vp8_v_loop_filter16y_inner_sse2;
            c->vp8_v_loop_filter8uv_inner = ff_vp8_v_loop_filter8uv_inner_sse2;

            c->vp8_v_loop_filter16y       = ff_vp8_v_loop_filter16y_mbedge_sse2;
            c->vp8_v_loop_filter8uv       = ff_vp8_v_loop_filter8uv_mbedge_sse2;
        }
    }

    if (EXTERNAL_SSE2(cpu_flags)) {
        if (!vp7) {
            c->vp8_idct_dc_add4y          = ff_vp8_idct_dc_add4y_sse2;

            c->vp8_h_loop_filter_simple   = ff_vp8_h_loop_filter_simple_sse2;

            c->vp8_h_loop_filter16y_inner = ff_vp8_h_loop_filter16y_inner_sse2;
            c->vp8_h_loop_filter8uv_inner = ff_vp8_h_loop_filter8uv_inner_sse2;

            c->vp8_h_loop_filter16y       = ff_vp8_h_loop_filter16y_mbedge_sse2;
            c->vp8_h_loop_filter8uv       = ff_vp8_h_loop_filter8uv_mbedge_sse2;
        }
    }

    if (EXTERNAL_SSSE3(cpu_flags)) {
<<<<<<< HEAD
        VP8_LUMA_MC_FUNC(0, 16, ssse3);
        VP8_MC_FUNC(1, 8, ssse3);
        VP8_MC_FUNC(2, 4, ssse3);
        VP8_BILINEAR_MC_FUNC(0, 16, ssse3);
        VP8_BILINEAR_MC_FUNC(1, 8, ssse3);
        VP8_BILINEAR_MC_FUNC(2, 4, ssse3);

        if (!vp7) {
            c->vp8_v_loop_filter_simple = ff_vp8_v_loop_filter_simple_ssse3;
            c->vp8_h_loop_filter_simple = ff_vp8_h_loop_filter_simple_ssse3;
=======
        c->vp8_v_loop_filter_simple = ff_vp8_v_loop_filter_simple_ssse3;
        c->vp8_h_loop_filter_simple = ff_vp8_h_loop_filter_simple_ssse3;
>>>>>>> ac4b32df

            c->vp8_v_loop_filter16y_inner = ff_vp8_v_loop_filter16y_inner_ssse3;
            c->vp8_h_loop_filter16y_inner = ff_vp8_h_loop_filter16y_inner_ssse3;
            c->vp8_v_loop_filter8uv_inner = ff_vp8_v_loop_filter8uv_inner_ssse3;
            c->vp8_h_loop_filter8uv_inner = ff_vp8_h_loop_filter8uv_inner_ssse3;

            c->vp8_v_loop_filter16y       = ff_vp8_v_loop_filter16y_mbedge_ssse3;
            c->vp8_h_loop_filter16y       = ff_vp8_h_loop_filter16y_mbedge_ssse3;
            c->vp8_v_loop_filter8uv       = ff_vp8_v_loop_filter8uv_mbedge_ssse3;
            c->vp8_h_loop_filter8uv       = ff_vp8_h_loop_filter8uv_mbedge_ssse3;
        }
    }

    if (EXTERNAL_SSE4(cpu_flags)) {
        if (!vp7) {
            c->vp8_idct_dc_add            = ff_vp8_idct_dc_add_sse4;

            c->vp8_h_loop_filter_simple   = ff_vp8_h_loop_filter_simple_sse4;
            c->vp8_h_loop_filter16y       = ff_vp8_h_loop_filter16y_mbedge_sse4;
            c->vp8_h_loop_filter8uv       = ff_vp8_h_loop_filter8uv_mbedge_sse4;
        }
    }
#endif /* HAVE_YASM */
}<|MERGE_RESOLUTION|>--- conflicted
+++ resolved
@@ -315,30 +315,13 @@
     c->put_vp8_bilinear_pixels_tab[IDX][2][2] = ff_put_vp8_bilinear ## SIZE ## _hv_ ## OPT
 
 
-<<<<<<< HEAD
-av_cold void ff_vp8dsp_init_x86(VP8DSPContext* c, int vp7)
-=======
 av_cold void ff_vp78dsp_init_x86(VP8DSPContext *c)
->>>>>>> ac4b32df
 {
 #if HAVE_YASM
     int cpu_flags = av_get_cpu_flags();
 
     if (EXTERNAL_MMX(cpu_flags)) {
-<<<<<<< HEAD
-        if (!vp7) {
-            c->vp8_idct_dc_add    = ff_vp8_idct_dc_add_mmx;
-            c->vp8_idct_dc_add4uv = ff_vp8_idct_dc_add4uv_mmx;
-        }
-#if ARCH_X86_32
-        if (!vp7) {
-            c->vp8_idct_dc_add4y  = ff_vp8_idct_dc_add4y_mmx;
-            c->vp8_idct_add       = ff_vp8_idct_add_mmx;
-            c->vp8_luma_dc_wht    = ff_vp8_luma_dc_wht_mmx;
-        }
-=======
-#if ARCH_X86_32
->>>>>>> ac4b32df
+#if ARCH_X86_32
         c->put_vp8_epel_pixels_tab[0][0][0]     =
         c->put_vp8_bilinear_pixels_tab[0][0][0] = ff_put_vp8_pixels16_mmx;
 #endif
@@ -364,7 +347,7 @@
         c->put_vp8_bilinear_pixels_tab[0][0][0] = ff_put_vp8_pixels16_sse;
     }
 
-    if (EXTERNAL_SSE2(cpu_flags) && (cpu_flags & AV_CPU_FLAG_SSE2SLOW)) {
+    if (HAVE_SSE2_EXTERNAL && cpu_flags & (AV_CPU_FLAG_SSE2 | AV_CPU_FLAG_SSE2SLOW)) {
         VP8_LUMA_MC_FUNC(0, 16, sse2);
         VP8_MC_FUNC(1, 8, sse2);
         VP8_BILINEAR_MC_FUNC(0, 16, sse2);
@@ -391,22 +374,6 @@
         c->vp8_idct_dc_add    = ff_vp8_idct_dc_add_mmx;
         c->vp8_idct_dc_add4uv = ff_vp8_idct_dc_add4uv_mmx;
 #if ARCH_X86_32
-<<<<<<< HEAD
-        if (!vp7) {
-            c->vp8_v_loop_filter_simple   = ff_vp8_v_loop_filter_simple_mmx;
-            c->vp8_h_loop_filter_simple   = ff_vp8_h_loop_filter_simple_mmx;
-
-            c->vp8_v_loop_filter16y_inner = ff_vp8_v_loop_filter16y_inner_mmx;
-            c->vp8_h_loop_filter16y_inner = ff_vp8_h_loop_filter16y_inner_mmx;
-            c->vp8_v_loop_filter8uv_inner = ff_vp8_v_loop_filter8uv_inner_mmx;
-            c->vp8_h_loop_filter8uv_inner = ff_vp8_h_loop_filter8uv_inner_mmx;
-
-            c->vp8_v_loop_filter16y       = ff_vp8_v_loop_filter16y_mbedge_mmx;
-            c->vp8_h_loop_filter16y       = ff_vp8_h_loop_filter16y_mbedge_mmx;
-            c->vp8_v_loop_filter8uv       = ff_vp8_v_loop_filter8uv_mbedge_mmx;
-            c->vp8_h_loop_filter8uv       = ff_vp8_h_loop_filter8uv_mbedge_mmx;
-        }
-=======
         c->vp8_idct_dc_add4y  = ff_vp8_idct_dc_add4y_mmx;
         c->vp8_idct_add       = ff_vp8_idct_add_mmx;
         c->vp8_luma_dc_wht    = ff_vp8_luma_dc_wht_mmx;
@@ -423,7 +390,6 @@
         c->vp8_h_loop_filter16y       = ff_vp8_h_loop_filter16y_mbedge_mmx;
         c->vp8_v_loop_filter8uv       = ff_vp8_v_loop_filter8uv_mbedge_mmx;
         c->vp8_h_loop_filter8uv       = ff_vp8_h_loop_filter8uv_mbedge_mmx;
->>>>>>> ac4b32df
 #endif
     }
 
@@ -431,119 +397,69 @@
      * is only used for luma, and luma is always a copy or sixtap. */
     if (EXTERNAL_MMXEXT(cpu_flags)) {
 #if ARCH_X86_32
-<<<<<<< HEAD
-        VP8_LUMA_MC_FUNC(0, 16, mmxext);
-        VP8_MC_FUNC(1, 8, mmxext);
-        VP8_BILINEAR_MC_FUNC(0, 16, mmxext);
-        VP8_BILINEAR_MC_FUNC(1,  8, mmxext);
-
-        if (!vp7) {
-            c->vp8_v_loop_filter_simple   = ff_vp8_v_loop_filter_simple_mmxext;
-            c->vp8_h_loop_filter_simple   = ff_vp8_h_loop_filter_simple_mmxext;
-=======
         c->vp8_v_loop_filter_simple   = ff_vp8_v_loop_filter_simple_mmxext;
         c->vp8_h_loop_filter_simple   = ff_vp8_h_loop_filter_simple_mmxext;
->>>>>>> ac4b32df
-
-            c->vp8_v_loop_filter16y_inner = ff_vp8_v_loop_filter16y_inner_mmxext;
-            c->vp8_h_loop_filter16y_inner = ff_vp8_h_loop_filter16y_inner_mmxext;
-            c->vp8_v_loop_filter8uv_inner = ff_vp8_v_loop_filter8uv_inner_mmxext;
-            c->vp8_h_loop_filter8uv_inner = ff_vp8_h_loop_filter8uv_inner_mmxext;
-
-            c->vp8_v_loop_filter16y       = ff_vp8_v_loop_filter16y_mbedge_mmxext;
-            c->vp8_h_loop_filter16y       = ff_vp8_h_loop_filter16y_mbedge_mmxext;
-            c->vp8_v_loop_filter8uv       = ff_vp8_v_loop_filter8uv_mbedge_mmxext;
-            c->vp8_h_loop_filter8uv       = ff_vp8_h_loop_filter8uv_mbedge_mmxext;
-        }
+
+        c->vp8_v_loop_filter16y_inner = ff_vp8_v_loop_filter16y_inner_mmxext;
+        c->vp8_h_loop_filter16y_inner = ff_vp8_h_loop_filter16y_inner_mmxext;
+        c->vp8_v_loop_filter8uv_inner = ff_vp8_v_loop_filter8uv_inner_mmxext;
+        c->vp8_h_loop_filter8uv_inner = ff_vp8_h_loop_filter8uv_inner_mmxext;
+
+        c->vp8_v_loop_filter16y       = ff_vp8_v_loop_filter16y_mbedge_mmxext;
+        c->vp8_h_loop_filter16y       = ff_vp8_h_loop_filter16y_mbedge_mmxext;
+        c->vp8_v_loop_filter8uv       = ff_vp8_v_loop_filter8uv_mbedge_mmxext;
+        c->vp8_h_loop_filter8uv       = ff_vp8_h_loop_filter8uv_mbedge_mmxext;
 #endif
     }
 
     if (EXTERNAL_SSE(cpu_flags)) {
-<<<<<<< HEAD
-        if (!vp7) {
-            c->vp8_idct_add                         = ff_vp8_idct_add_sse;
-            c->vp8_luma_dc_wht                      = ff_vp8_luma_dc_wht_sse;
-        }
-        c->put_vp8_epel_pixels_tab[0][0][0]     =
-        c->put_vp8_bilinear_pixels_tab[0][0][0] = ff_put_vp8_pixels16_sse;
-    }
-
-    if (HAVE_SSE2_EXTERNAL && cpu_flags & (AV_CPU_FLAG_SSE2 | AV_CPU_FLAG_SSE2SLOW)) {
-        VP8_LUMA_MC_FUNC(0, 16, sse2);
-        VP8_MC_FUNC(1, 8, sse2);
-        VP8_BILINEAR_MC_FUNC(0, 16, sse2);
-        VP8_BILINEAR_MC_FUNC(1, 8, sse2);
-
-        if (!vp7) {
-            c->vp8_v_loop_filter_simple = ff_vp8_v_loop_filter_simple_sse2;
-=======
         c->vp8_idct_add                         = ff_vp8_idct_add_sse;
         c->vp8_luma_dc_wht                      = ff_vp8_luma_dc_wht_sse;
     }
 
-    if (EXTERNAL_SSE2(cpu_flags) && (cpu_flags & AV_CPU_FLAG_SSE2SLOW)) {
+    if (HAVE_SSE2_EXTERNAL && cpu_flags & (AV_CPU_FLAG_SSE2 | AV_CPU_FLAG_SSE2SLOW)) {
         c->vp8_v_loop_filter_simple = ff_vp8_v_loop_filter_simple_sse2;
->>>>>>> ac4b32df
-
-            c->vp8_v_loop_filter16y_inner = ff_vp8_v_loop_filter16y_inner_sse2;
-            c->vp8_v_loop_filter8uv_inner = ff_vp8_v_loop_filter8uv_inner_sse2;
-
-            c->vp8_v_loop_filter16y       = ff_vp8_v_loop_filter16y_mbedge_sse2;
-            c->vp8_v_loop_filter8uv       = ff_vp8_v_loop_filter8uv_mbedge_sse2;
-        }
+
+        c->vp8_v_loop_filter16y_inner = ff_vp8_v_loop_filter16y_inner_sse2;
+        c->vp8_v_loop_filter8uv_inner = ff_vp8_v_loop_filter8uv_inner_sse2;
+
+        c->vp8_v_loop_filter16y       = ff_vp8_v_loop_filter16y_mbedge_sse2;
+        c->vp8_v_loop_filter8uv       = ff_vp8_v_loop_filter8uv_mbedge_sse2;
     }
 
     if (EXTERNAL_SSE2(cpu_flags)) {
-        if (!vp7) {
-            c->vp8_idct_dc_add4y          = ff_vp8_idct_dc_add4y_sse2;
-
-            c->vp8_h_loop_filter_simple   = ff_vp8_h_loop_filter_simple_sse2;
-
-            c->vp8_h_loop_filter16y_inner = ff_vp8_h_loop_filter16y_inner_sse2;
-            c->vp8_h_loop_filter8uv_inner = ff_vp8_h_loop_filter8uv_inner_sse2;
-
-            c->vp8_h_loop_filter16y       = ff_vp8_h_loop_filter16y_mbedge_sse2;
-            c->vp8_h_loop_filter8uv       = ff_vp8_h_loop_filter8uv_mbedge_sse2;
-        }
+        c->vp8_idct_dc_add4y          = ff_vp8_idct_dc_add4y_sse2;
+
+        c->vp8_h_loop_filter_simple   = ff_vp8_h_loop_filter_simple_sse2;
+
+        c->vp8_h_loop_filter16y_inner = ff_vp8_h_loop_filter16y_inner_sse2;
+        c->vp8_h_loop_filter8uv_inner = ff_vp8_h_loop_filter8uv_inner_sse2;
+
+        c->vp8_h_loop_filter16y       = ff_vp8_h_loop_filter16y_mbedge_sse2;
+        c->vp8_h_loop_filter8uv       = ff_vp8_h_loop_filter8uv_mbedge_sse2;
     }
 
     if (EXTERNAL_SSSE3(cpu_flags)) {
-<<<<<<< HEAD
-        VP8_LUMA_MC_FUNC(0, 16, ssse3);
-        VP8_MC_FUNC(1, 8, ssse3);
-        VP8_MC_FUNC(2, 4, ssse3);
-        VP8_BILINEAR_MC_FUNC(0, 16, ssse3);
-        VP8_BILINEAR_MC_FUNC(1, 8, ssse3);
-        VP8_BILINEAR_MC_FUNC(2, 4, ssse3);
-
-        if (!vp7) {
-            c->vp8_v_loop_filter_simple = ff_vp8_v_loop_filter_simple_ssse3;
-            c->vp8_h_loop_filter_simple = ff_vp8_h_loop_filter_simple_ssse3;
-=======
         c->vp8_v_loop_filter_simple = ff_vp8_v_loop_filter_simple_ssse3;
         c->vp8_h_loop_filter_simple = ff_vp8_h_loop_filter_simple_ssse3;
->>>>>>> ac4b32df
-
-            c->vp8_v_loop_filter16y_inner = ff_vp8_v_loop_filter16y_inner_ssse3;
-            c->vp8_h_loop_filter16y_inner = ff_vp8_h_loop_filter16y_inner_ssse3;
-            c->vp8_v_loop_filter8uv_inner = ff_vp8_v_loop_filter8uv_inner_ssse3;
-            c->vp8_h_loop_filter8uv_inner = ff_vp8_h_loop_filter8uv_inner_ssse3;
-
-            c->vp8_v_loop_filter16y       = ff_vp8_v_loop_filter16y_mbedge_ssse3;
-            c->vp8_h_loop_filter16y       = ff_vp8_h_loop_filter16y_mbedge_ssse3;
-            c->vp8_v_loop_filter8uv       = ff_vp8_v_loop_filter8uv_mbedge_ssse3;
-            c->vp8_h_loop_filter8uv       = ff_vp8_h_loop_filter8uv_mbedge_ssse3;
-        }
+
+        c->vp8_v_loop_filter16y_inner = ff_vp8_v_loop_filter16y_inner_ssse3;
+        c->vp8_h_loop_filter16y_inner = ff_vp8_h_loop_filter16y_inner_ssse3;
+        c->vp8_v_loop_filter8uv_inner = ff_vp8_v_loop_filter8uv_inner_ssse3;
+        c->vp8_h_loop_filter8uv_inner = ff_vp8_h_loop_filter8uv_inner_ssse3;
+
+        c->vp8_v_loop_filter16y       = ff_vp8_v_loop_filter16y_mbedge_ssse3;
+        c->vp8_h_loop_filter16y       = ff_vp8_h_loop_filter16y_mbedge_ssse3;
+        c->vp8_v_loop_filter8uv       = ff_vp8_v_loop_filter8uv_mbedge_ssse3;
+        c->vp8_h_loop_filter8uv       = ff_vp8_h_loop_filter8uv_mbedge_ssse3;
     }
 
     if (EXTERNAL_SSE4(cpu_flags)) {
-        if (!vp7) {
-            c->vp8_idct_dc_add            = ff_vp8_idct_dc_add_sse4;
-
-            c->vp8_h_loop_filter_simple   = ff_vp8_h_loop_filter_simple_sse4;
-            c->vp8_h_loop_filter16y       = ff_vp8_h_loop_filter16y_mbedge_sse4;
-            c->vp8_h_loop_filter8uv       = ff_vp8_h_loop_filter8uv_mbedge_sse4;
-        }
+        c->vp8_idct_dc_add            = ff_vp8_idct_dc_add_sse4;
+
+        c->vp8_h_loop_filter_simple   = ff_vp8_h_loop_filter_simple_sse4;
+        c->vp8_h_loop_filter16y       = ff_vp8_h_loop_filter16y_mbedge_sse4;
+        c->vp8_h_loop_filter8uv       = ff_vp8_h_loop_filter8uv_mbedge_sse4;
     }
 #endif /* HAVE_YASM */
 }